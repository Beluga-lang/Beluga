(* -*- coding: us-ascii; indent-tabs-mode: nil; -*- *)

(**

   @author Brigitte Pientka
*)

open Store
open Store.Cid
open Syntax
open Substitution
open Id
open ConvSigma

(* module Unify = Unify.EmptyTrail  *)
module Unify = Unify.StdTrail 
module C     = Whnf

module P = Pretty.Int.DefaultPrinter
module R = Store.Cid.DefaultRenderer
module RR = Store.Cid.NamedRenderer


let (dprint, dprnt) = Debug.makeFunctions (Debug.toFlags [11])

type error =
  | PruningFailed
  | EtaExpandFMV        of Id.name * Int.LF.mctx * Int.LF.dctx * Int.LF.tclo
  | ValueRestriction    of Int.LF.mctx * Int.Comp.gctx * Int.Comp.exp_syn * Int.Comp.tclo
  | IllegalCase         of Int.LF.mctx * Int.Comp.gctx * Int.Comp.exp_syn * Int.Comp.tclo
  | CompScrutineeTyp    of Int.LF.mctx * Int.Comp.gctx * Int.Comp.exp_syn * Int.LF.tclo * Int.LF.dctx 
  | CompScrutineeSubTyp of Int.LF.mctx * Int.Comp.gctx * Int.Comp.exp_syn * Int.LF.dctx * Int.LF.dctx
  | MetaObjContextClash of Int.LF.mctx * Int.LF.dctx * Int.LF.dctx
  | PatternContextClash of Int.LF.mctx * Int.LF.dctx * Int.LF.mctx * Int.LF.dctx
  | ContextSchemaClash  of Int.LF.mctx * Int.LF.dctx * Int.LF.mctx * Int.LF.dctx

exception Error of Syntax.Loc.t * error

let _ = Error.register_printer
  (fun (Error (loc, err)) ->
    Error.print_with_location loc (fun ppf ->
      match err with
        | PruningFailed -> 
          Format.fprintf ppf "Pruning a type failed;@ this can happen when you have some@ \
                              free meta-variables whose type cannot be inferred." 

        | EtaExpandFMV (offset, cD, cPsi, sA) -> 
          Format.fprintf ppf
            "meta-variable %s to has type %a \n and should be eta-expanded\n"
            (R.render_name offset)
            (P.fmt_ppr_lf_typ cD cPsi Pretty.std_lvl) (Whnf.normTyp sA)

        | ValueRestriction (cD, cG, i, theta_tau) ->
          Format.fprintf ppf
            "value restriction [pattern matching]@.\
             @ @ expected: boxed type@.\
             @ @ inferred: %a@.\
             @ @ for expression: %a@.\
             @ @ in context:@.    %s"
            (P.fmt_ppr_cmp_typ cD Pretty.std_lvl) (Whnf.cnormCTyp theta_tau)
            (P.fmt_ppr_cmp_exp_syn cD cG Pretty.std_lvl) i
            "[no comp-level context printing yet]" (* TODO print context? *)

        | IllegalCase (cD, cG, i, theta_tau) ->
          Format.fprintf ppf
            "Cannot pattern-match on values of this type.@.";
          Format.fprintf ppf
            "  @[<v>Scrutinee: %a@;\
                    Type: %a@]"
            (P.fmt_ppr_cmp_exp_syn cD cG Pretty.std_lvl) i
            (P.fmt_ppr_cmp_typ cD Pretty.std_lvl) (Whnf.cnormCTyp theta_tau)

        | CompScrutineeTyp (cD, cG, i, sP, cPsi) -> 
          Format.fprintf ppf
            "Type %a[%a]@.\
             of scrutinee %a@.\
             is not closed@ or requires that some meta-variables@ introduced in the pattern@ \
             are further restricted,@ i.e. some variable dependencies cannot happen.@ \
             This error may indicate@ that some implicit arguments that are reconstructed@ \
             should be restricted.@."
            (P.fmt_ppr_lf_typ cD cPsi Pretty.std_lvl) (Whnf.normTyp sP)
            (P.fmt_ppr_lf_dctx cD Pretty.std_lvl) cPsi
            (P.fmt_ppr_cmp_exp_syn cD cG Pretty.std_lvl) i

        | CompScrutineeSubTyp (cD, cG, i, cPsi, cPhi) -> 
          Format.fprintf ppf
            "Type %a[%a]@.\
             of scrutinee %a@.\
             is not closed@ or requires that some meta-variables@ introduced in the pattern@ \
             are further restricted,@ i.e. some variable dependencies cannot happen.@ \
             This error may indicate@ that some implicit arguments that are reconstructed@ \
             should be restricted.@."
            (P.fmt_ppr_lf_dctx cD Pretty.std_lvl) cPhi
            (P.fmt_ppr_lf_dctx cD Pretty.std_lvl) cPsi
            (P.fmt_ppr_cmp_exp_syn cD cG Pretty.std_lvl) i

        | MetaObjContextClash (cD, cPsi, cPhi) ->
          Error.report_mismatch ppf
            "Context of meta-object does not match expected context."
            "Expected context"    (P.fmt_ppr_lf_dctx cD Pretty.std_lvl) cPsi
            "Encountered context" (P.fmt_ppr_lf_dctx cD Pretty.std_lvl) cPhi;

        | PatternContextClash (cD, cPsi, cD', cPsi') ->
          Error.report_mismatch ppf
            "Context clash in pattern."
            "Pattern's context"   (P.fmt_ppr_lf_dctx cD Pretty.std_lvl)  cPsi
            "Scrutinee's context" (P.fmt_ppr_lf_dctx cD' Pretty.std_lvl) cPsi';
          Format.fprintf ppf
            "Note that we do not allow the context in the pattern@ \
             to be more general than the context in the scrutinee."

        | ContextSchemaClash (cD, cPsi, cD', cPsi') ->
          Error.report_mismatch ppf
            "Context schema clash."
            "Expected context"    (P.fmt_ppr_lf_dctx cD Pretty.std_lvl)  cPsi
            "Encountered context" (P.fmt_ppr_lf_dctx cD' Pretty.std_lvl) cPsi'))

let rec projectCtxIntoDctx = function
  | Int.LF.Empty            -> Int.LF.Null
  | Int.LF.Dec (rest, last) -> Int.LF.DDec (projectCtxIntoDctx rest, last)


let rec get_ctxvar cPsi  = match cPsi with
  | Int.LF.Null -> None
  | Int.LF.CtxVar (psi_name) -> Some psi_name
  | Int.LF.DDec (cPsi, _ ) -> get_ctxvar cPsi


(* etaExpandMVstr cPsi sA  = tN
 *
 *  cPsi   |- [s]A <= typ
 *  cPsi   |- ss  <= cPsi' 
 *  cPsi'  |- tN   <= [s'][s]A
 *)

let rec etaExpandMVstr loc cO cPsi sA  = etaExpandMVstr' loc cO cPsi (Whnf.whnfTyp sA)  

and etaExpandMVstr' loc cO cPsi sA  = match sA with
  | (Int.LF.Atom (_, a, _tS) as tP, s) ->
      let (cPhi, conv_list) = ConvSigma.flattenDCtx cPsi in  
      let s_proj = ConvSigma.gen_conv_sub conv_list in
      let tQ    = ConvSigma.strans_typ (tP, s) conv_list in
      (*  cPsi |- s_proj : cPhi
          cPhi |- tQ   where  cPsi |- tP   and [s_proj]^-1([s]tP) = tQ  *)

      let (ss', cPhi') = Subord.thin' cO a cPhi in  
      (* cPhi |- ss' : cPhi' *)
      let ssi' = LF.invert ss' in
      (* cPhi' |- ssi : cPhi *) 
      (* cPhi' |- [ssi]tQ    *)
      let u = Whnf.newMVar (cPhi', Int.LF.TClo(tQ,ssi')) in
      (* cPhi |- ss'    : cPhi' 
         cPsi |- s_proj : cPhi 
         cPsi |- comp  ss' s_proj   : cPhi' *)
      let ss_proj = LF.comp ss' s_proj in 
        Int.LF.Root (loc, Int.LF.MVar (u, ss_proj), Int.LF.Nil)   

  | (Int.LF.PiTyp ((Int.LF.TypDecl (x, _tA) as decl, _ ), tB), s) ->
      Int.LF.Lam (loc, x, etaExpandMVstr loc cO (Int.LF.DDec (cPsi, LF.decSub decl s)) (tB, LF.dot1 s) )




(* etaExpandMMV loc cO cD cPsi sA  = tN
 *
 *  cO ; cD ; cPsi   |- [s]A <= typ
 *
 *  cO ; cD ; cPsi   |- tN   <= [s]A
 *)
let rec etaExpandMMVstr loc cO cD cPsi sA  = etaExpandMMVstr' loc cO cD cPsi (Whnf.whnfTyp sA) 

and etaExpandMMVstr' loc cO cD cPsi sA  = match sA with
  | (Int.LF.Atom (_, a, _tS) as tP, s) ->
      let (cPhi, conv_list) = ConvSigma.flattenDCtx cPsi in  
      let s_proj = ConvSigma.gen_conv_sub conv_list in
      let tQ    = ConvSigma.strans_typ (tP, s) conv_list in
      (*  cPsi |- s_proj : cPhi
          cPhi |- tQ   where  cPsi |- tP   and [s_proj]^-1([s]tP) = tQ  *)

      let (ss', cPhi') = Subord.thin' cO a cPhi in  
      (* cPhi |- ss' : cPhi' *)
      let ssi' = LF.invert ss' in
      (* cPhi' |- ssi : cPhi *) 
      (* cPhi' |- [ssi]tQ    *)
      let u = Whnf.newMMVar (cD, cPhi', Int.LF.TClo(tQ,ssi')) in
      (* cPhi |- ss'    : cPhi' 
         cPsi |- s_proj : cPhi 
         cPsi |- comp  ss' s_proj   : cPhi' *)
      let ss_proj = LF.comp ss' s_proj in 
        Int.LF.Root (loc, Int.LF.MMVar (u, (Whnf.m_id, ss_proj)), Int.LF.Nil)   

  | (Int.LF.PiTyp ((Int.LF.TypDecl (x, _tA) as decl, _ ), tB), s) ->
      Int.LF.Lam (loc, x, etaExpandMMVstr loc cO cD (Int.LF.DDec (cPsi, LF.decSub decl s)) (tB, LF.dot1 s) )


type caseType  = IndexObj of Int.LF.psi_hat * Int.LF.normal | DataObj

type typAnn    = FullTyp of Apx.LF.typ | PartialTyp of cid_typ

let rec unifyDCtx cD cPsi1 cPsi2 = unifyDCtx' cD (Whnf.normDCtx cPsi1)  (Whnf.normDCtx cPsi2)
and unifyDCtx' cD cPsi1 cPsi2 = match (cPsi1 , cPsi2) with
      | (Int.LF.Null , Int.LF.Null) -> ()

      | (Int.LF.CtxVar (Int.LF.CInst ({contents = None} as cvar_ref1 , _schema1, _cO1, _cD1)) , 
         Int.LF.CtxVar (Int.LF.CInst ({contents = None} as cvar_ref2 , _schema2, _cO2, _cD2))) ->  
          if cvar_ref1 == cvar_ref2 then ()  
          else 
            Unify.instantiateCtxVar (cvar_ref1, cPsi2)

      | (Int.LF.CtxVar (Int.LF.CInst ({contents = None} as cvar_ref , s_cid, _cO1, _cD1)) , cPsi) -> 
          let _ = Unify.instantiateCtxVar (cvar_ref, cPsi) in 
          begin match Context.ctxVar cPsi with
               | None -> ()
               | Some (Int.LF.CtxName psi) -> 
                   FCVar.add psi (cD, Int.LF.CDecl (psi, s_cid, Int.LF.No))                   
               | _ -> ()
          end

      | (cPsi , Int.LF.CtxVar (Int.LF.CInst ({contents = None} as cvar_ref, s_cid, _cO, _cD) )) -> 
          let _ = Unify.instantiateCtxVar (cvar_ref, cPsi) in 
            (match Context.ctxVar cPsi with 
               | None -> ()
               | Some (Int.LF.CtxName psi) -> 
                   FCVar.add psi (cD, Int.LF.CDecl (psi, s_cid, Int.LF.No))                   
               | _ -> ()
            )

      | (Int.LF.CtxVar  psi1_var , Int.LF.CtxVar psi2_var) when psi1_var = psi2_var -> ()

      | (Int.LF.DDec (cPsi1, Int.LF.TypDecl(_ , tA1)) , 
         Int.LF.DDec (cPsi2, Int.LF.TypDecl(_ , tA2))) -> 
            unifyDCtx' cD cPsi1 cPsi2 ; 
            Unify.unifyTyp cD cPsi1 (tA1, LF.id)   (tA2, LF.id)

      | (Int.LF.DDec (cPsi1, Int.LF.TypDeclOpt _),
         Int.LF.DDec (cPsi2, Int.LF.TypDeclOpt _ )) -> 
          unifyDCtx' cD cPsi1 cPsi2

      | _ -> raise (Unify.Unify "context clash")

let rec raiseType cPsi tA = match cPsi with
  | Int.LF.Null -> tA
  | Int.LF.DDec (cPsi', decl) ->
      raiseType cPsi' (Int.LF.PiTyp ((decl, Int.LF.Maybe), tA))


(* -------------------------------------------------------------*)
let rec apxget_ctxvar psi  = match psi with
  | Apx.LF.Null -> None
  | Apx.LF.CtxVar (psi_name) -> Some psi_name
  | Apx.LF.DDec (psi, _ ) -> apxget_ctxvar psi

let rec apx_length_typ_rec t_rec = match t_rec with 
  | Apx.LF.SigmaLast _ -> 1 
  | Apx.LF.SigmaElem (x, _ , rest ) -> 
      (print_string (R.render_name x ^ "  ");
      1 + apx_length_typ_rec rest )


(* -------------------------------------------------------------*)


let rec lookup cG k = match (cG, k) with
  | (Int.LF.Dec(_cG', Int.Comp.CTypDecl (_, tau)), 1) ->   tau
  | (Int.LF.Dec( cG', Int.Comp.CTypDecl (_, _tau)), k) ->
      lookup cG' (k-1)


let rec getctxvarFromHat phat = match phat with 
  | (None, _ ) -> None
  | (Some (Int.LF.CtxName n), _ ) -> Some(Apx.LF.CtxName n)
  | (Some (Int.LF.CtxOffset n), _ ) -> Some(Apx.LF.CtxOffset n)

let rec apxget_ctxvar_mobj mO = match mO with
  | Apx.Comp.MetaCtx (_, cPsi) -> apxget_ctxvar cPsi 
  | Apx.Comp.MetaObjAnn (_, cPsi, _tM) -> apxget_ctxvar cPsi 
  | Apx.Comp.MetaObj (_, phat, _tM) -> 
      getctxvarFromHat phat
(* -------------------------------------------------------------*)

(* Solve free variable constraints *)

              
(* ******************************************************************* *)

let rec elCCtx omega = match omega with
  | Apx.LF.Empty -> Int.LF.Empty
  | Apx.LF.Dec (omega, Apx.LF.CDecl(g,schema_cid)) ->
      let cO    = elCCtx omega in
        Int.LF.Dec (cO, Int.LF.CDecl (g, schema_cid, Int.LF.No))

let rec elTypDeclCtx cD  = function
  | Apx.LF.Empty ->
      Int.LF.Empty

  | Apx.LF.Dec (ctx, Apx.LF.TypDecl (name, typ)) ->
      let ctx'     = elTypDeclCtx cD ctx in
      let tA       = Lfrecon.elTyp Lfrecon.Pi cD (projectCtxIntoDctx ctx') typ in 
      let typDecl' = Int.LF.TypDecl (name, tA) in
        Int.LF.Dec (ctx', typDecl')

let rec elSchElem (Apx.LF.SchElem (ctx, typRec)) =
   let cD = Int.LF.Empty in
   let _ = dprint (fun () -> "elTypDeclCtx \n") in 
   let el_ctx = elTypDeclCtx cD ctx in
   let dctx = projectCtxIntoDctx el_ctx in
   let _ = dprint (fun () -> "[elSchElem] some context = " 
                     ^ P.dctxToString Int.LF.Empty dctx ^ "\n") in 
   let _ = dprint (fun () ->  ("\n[elSchElem] apx nblock has length " 
                               ^ string_of_int (apx_length_typ_rec typRec) 
                               ^ "\n")) in 
   let typRec' = Lfrecon.elTypRec Lfrecon.Pi cD dctx typRec in
   let s_elem   = Int.LF.SchElem(el_ctx, typRec') in 
      (dprint (fun () -> "[elSchElem] " ^ P.schElemToString s_elem);
       s_elem)

let rec elSchema (Apx.LF.Schema el_list) =
   Int.LF.Schema (List.map elSchElem el_list)

let rec elDCtxAgainstSchema loc recT cD psi s_cid = match psi with
  | Apx.LF.Null -> Int.LF.Null

  | Apx.LF.CtxVar ((Apx.LF.CtxOffset _ ) as c_var) -> 
      let schema = Schema.get_schema s_cid in 
      let c_var = Lfrecon.elCtxVar c_var in 
      let cPsi' = Int.LF.CtxVar (c_var) in 
        begin try 
          Check.LF.checkSchema loc cD cPsi' schema ; 
          cPsi'
        with _ -> raise (Check.LF.Error (loc, Check.LF.CtxVarMismatch (cD, c_var, schema)))
        end
  | Apx.LF.CtxVar (Apx.LF.CtxName psi ) -> 
      (* This case should only be executed when c_var occurs in a pattern *)
      begin try
        let (_ , Int.LF.CDecl (_, s_cid', _ )) = FCVar.get psi in 
          if s_cid = s_cid' then Int.LF.CtxVar (Int.LF.CtxName psi)
          else
            (let schema = Schema.get_schema s_cid in 
             let c_var' = Int.LF.CtxName psi in 
               raise (Check.LF.Error (Syntax.Loc.ghost, Check.LF.CtxVarMismatch (cD, c_var', schema))))
      with Not_found -> 
        (FCVar.add psi (cD, Int.LF.CDecl (psi, s_cid, Int.LF.No));
         Int.LF.CtxVar (Int.LF.CtxName psi))
      end
  | Apx.LF.DDec (psi', Apx.LF.TypDecl (x, a)) ->
      let cPsi = elDCtxAgainstSchema loc recT cD psi' s_cid in
      let tA   = Lfrecon.elTyp recT cD cPsi a in
      (* let _ = Check.LF.checkTypeAgainstSchema cO cD cPsi' tA elements in          *)
      let _ = dprint (fun () -> "[elDCtxAgainstSchema] " ^ R.render_name x ^ ":" ^
                        P.typToString cD cPsi (tA, LF.id)) in  
        Int.LF.DDec (cPsi, Int.LF.TypDecl (x, tA))

let rec elCDecl recT cD cdecl = match cdecl with
  | Apx.LF.MDecl (u, a, psi) ->
      let cPsi = Lfrecon.elDCtx recT cD psi in
      let tA   = Lfrecon.elTyp recT cD cPsi a in
        Int.LF.MDecl (u, tA, cPsi)
  | Apx.LF.PDecl (u, a, psi) ->
      let cPsi = Lfrecon.elDCtx recT cD psi in
      let tA   = Lfrecon.elTyp recT cD cPsi a in
        Int.LF.PDecl (u, tA, cPsi)

  | Apx.LF.SDecl (u, phi, psi) ->
      let cPsi = Lfrecon.elDCtx recT cD psi in
      let cPhi = Lfrecon.elDCtx recT cD phi in
        Int.LF.SDecl (u, cPhi, cPsi)

  | Apx.LF.CDecl (g, schema_cid) ->
      Int.LF.CDecl (g, schema_cid, Int.LF.No)

let rec elMCtx recT delta = match delta with
  | Apx.LF.Empty -> Int.LF.Empty
  | Apx.LF.Dec (delta, cdec) ->
      let cD    = elMCtx recT delta in
      let cdec' = elCDecl recT cD cdec in
        Int.LF.Dec (cD, cdec')

(* ******************************************************************* *)
(* Elaboration of computations                                         *)
(* Given a type-level constant a of type K , it will generate the most general
 * type a U1 ... Un 
 *)
let mgTyp cD cPsi a kK =
  let (flat_cPsi, conv_list) = flattenDCtx cPsi in  
    let s_proj   = gen_conv_sub conv_list in

  let rec genSpine sK = match sK with 
    | (Int.LF.Typ, _s) ->
        Int.LF.Nil

(*    | (Int.LF.PiKind ((Int.LF.TypDecl (_, tA1), _ ), kK), s) ->
        let u  = Whnf.newMMVar (cD, cPsi , Int.LF.TClo (tA1,s)) in
        let h  = Int.LF.MMVar (u, (Whnf.m_id, LF.id)) in 
        let tR = Int.LF.Root (Syntax.Loc.ghost, h, Int.LF.Nil) in  (* -bp needs to be eta-expanded *)
        let _ = dprint (fun () -> "Generated meta^2-variable " ^ 
                          P.normalToString cD cPsi (tR, LF.id)) in 
        let _ = dprint (fun () -> "of type : " ^ P.dctxToString cD cPsi ^ 
                          " |- " ^ P.typToString cD cPsi (tA1,s)) in 
        let tS = genSpine (kK, Int.LF.Dot (Int.LF.Head h, s)) in 
        (* let tS = genSpine (kK, Int.LF.Dot (Int.LF.Obj tR , s)) in  (* -bp would not work if h is functional type *) *)
          Int.LF.App (tR, tS)
*)

    | (Int.LF.PiKind ((Int.LF.TypDecl (_, tA1), _ ), kK), s) ->
        let tA1' = strans_typ (tA1, s) conv_list in
        let u  = Whnf.newMMVar (cD, flat_cPsi , tA1') in
        let h  = Int.LF.MMVar (u, (Whnf.m_id, s_proj)) in 
        let tR = Int.LF.Root (Syntax.Loc.ghost, h, Int.LF.Nil) in  (* -bp needs to be
          eta-expanded *)

        (* let tR = etaExpandMMVstr None cD cPsi (tA1, s) in  *)

        let _ = dprint (fun () -> "Generated meta^2-variable " ^ 
                          P.normalToString cD cPsi (tR, LF.id)) in 
        let _ = dprint (fun () -> "of type : " ^ P.dctxToString cD flat_cPsi ^ 
                          " |- " ^ P.typToString cD flat_cPsi (tA1',LF.id)) in 
        let _ = dprint (fun () -> "orig type : " ^ P.dctxToString cD cPsi ^ 
                          " |- " ^ P.typToString cD cPsi (tA1,s)) in 
        let tS = genSpine (kK, Int.LF.Dot (Int.LF.Head h, s)) in  
        (* let tS = genSpine (kK, Int.LF.Dot (Int.LF.Obj tR , s)) in  *)
          Int.LF.App (tR, tS)

  in
    Int.LF.Atom (Syntax.Loc.ghost, a, genSpine (kK, LF.id))

let rec genMApp loc cD (i, tau_t) = genMAppW loc cD (i, Whnf.cwhnfCTyp tau_t)

and genMAppW loc cD (i, tau_t) = match tau_t with
  | (Int.Comp.TypPiBox ((Int.LF.MDecl(_, tA, cPsi), Int.Comp.Implicit), tau), theta) ->
      let cPsi' = C.cnormDCtx (cPsi, theta) in 
      let psihat  = Context.dctxToHat cPsi' in
      let tA'   = C.cnormTyp (tA, theta) in 

      let tM'   = Whnf.etaExpandMMV loc cD  cPsi' (tA', LF.id) LF.id in 
      (* let tM'   = etaExpandMMVstr loc cD  cPsi' (tA', LF.id) in *)
        let _   = dprint (fun () -> "[genMApp] Generated meta^2-variable " ^ 
                            P.dctxToString cD cPsi' ^ " . " ^ 
                            P.normalToString cD cPsi' (tM', LF.id)) in 
        let _   = dprint (fun () -> "          of type : " ^ 
                          P.dctxToString cD cPsi' ^ " |- " ^ 
                          P.typToString cD cPsi' (tA',LF.id)) in 
        let _ = dprint (fun () -> "[genMApp] tau = " ^ 
                          P.compTypToString cD (Whnf.cnormCTyp (tau, Int.LF.MDot (Int.LF.MObj (psihat, tM'), theta)))) in 
        genMApp loc cD ((Int.Comp.MApp (loc, i, (psihat, Int.Comp.NormObj tM'))), 
                        (tau, Int.LF.MDot (Int.LF.MObj (psihat, tM'), theta)))

  | (Int.Comp.TypCtxPi ((psi_name, schema_cid, Int.Comp.Implicit), tau), theta)
    -> 
      let cPsi = Int.LF.CtxVar (Int.LF.CInst (ref None, schema_cid, Int.LF.Empty, cD)) in
      let _   = dprint (fun () -> "[genMApp] Generated ctx-variable " ^ 
                          P.dctxToString cD cPsi) in 
      let _ = dprint (fun () -> "[genMApp] Show tau : " ^ 
                        P.compTypToString cD 
                        (Whnf.cnormCTyp (tau, Int.LF.MDot (Int.LF.CObj (cPsi), theta)))) in 
        genMApp loc cD  ((Int.Comp.CtxApp (loc, i, cPsi)), 
                         (tau, Int.LF.MDot (Int.LF.CObj (cPsi), theta)))

  | _ -> 
      let _ = dprint (fun () -> "[genMAppp]  done " ^
                                P.mctxToString cD ^ " \n   |- " ^ 
                                P.compTypToString cD (Whnf.cnormCTyp tau_t)) in
        (i, tau_t)


(* elCompKind  cPsi k = K *)
let rec elCompKind cD k = match k with
  | Apx.Comp.Ctype loc ->
      Int.Comp.Ctype loc

  | Apx.Comp.PiKind (loc, (cdecl, dep), k') ->
      let cdecl' = elCDecl Lfrecon.Pibox cD cdecl   in
      let tK     = elCompKind  (Int.LF.Dec (cD, cdecl')) k' in 
      let dep' = match dep with 
                   | Apx.Comp.Explicit -> Int.Comp.Explicit 
                   |Apx.Comp.Implicit -> Int.Comp.Implicit in 
        Int.Comp.PiKind (loc, (cdecl', dep'), tK) 
        
let rec elMetaObj cD cM cTt = match  (cM, cTt) with 
  | (Apx.Comp.MetaCtx (loc, psi), (Int.Comp.MetaSchema  w, _)) -> 
      let cPsi' = elDCtxAgainstSchema loc Lfrecon.Pibox cD psi w in 
        Int.Comp.MetaCtx (loc, cPsi')   

  | (Apx.Comp.MetaObj (loc, phat, tM), (Int.Comp.MetaTyp (tA, cPsi), theta)) ->  
      let cPsi' = C.cnormDCtx (cPsi, theta) in 
      if Lfrecon.unify_phat phat (Context.dctxToHat cPsi') then
        let tM' = Lfrecon.elTerm (Lfrecon.Pibox) cD cPsi' tM (C.cnormTyp (tA, theta), LF.id) in
        let _        = Unify.forceGlobalCnstr (!Unify.globalCnstrs) in  
        let _        = Unify.resetGlobalCnstrs () in 
        let _        = dprint (fun () -> "[elMetaObj] tA = " ^ P.typToString cD cPsi (tA, LF.id) ) in 
        let _        = dprint (fun () -> "[elMetaObj] tM = " ^ P.normalToString cD cPsi (tM', LF.id) ) in 
          Int.Comp.MetaObj (loc, phat, tM')
      else 
        raise (Error.Violation ("MetaObj not of the appropriate meta-type" 
                                ^ P.typToString cD cPsi (tA, LF.id)))

  | (Apx.Comp.MetaObjAnn (loc, cPhi, tM), (Int.Comp.MetaTyp (tA, cPsi), theta)) ->       
      let cPsi' = C.cnormDCtx (cPsi, theta) in 
      let cPhi = Lfrecon.elDCtx (Lfrecon.Pibox) cD cPhi in
      let _ = dprint (fun () -> "[elMetaObjAnn] cPsi = " ^ P.dctxToString cD  cPsi') in  
      let _ = dprint (fun () -> "[elMetaObjAnn] cPhi = " ^ P.dctxToString cD  cPhi) in  
      (* let _    = inferCtxSchema (cD, cPsi') (cD, cPhi) in  *)
      let _ =
        (* unifying two contexts AND inferring schema for psi in
                                                cPhi, if psi is not in cD *)
        try unifyDCtx cD cPsi' cPhi
        with Unify.Unify _ -> raise (Error (loc, MetaObjContextClash (cD, cPsi', cPhi))) in
      let phat = Context.dctxToHat cPhi  in
      let _ = dprint (fun () -> "[elMetaObjAnn] unfied contexts") in 
      let tA' = C.cnormTyp (tA, theta) in 
      let _        = dprint (fun () -> "[elMetaObj] tA = " ^ P.typToString cD cPsi' (tA',LF.id) ) in 
      let tM' = Lfrecon.elTerm (Lfrecon.Pibox) cD cPsi' tM (tA', LF.id) in 
         
      let _        = Unify.forceGlobalCnstr (!Unify.globalCnstrs) in  
      let _        = Unify.resetGlobalCnstrs () in 
        
      let _        = dprint (fun () -> "[elMetaObj] tM = " ^ P.normalToString cD cPsi' (tM', LF.id) ) in
        Int.Comp.MetaObj (loc, phat, tM')

    (* The case for parameter types should be handled separately, for better error messages -bp *)


and elMetaSpine cD s cKt  = match (s, cKt) with 
  | (Apx.Comp.MetaNil , (Int.Comp.Ctype _ , _ )) -> Int.Comp.MetaNil
  | (Apx.Comp.MetaApp (m, s), (Int.Comp.PiKind (_, (cdecl, Int.Comp.Explicit), cK) , theta)) -> 
      begin match cdecl with 
        | Int.LF.CDecl (_psi, schema_cid, _) -> 
            let Int.Comp.MetaCtx (loc, cPsi')  = elMetaObj cD m ((Int.Comp.MetaSchema schema_cid), theta)  in        
            let cS = elMetaSpine cD s (cK, Int.LF.MDot (Int.LF.CObj(cPsi'), theta)) in 
              Int.Comp.MetaApp (Int.Comp.MetaCtx (loc, cPsi'), cS)

        | Int.LF.MDecl (_u, tA, cPsi) -> 
            let (Int.Comp.MetaObj (_, psihat, tM) as cM) = elMetaObj cD m (Int.Comp.MetaTyp (tA, cPsi), theta)  in 
            let cS = elMetaSpine cD s (cK, Int.LF.MDot (Int.LF.MObj(psihat, tM), theta)) in 
              Int.Comp.MetaApp (cM, cS)

(* Parameter case not handeled correctly -bp
        | I.LF.PDecl (_u, tA, cPsi) -> 
            let (I.Comp.MetaObj (_, psihat, tM) as cM) = elMetaObj cD m (I.Comp.MetaType (tA, cPsi))  in 
            let cS = elMetaSpine cD s (cK, I.LF.MDot (I.LF.MObj(psihat', tM), theta)) in 
              I.Comp.MetaApp (cM, cS)
*)
      end 
(*  | (_ , (I.Comp.PiKind (_, (_cdecl, I.Comp.Implicit), _tK) , _theta)) -> 
      elMetaSpineI cD s cKt
*)
and elMetaSpineI cD s i cKt =
  if i = 0 then 
    elMetaSpine cD s cKt
  else 
    begin match cKt with 
      | (Int.Comp.PiKind (_ , (Int.LF.CDecl (_ , w, _), Int.Comp.Implicit), cK), theta ) -> 
          raise (Error.Violation "Contexts cannot be supplied implicitly; they must be passed explicitly)\n")
      | (Int.Comp.PiKind (loc, (Int.LF.MDecl (_ , tA, cPsi), Int.Comp.Implicit), cK), theta ) -> 
          let psihat  = Context.dctxToHat cPsi in
          let cPsi' = C.cnormDCtx (cPsi, theta) in 
          let tA'   = C.cnormTyp (tA, theta) in 

          let tM'   = Whnf.etaExpandMMV loc cD  cPsi' (tA', LF.id) LF.id in 
          let mS    = elMetaSpineI cD s (i-1) (cK, Int.LF.MDot (Int.LF.MObj (psihat, tM'), theta)) in 
           Int.Comp.MetaApp (Int.Comp.MetaObj (loc, psihat, tM'), mS)


(*      | (I.Comp.PiKind (_, (I.LF.PDecl (_ , tA, cPsi), I.Comp.Implicit), tK), theta ) ->  *)       

    end


let rec elCompTyp cD tau = match tau with
  | Apx.Comp.TypBase (loc, a, cS) -> 
      begin try
        let _ = dprint (fun () -> "[elCompTyp] Base : " ^ R.render_cid_comp_typ a) in 
        let tK = (CompTyp.get a).CompTyp.kind in
        let _ = dprint (fun () -> "[elCompTyp] of kind : " ^ P.compKindToString cD tK) in
        let i  = (CompTyp.get a).CompTyp.implicit_arguments in
        let _ = dprint (fun () -> "[elCompTyp] with #impArg = " ^ string_of_int i) in 
        let cS' = elMetaSpineI cD cS i (tK, C.m_id) in 
          Int.Comp.TypBase (loc, a ,cS')
      with
          exn  ->  raise (Check.LF.Error (loc, Check.LF.SpineIllTyped )) 
      end 

  | Apx.Comp.TypBox (loc, a, psi) ->
      let _ = dprint (fun () -> "[elCompTyp] TypBox" ) in 
      let cPsi = Lfrecon.elDCtx (Lfrecon.Pibox) cD psi in
      let _ = dprint (fun () -> "[elCompTyp] TypBox - cPsi = " ^ P.dctxToString cD cPsi) in 
      let tA   = Lfrecon.elTyp (Lfrecon.Pibox) cD cPsi a in
      let tT = Int.Comp.TypBox (loc, tA, cPsi) in 
        (dprint (fun () -> "[elCompTyp] " ^ P.compTypToString cD tT);
         tT)

  | Apx.Comp.TypSub (loc, psi, phi) -> 
      let cPsi = Lfrecon.elDCtx Lfrecon.Pibox cD psi in
      let cPhi = Lfrecon.elDCtx Lfrecon.Pibox cD phi in
        Int.Comp.TypSub (loc, cPsi, cPhi)

  | Apx.Comp.TypArr (tau1, tau2) ->
      let tau1' = elCompTyp cD tau1 in
      let tau2' = elCompTyp cD tau2 in
        Int.Comp.TypArr (tau1', tau2')

  | Apx.Comp.TypCross (tau1, tau2) ->
      let tau1' = elCompTyp cD tau1 in
      let tau2' = elCompTyp cD tau2 in
        Int.Comp.TypCross (tau1', tau2')

  | Apx.Comp.TypCtxPi ((x, schema_cid, apx_dep) , tau) ->
      let cdep = match apx_dep with 
          Apx.Comp.Explicit -> Int.LF.No
        | Apx.Comp.Implicit -> Int.LF.Maybe in 
      let dep = match apx_dep with 
          Apx.Comp.Explicit -> Int.Comp.Explicit
        | Apx.Comp.Implicit -> Int.Comp.Implicit in 
      let tau' = elCompTyp (Int.LF.Dec (cD, Int.LF.CDecl (x, schema_cid, cdep))) tau in
        Int.Comp.TypCtxPi ((x, schema_cid, dep), tau')

  | Apx.Comp.TypPiBox (cdecl, tau) ->
      let cdecl' = elCDecl Lfrecon.Pibox cD cdecl  in
      let tau'   = elCompTyp (Int.LF.Dec (cD, cdecl')) tau in
        Int.Comp.TypPiBox ((cdecl', Int.Comp.Explicit), tau')

  | Apx.Comp.TypBool -> Int.Comp.TypBool 

(* *******************************************************************************)

let genMetaVar loc' cD (loc, cdecl, t) = match cdecl with 
  | Int.LF.MDecl (_, tA, cPsi) -> 
      let cPsi' = C.cnormDCtx (cPsi, t) in 
      let psihat  = Context.dctxToHat cPsi' in
      let tA'   = C.cnormTyp (tA, t) in 
      let tM'   = Whnf.etaExpandMMV loc cD  cPsi' (tA', LF.id) LF.id in 
        (Int.Comp.MetaObj (loc', psihat, tM') , 
         Int.LF.MObj (psihat, tM'))

  | Int.LF.CDecl (_, schema_cid, _ ) -> 
      let cPsi = Int.LF.CtxVar (Int.LF.CInst (ref None, schema_cid,
                                              Int.LF.Empty, cD)) in
        (Int.Comp.MetaCtx (loc', cPsi),
         Int.LF.CObj cPsi)

let rec mgCompTyp cD (loc, c) =
  let cK = (CompTyp.get c).CompTyp.kind in 
  let rec genMetaSpine (cK, t) = match (cK, t) with 
    | (Int.Comp.Ctype _, _t) -> Int.Comp.MetaNil
    | (Int.Comp.PiKind (loc', (cdecl, _ ), cK), t) -> 
        let (mO, mF) = genMetaVar loc cD (loc', cdecl, t) in 
        let mS = genMetaSpine (cK, Int.LF.MDot (mF, t)) in 
          Int.Comp.MetaApp (mO, mS)
  in     
    Int.Comp.TypBase (loc, c, genMetaSpine (cK, Whnf.m_id))
    

let rec inferPatTyp cD' tau = match tau with
  | Int.Comp.TypBool -> Int.Comp.TypBool
  | Int.Comp.TypCross (tau1, tau2) -> 
      let tau1' = inferPatTyp cD' tau1 in
      let tau2' = inferPatTyp cD' tau2 in
        Int.Comp.TypCross (tau1', tau2')
  | Int.Comp.TypBase (loc, c, _ )  -> 
      mgCompTyp cD' (loc, c)
  | Int.Comp.TypArr _  -> 
      raise (Error.Violation "Patterns cannot have function type")
  | _ -> raise Error.NotImplemented
(*  | Int.Comp.TypBox (_, (Int.LF.Atom(_, a, _) as _tP) , cPsi)  ->
      let tP' = mgTyp cD' cPsi' a (Typ.get a).Typ.kind   
*)      


(* *******************************************************************************)

let rec elExp cD cG e theta_tau = elExpW cD cG e (C.cwhnfCTyp theta_tau)

and elExpW cD cG e theta_tau = match (e, theta_tau) with
  | (Apx.Comp.Fun (loc, x, e), (Int.Comp.TypArr (tau1, tau2), theta)) ->
      let e' = elExp cD (Int.LF.Dec (cG, Int.Comp.CTypDecl (x, Int.Comp.TypClo
                                                              (tau1, theta)))) e
        (tau2, theta) in
      let e'' =  Whnf.cnormExp (Int.Comp.Fun (loc, x, e'), Whnf.m_id) in 
      let _ = dprint (fun () -> "[elExp] Fun " ^ R.render_name x ^ " done ") in 
      let _ = dprint (fun () -> "[elExp] " ^ P.expChkToString cD cG e'' ) in 
      let _ = dprint (fun () -> "[elExp] has type " ^ 
                        P.compTypToString cD (Whnf.cnormCTyp theta_tau)) in 
        e''


  | (Apx.Comp.CtxFun (loc, psi_name, e), (Int.Comp.TypCtxPi ((_, schema_cid, Int.Comp.Explicit), tau), theta)) ->
      let cG' = Whnf.cnormCtx (cG, Int.LF.MShift 1) in 
      let cD' = Int.LF.Dec (cD, Int.LF.CDecl (psi_name, schema_cid, Int.LF.No))  in 
      let e' = elExp cD' cG' e (tau, C.mvar_dot1 theta) in 
      let _ = dprint (fun () -> "[elExp] ctx-mlam " ^ R.render_name psi_name ^ "
      done ") in 
      let _ = dprint (fun () -> "[elExp] ctx-mlam e' = " ^ P.expChkToString cD' cG' e')
      in 
      let e'' =  Int.Comp.CtxFun (loc, psi_name, e') in 
      let _ = dprint (fun () -> "[elExp] ctx-mlam : cG = " ^ P.gctxToString cD cG) in 
      let _ = dprint (fun () -> "[elExp] ctx-mlam result ") in 
      let _ = dprint (fun () -> "        " ^ P.expChkToString cD cG e'' ) in 
      let _ = dprint (fun () -> "[elExp] has type " ^ 
                        P.compTypToString cD (Whnf.cnormCTyp theta_tau)) in 
        e''

  (* Allow uniform abstractions for all meta-objects *)
  | (Apx.Comp.MLam (loc, psi_name, e), (Int.Comp.TypCtxPi ((_, schema_cid, Int.Comp.Explicit), tau), theta)) ->
      let cG' = Whnf.cnormCtx (cG, Int.LF.MShift 1) in 
      let cD' = Int.LF.Dec (cD, Int.LF.CDecl (psi_name, schema_cid, Int.LF.No)) in 
      let e' = elExp cD' cG' e (tau, C.mvar_dot1 theta) in 
        Int.Comp.CtxFun (loc, psi_name, e')

  | (Apx.Comp.MLam (loc, u, e) , (Int.Comp.TypPiBox((Int.LF.MDecl(_u, tA, cPsi), Int.Comp.Explicit), tau), theta))  ->
      let cD' = Int.LF.Dec (cD, Int.LF.MDecl (u, C.cnormTyp (tA, theta), C.cnormDCtx (cPsi, theta))) in 
      let cG' = Whnf.cnormCtx (cG, Int.LF.MShift 1) in 
      let e' = elExp cD' cG' e (tau, C.mvar_dot1 theta) in 
        Int.Comp.MLam (loc, u, e') 

  | (Apx.Comp.MLam (loc, p, e) , (Int.Comp.TypPiBox((Int.LF.PDecl(_u, tA, cPsi), Int.Comp.Explicit), tau), theta))  ->
      let cD' = Int.LF.Dec (cD, Int.LF.PDecl (p, C.cnormTyp (tA, theta), C.cnormDCtx (cPsi, theta))) in 
      let cG' = Whnf.cnormCtx (cG, Int.LF.MShift 1) in 
      let e' = elExp cD' cG' e (tau, C.mvar_dot1 theta) in 
        Int.Comp.MLam (loc, p, e') 


  | (Apx.Comp.MLam (loc, s, e) , (Int.Comp.TypPiBox((Int.LF.SDecl(_u, cPhi, cPsi), Int.Comp.Explicit), tau), theta))  ->
      let cD' = Int.LF.Dec (cD, Int.LF.SDecl (s, C.cnormDCtx (cPhi, theta), C.cnormDCtx (cPsi, theta))) in 
      let cG' = Whnf.cnormCtx (cG, Int.LF.MShift 1) in 
      let e' = elExp cD' cG' e (tau, C.mvar_dot1 theta) in 
         Int.Comp.MLam (loc, s, e')  


  | (e, (Int.Comp.TypCtxPi((psi_name, schema_cid, Int.Comp.Implicit), tau), theta))  ->
      let cG' = Whnf.cnormCtx (cG, Int.LF.MShift 1) in 
      let cD' = Int.LF.Dec (cD, Int.LF.CDecl (psi_name, schema_cid, Int.LF.Maybe)) in 
      let e' = Apxnorm.cnormApxExp cD (Apx.LF.Empty) e (cD', Int.LF.MShift 1) in 
      let e' = elExp cD' cG'  e' (tau, C.mvar_dot1 theta) in
        Int.Comp.CtxFun (Syntax.Loc.ghost, psi_name, e')

  | (e, (Int.Comp.TypPiBox((Int.LF.MDecl(u, tA, cPsi), Int.Comp.Implicit), tau), theta))  ->
      (* let u' = Id.mk_name (Id.MVarName (Typ.gen_mvar_name tA)) in *)
      let cG' = Whnf.cnormCtx (cG, Int.LF.MShift 1) in 
      let cD' = Int.LF.Dec (cD, Int.LF.MDecl (u, C.cnormTyp (tA, theta), C.cnormDCtx (cPsi, theta))) in  
      let e' = Apxnorm.cnormApxExp cD (Apx.LF.Empty) e (cD', Int.LF.MShift 1) in 
      let e' = elExp cD' cG' e' (tau, C.mvar_dot1 theta) in
        Int.Comp.MLam (Syntax.Loc.ghost, u , e')

  | (e, (Int.Comp.TypPiBox((Int.LF.PDecl(_u, tA, cPsi), Int.Comp.Implicit), tau), theta))  ->
      let u' = Id.mk_name (Id.PVarName None) in 
      let cG' = Whnf.cnormCtx (cG, Int.LF.MShift 1) in 
      let cD' = Int.LF.Dec (cD, Int.LF.PDecl (u', C.cnormTyp (tA, theta), C.cnormDCtx (cPsi, theta))) in 
      let e' = Apxnorm.cnormApxExp cD (Apx.LF.Empty) e (cD', Int.LF.MShift 1) in 
      let e' = elExp cD' cG' e' (tau, C.mvar_dot1 theta) in
        Int.Comp.MLam (Syntax.Loc.ghost, u' , e')


  | (Apx.Comp.Syn (loc, i), (tau,t)) ->
      let _ = dprint (fun () -> "[elExp] Syn") in 
      let _ = dprint (fun () -> "[elExp] cG = " ^ 
                        P.mctxToString cD ^ " |- " ^ P.gctxToString cD cG) in 
      let (i1,tau1) = elExp' cD cG i in 
      let _ = dprint (fun () -> "[elExp] Syn i = " ^ P.expSynToString cD cG i1) in
      let _ = dprint (fun () -> "[elExp] Syn done: " ^ 
                        P.mctxToString cD ^ " |- " ^
                        P.compTypToString cD (Whnf.cnormCTyp tau1))  in 
      let (i', tau_t') = genMApp loc cD (i1, tau1) in 
      let _ = dprint (fun () -> "[elExp] Unify computation-level types: \n" ^
                        P.compTypToString cD (Whnf.cnormCTyp tau_t') ^ " == "
                        ^ 
                        P.compTypToString cD (Whnf.cnormCTyp (tau,t) )) in 
        begin try
          dprint (fun () -> "Unifying computation-level types\n") ; 
          Unify.unifyCompTyp cD (tau, t) (tau_t');
          dprint (fun () -> "Unified computation-level types\n") ; 
          dprint (fun () -> "     " ^
                        P.compTypToString cD (Whnf.cnormCTyp tau_t') ^ "\n         == \n"
                        ^ 
                        P.compTypToString cD (Whnf.cnormCTyp (tau,t)) ^ "\n") ;
          Int.Comp.Syn (loc, i')
        with _ -> 
          raise (Check.Comp.Error (loc, Check.Comp.SynMismatch (cD, (tau,t), tau_t')))
        end 


  | (Apx.Comp.Pair(loc, e1, e2), (Int.Comp.TypCross (tau1, tau2), theta)) ->
      let e1' = elExp cD cG e1 (tau1, theta) in
      let e2' = elExp cD cG e2 (tau2, theta) in
        Int.Comp.Pair (loc, e1', e2')

  | (Apx.Comp.LetPair (loc, i, (x, y, e)), (tau, theta)) ->
      let (i', tau_theta') = elExp' cD cG i in
        begin match C.cwhnfCTyp tau_theta' with
          | (Int.Comp.TypCross (tau1, tau2), t) ->
              let cG1 = Int.LF.Dec (cG, Int.Comp.CTypDecl (x,  Int.Comp.TypClo (tau1, t))) in
              let cG2 = Int.LF.Dec (cG1, Int.Comp.CTypDecl (y, Int.Comp.TypClo (tau2, t))) in
              let e'  =  elExp cD cG2 e (tau, theta) in
                Int.Comp.LetPair (loc, i', (x, y, e'))

          | _ -> raise (Check.Comp.Error (loc, Check.Comp.MismatchSyn (cD, cG, i', Check.Comp.VariantCross, tau_theta'))) 
              (* TODO postpone to reconstruction *)
        end

  | (Apx.Comp.Let (loc, i, (x, e)), (tau, theta)) ->
      let (i', (tau',theta')) = elExp' cD cG i in
      let cG1 = Int.LF.Dec (cG, Int.Comp.CTypDecl (x,  Int.Comp.TypClo (tau',theta'))) in      
      let e'  =  elExp cD cG1 e (tau, theta) in
        Int.Comp.Let (loc, i', (x,  e'))

  | (Apx.Comp.Box (loc, psihat, tM), ((Int.Comp.TypBox (_loc, tA, cPsi), theta) as tau_theta)) ->
   (* if psihat = Context.dctxToHat cPsi then *)
      let _ = dprint (fun () -> "[elExp] BOX\n") in 
      let cPsi' = C.cnormDCtx (cPsi, theta) in 
      if Lfrecon.unify_phat psihat (Context.dctxToHat cPsi') then
        let tM' = Lfrecon.elTerm Lfrecon.Pibox cD cPsi' tM (C.cnormTyp (tA, theta), LF.id) in
        let _   = Unify.forceGlobalCnstr (!Unify.globalCnstrs) in  
        let _   = Unify.resetGlobalCnstrs () in 
        let e   = Int.Comp.Box (loc, psihat, tM') in
        let _   = (dprint (fun () -> "[elExp] Box : " ^ P.expChkToString cD cG e ) ;  
                   dprint (fun () -> "[elExp] Box checked against "  ^ 
                             P.typToString cD cPsi' (C.cnormTyp (tA, theta), LF.id) ^ "[" ^ 
                             P.dctxToString cD cPsi' ^ "]")) in

          Int.Comp.Box (loc, psihat, tM')
      else 
        (* raise (Error.Error (loc, Error.CompBoxCtxMismatch (cD, cPsi, (psihat, tM')))) *)
        (begin match psihat with
           | (Some (Int.LF.CtxOffset psi), k) ->           
               (dprint (fun () ->
                         "[elExp] phat = " ^ R.render_ctx_var cD psi  ^ 
                           "   k  = " ^ string_of_int k ^ "\n");
                dprint (fun () -> "[elExp] cPsi = " ^ P.dctxToString cD cPsi  )) 
           | ( None , k ) ->  
               dprint (fun () -> "[elExp] cPsi = " ^ P.dctxToString cD cPsi  ^ 
                     "\n psihat  = None " ^ string_of_int k ^ "\n")
           | ( Some (Int.LF.CtxName psi) , k ) ->  
               dprint (fun () -> "[elExp] cPsi = " ^ P.dctxToString cD cPsi  ^ 
                     "\n psihat  = " ^ R.render_name psi ^ " , " ^ string_of_int k ^ "\n")
         end; 
         raise (Check.Comp.Error (loc, Check.Comp.BoxMismatch (cD, cG, tau_theta))) )


  | (Apx.Comp.SBox (loc, psihat, sigma), ((Int.Comp.TypSub (_loc, cPhi, cPsi), theta))) ->
   (* if psihat = Context.dctxToHat cPsi then *)
      if Lfrecon.unify_phat psihat (Context.dctxToHat cPsi) then
        let sigma' = Lfrecon.elSub loc Lfrecon.Pibox cD (C.cnormDCtx (cPsi, theta)) sigma (C.cnormDCtx (cPhi, theta)) in
        let _        = Unify.forceGlobalCnstr (!Unify.globalCnstrs) in 
        let _        = Unify.resetGlobalCnstrs () in 
          Int.Comp.SBox (loc, psihat, sigma')
      else 
        (* raise (Error (loc, Check.Comp.BoxCtxMismatch (cD, cPsi, (psihat, tM')))) *)
        (let (_ , k) = psihat in 
           dprint (fun () -> "cPsi = " ^ P.dctxToString cD (C.cnormDCtx (cPsi, theta))  ^ "\n psihat  = " ^ string_of_int k ^ "\n") ; 
           raise (Check.Comp.Error (loc, Check.Comp.SBoxMismatch (cD, cG, (C.cnormDCtx (cPhi, theta)), (C.cnormDCtx (cPsi, theta)))) ))
 

  | (Apx.Comp.Case (loc, prag, i, branches), ((tau, theta) as tau_theta)) ->
      let _ = dprint (fun () -> "[elExp] case ") in
      let (i', tau_theta') = genMApp loc cD (elExp' cD cG i) in
      let _ = dprint (fun () -> "[elExp] case on " ^ P.expSynToString cD cG i') in
      begin match (i', C.cwhnfCTyp tau_theta') with
        | (Int.Comp.Ann (Int.Comp.Box (_ , phat,tR), _ ) as i,
           (Int.Comp.TypBox (_, tP, cPsi) as tau_s, t (* m_id *))) ->
          let _ = Unify.forceGlobalCnstr (!Unify.globalCnstrs) in 
          let _ = Unify.resetGlobalCnstrs () in 
          if Whnf.closed (tR, LF.id) then 
            let rec recBranch b =       
              let _ = dprint (fun () -> "[elBranch - IndexObj] in context cPsi = " 
                ^ P.dctxToString cD cPsi ^ "\n") in
              let b = elBranch (IndexObj(phat, tR)) cD cG b tau_s tau_theta in 
              let _ = Gensym.MVarData.reset () in
              b in
            let branches' = List.map recBranch branches in
            Int.Comp.Case (loc, prag, i, branches')
          else 
            raise (Error (loc, ValueRestriction (cD, cG, i, (tau_s,t))))

        | (Int.Comp.Ann (Int.Comp.Box (_ , phat,tR), _ ) as i, (tau_s, t)) ->
          raise (Error (loc, (IllegalCase (cD, cG, i, (tau_s, t)))))

        | (i, (Int.Comp.TypBox (_, tP, cPsi) as tau_s, _mid)) -> 
          let _      = dprint (fun () -> "[elExp]" 
            ^ "Contexts cD  = " ^ P.mctxToString cD ^ "\n"
            ^ "cG = " ^ P.gctxToString cD cG ^ "\n"
            ^ "Expected Pattern has type :" ^
            P.typToString cD cPsi (tP, LF.id)           
            ^  "\n Context of expected pattern type : "
            ^  P.dctxToString cD cPsi 
            ^ "\n Checking closedness ... ") in
          if Whnf.closedTyp (tP, LF.id) && Whnf.closedDCtx cPsi && Whnf.closedGCtx cG then 
            let rec recBranch b = 
              let _ = dprint (fun () -> "[elBranch - DataObj] " ^ 
                P.expSynToString cD cG i ^ 
                " of type " 
                ^ P.compTypToString cD tau_s 
                ^ "\n") in
              let b = elBranch DataObj cD cG b tau_s tau_theta in  
              let _ = Gensym.MVarData.reset () in
              b in
            let branches' = List.map recBranch branches in
            let b = Int.Comp.Case (loc, prag, i, branches') in
            let _ = (dprint (fun () -> "[elBranch - DataObj] ");
                     dprint (fun () -> "             of type " 
                       ^ P.compTypToString cD tau_s 
                       ^ " done");
                     dprint (fun () -> "cG = " ^ P.gctxToString cD cG);
                     dprint(fun () ->  "    Reconstructed branch: " ^ 
                       P.expChkToString cD cG b)) in
            b
          else raise (Error (loc, CompScrutineeTyp (cD, cG, i', (tP, LF.id), cPsi)))

        | (i, ((Int.Comp.TypBool | Int.Comp.TypCross (_, _) | Int.Comp.TypBase (_, _, _)) as tau_s, _mid)) ->
          let rec recBranch b = 
            let _ = dprint (fun () -> "[elBranch - PatObj] of type " 
              ^ P.compTypToString cD tau_s 
              ^ "\n") in
            let b = elBranch DataObj cD cG b tau_s tau_theta in  
            Gensym.MVarData.reset () ; b in 

          let branches' = List.map recBranch branches in
          let _ = dprint (fun () -> "[elBranch - PatObj] of type " ) in
          let _ = dprint (fun () ->  P.compTypToString cD tau_s 
            ^ " done \n") in
          Int.Comp.Case (loc, prag, i, branches')

        | (i, (tau_s, t)) ->
          raise (Error (loc, (IllegalCase (cD, cG, i, (tau_s, t)))))
      end

  | (Apx.Comp.If (loc, i, e1, e2), ((tau, theta) as tau_theta)) -> 
      let (i', tau_theta') = genMApp loc cD (elExp' cD cG i) in
        begin match C.cwhnfCTyp tau_theta' with 
          | (Int.Comp.TypBool , _ ) -> 
              let e1' = elExp cD cG e1 tau_theta in 
              let e2' = elExp cD cG e2 tau_theta in 
                Int.Comp.If (loc, i', e1', e2')
          | _  -> raise (Check.Comp.Error (loc, Check.Comp.IfMismatch (cD, cG, tau_theta')))
        end

  (* TODO postpone to reconstruction *)
  (* Error handling cases *)
  | (Apx.Comp.Fun (loc, _x, _e),  tau_theta ) ->
      raise (Check.Comp.Error (loc, Check.Comp.FunMismatch (cD, cG, tau_theta)))
  | (Apx.Comp.CtxFun (loc, _psi_name, _e), tau_theta) ->
      raise (Check.Comp.Error (loc, Check.Comp.CtxFunMismatch (cD, cG, tau_theta)))
  | (Apx.Comp.MLam (loc, _u, _e), tau_theta) ->
      raise (Check.Comp.Error (loc, Check.Comp.MLamMismatch (cD, cG, tau_theta)))
  | (Apx.Comp.Pair(loc, _ , _ ), tau_theta) ->
      raise (Check.Comp.Error (loc, Check.Comp.PairMismatch (cD, cG, tau_theta)))
  | (Apx.Comp.Box (loc, _, _ ) , tau_theta) ->
      raise (Check.Comp.Error (loc, Check.Comp.BoxMismatch (cD, cG, tau_theta)))

and elExp' cD cG i = match i with
  | Apx.Comp.Var offset ->
      (Int.Comp.Var offset, (lookup cG offset, C.m_id))

  | Apx.Comp.DataConst c ->
      let _ = dprint (fun () -> "[elExp'] DataConst " ^ R.render_cid_comp_const  c ^
                        "\n has type " ^ P.mctxToString cD ^ " |- " ^ 
                        P.compTypToString cD ((CompConst.get c).CompConst.typ)) in
     (Int.Comp.DataConst c, ((CompConst.get c).CompConst.typ, C.m_id))

  | Apx.Comp.Const prog ->
     (Int.Comp.Const prog, ((Comp.get prog).Comp.typ, C.m_id))

  | Apx.Comp.Apply (loc, i, e) ->
      let _ = dprint (fun () -> "[elExp'] Apply") in 
      let (i', tau_theta') = genMApp loc cD (elExp' cD cG i) in
      let _ = dprint (fun () -> "[elExp'] Apply - generated implicit arguments") in 
        begin match tau_theta' with
          | (Int.Comp.TypArr (tau2, tau), theta) ->
              let _ = dprint (fun () -> "[elExp'] Inferred type for i' = " ^ 
                                P.expSynToString cD cG i' ^ "\n      " ^ 
                                P.compTypToString cD (Whnf.cnormCTyp (Int.Comp.TypArr (tau2,tau), theta))
                                ^ "\n") in
              let _ = dprint (fun () -> "[elExp'] Check argument has type " ^ 
                                P.compTypToString cD (Whnf.cnormCTyp (tau2,theta))) in
              let e' = elExp cD cG e (tau2, theta) in
              let i'' = Int.Comp.Apply (loc, i', e') in 
              let _ = dprint (fun () -> "[elExp'] Apply done : " ) in 
              let _ = dprint (fun () -> "         " ^ 
                                P.expSynToString cD cG i'') in 
                (i'', (tau, theta))

          | _ -> 
              raise (Check.Comp.Error (loc, Check.Comp.MismatchSyn (cD, cG, i', Check.Comp.VariantArrow, tau_theta'))) 
                (* TODO postpone to reconstruction *)
        end

  | Apx.Comp.CtxApp (loc, i, cPsi) ->
      let (i', tau_theta') = genMApp loc cD (elExp' cD cG i) in
        begin match tau_theta' with
          | ((Int.Comp.TypCtxPi ((_psi, _sW, _explicit ), tau), theta) as tt)->
              let cPsi'  = Lfrecon.elDCtx Lfrecon.Pibox cD cPsi in
              let theta' = Int.LF.MDot (Int.LF.CObj (cPsi'), theta) in
              let _ = (dprint (fun () -> "[elExp'] CtxApp : tau = " ^ 
                                 P.compTypToString cD (Whnf.cnormCTyp tt) ); 
                       dprint (fun () -> "[elExp'] cPsi' = " ^ P.dctxToString cD cPsi' )) in 
              let _ = dprint (fun () -> "[elExp'] CtxApp : [cPsi/psi]tau' = " ^ 
                                 P.compTypToString cD (Whnf.cnormCTyp (tau,theta')) ) in 
                (Int.Comp.CtxApp (loc, i', cPsi'), (tau, theta'))

          | _ -> 
              raise (Check.Comp.Error (loc, Check.Comp.MismatchSyn (cD, cG, i', Check.Comp.VariantCtxPi, tau_theta'))) 
                (* TODO postpone to reconstruction *)
        end

  | Apx.Comp.MApp (loc, i, mC) ->
      let _ = dprint (fun () -> "Elaborating MApp.\n") in 
      let (i0, tau_t) = (elExp' cD cG i) in 
      let _ = dprint (fun () -> "[elExp'] MApp : " ^ 
                        P.expSynToString cD cG i0 ^ " : " ^ 
                        P.compTypToString cD (Whnf.cnormCTyp tau_t) ) in
      let (i', tau_theta') = genMApp loc cD (i0, tau_t) in
      let _ = dprint (fun () -> "\n MApp - Generated implicit args.\n") in 
        begin match tau_theta' with
          | (Int.Comp.TypPiBox ((Int.LF.MDecl (_, tA, cPsi), Int.Comp.Explicit), tau), theta) ->
              let cPsi' = C.cnormDCtx (cPsi, theta) in 
              let psihat' = Context.dctxToHat cPsi'  in
                begin match mC with 
                  | Apx.Comp.MetaObj (_loc', psihat, m) -> 
                      begin try 
                        let _      = dprint (fun () -> "[elExp']  MApp -  MetaObj") in 
                        let _      = dprint (fun () -> "[elExp'] elaborate"^
                                               " MetaObj against type " ^ 
                                               P.typToString cD cPsi' (C.cnormTyp (tA, theta),
                                                                       LF.id)) in 
                        let tM'    = Lfrecon.elTerm Lfrecon.Pibox cD cPsi' m (C.cnormTyp (tA, theta), LF.id) in
                        let theta' = Int.LF.MDot (Int.LF.MObj (psihat', tM'), theta) in
                          (dprint (fun () -> "[elSyn] MApp : tau = " ^ 
                                     P.compTypToString cD (Whnf.cnormCTyp tau_theta' )); 
                           dprint (fun () -> "[elSyn] tM  = " ^ P.normalToString cD cPsi' (tM', LF.id) );
                           dprint (fun () -> "[elSyn] tau_theta = " ^
                                     P.compTypToString cD (Whnf.cnormCTyp (tau, theta'))) ; 
                           (Int.Comp.MApp (loc, i', (psihat', Int.Comp.NormObj tM')), (tau, theta')))
                      with Error.Violation msg -> 
                        dprint (fun () -> "[elTerm] Error.Violation: " ^ msg);
                        raise (Lfrecon.Error (loc, Lfrecon.CompTypAnn))
                      end 
                  | _ -> raise (Check.Comp.Error (loc, Check.Comp.MAppMismatch (cD, (Int.Comp.MetaTyp (tA, cPsi), theta))))
                end
            | (Int.Comp.TypPiBox ((Int.LF.PDecl (_, tA, cPsi), Int.Comp.Explicit), tau), theta) ->
              (* m = PVar or BVar of Proj *) 
              (* tM' really is a head ... if we would allow  Root (_, PVar _ , Nil) then this wouldn't be normal. *)
               begin try 
                 begin match mC with 
                   | Apx.Comp.MetaObj (_loc', psihat , Apx.LF.Root (_, h, Apx.LF.Nil)) -> 
                       let _ = dprint (fun () -> "[elExp'] Mapp case : PDecl ") in 
                       let cPsi' = C.cnormDCtx (cPsi, theta) in 
                       let (h', sB) = Lfrecon.elHead loc Lfrecon.Pibox cD cPsi' h  in
                       let theta' = Int.LF.MDot (Int.LF.PObj (psihat, h'), theta) in
                       let sA' = (C.cnormTyp (tA, theta), LF.id) in 
                         begin try 
                           (Unify.unifyTyp cD cPsi' sB  sA' ;
                            dprint (fun () -> "[elExp'] unification of PDecl with inferred type done");
                          (Int.Comp.MApp (loc, i', (psihat, Int.Comp.NeutObj h')), (tau, theta')))
                         with Unify.Unify msg ->
                           (Printf.printf "%s\n" msg;
                            raise (Lfrecon.Error (loc, Lfrecon.TypMismatchElab (cD, cPsi', sA', sB))))
                         end 
                  | _ -> 
                       (dprint (fun () -> "[elTerm] Error.Violation: Not a head");
                      raise (Check.Comp.Error (loc, Check.Comp.MAppMismatch (cD, (Int.Comp.MetaTyp (tA, cPsi), theta)))))
                 end  
               with Error.Violation msg -> 
                 dprint (fun () -> "[elTerm] Error.Violation: " ^ msg);
                 raise (Lfrecon.Error (loc, Lfrecon.CompTypAnn))
               end 

         (* Allow uniform applications for all meta-objects *)        
          | ((Int.Comp.TypCtxPi ((_psi, sW, _explicit ), tau), theta) as tt)->
              begin match mC with 
                | Apx.Comp.MetaCtx (loc, cPsi) -> 
                    let cPsi'  = Lfrecon.elDCtx Lfrecon.Pibox cD cPsi in
                    let _ = (dprint (fun () -> "[elExp'] CtxApp : tau = " ^ 
                                       P.compTypToString cD (Whnf.cnormCTyp tt) ); 
                             dprint (fun () -> "[elExp'] cPsi' = " ^ P.dctxToString cD cPsi' )) in 
                      
                    let _ = dprint (fun () -> "[elExp'] CtxApp : [cPsi/psi]tau' = " ^ 
                                      P.compTypToString cD (Whnf.cnormCTyp (tau,theta)) ) in 
                      
                      (Int.Comp.CtxApp (loc, i', cPsi'), (tau, theta))
                | _ ->  raise (Check.Comp.Error (loc, Check.Comp.MAppMismatch (cD, (Int.Comp.MetaSchema sW, theta))))
              end 

          | (Int.Comp.TypArr (Int.Comp.TypBox(_, tP, cPsi), tau), theta) -> 
              begin match mC with 
                | Apx.Comp.MetaObj (loc, psihat, m) -> 
                    begin try 
                      let cPsi' = C.cnormDCtx (cPsi, theta) in 
                        let _      = dprint (fun () -> "[elExp']  MApp -  MetaObj") in 
                        let _      = dprint (fun () -> "[elExp'] elaborate"^
                                               " MetaObj against type " ^ 
                                               P.typToString cD cPsi' (C.cnormTyp (tP, theta),
                                                                       LF.id)) in 
                      let tM'    = Lfrecon.elTerm Lfrecon.Pibox cD cPsi' m  (C.cnormTyp (tP, theta), LF.id) in
                        
                      let i =   Int.Comp.Apply (loc, i', 
                                         Int.Comp.Box(loc, psihat, tM')) in  
                        dprint (fun () -> "[elExp] MApp Reconstructed: " ^
                                         P.expSynToString cD cG i); (i , (tau, theta))
                      with Error.Violation msg -> 
                        dprint (fun () -> "[elTerm] Error.Violation: " ^ msg);
                        raise (Check.Comp.Error (loc, Check.Comp.AppMismatch (cD, (Int.Comp.MetaTyp (tP, cPsi), theta))))
                      end 
                  | _ -> raise (Check.Comp.Error (loc, Check.Comp.AppMismatch (cD, (Int.Comp.MetaTyp (tP, cPsi), theta))))
                end

          | _ -> 
              raise (Check.Comp.Error (loc, Check.Comp.MismatchSyn (cD, cG, i', Check.Comp.VariantPiBox, tau_theta'))) 
                (* TODO postpone to reconstruction *)

        end

  | Apx.Comp.MAnnApp (loc, i, (psi, m)) ->
      let _ = dprint (fun () -> "Reconstructing MAnnApp\n") in 
      let (i0, tau_t) = (elExp' cD cG i) in 
      let _ = dprint (fun () -> "[elExp'] MApp : " ^ 
                        P.expSynToString cD cG i0 ^ " : " ^ 
                        P.compTypToString cD (Whnf.cnormCTyp tau_t) ) in

      let (i', tau_theta') = genMApp loc cD  (i0, tau_t) in
      let _ = dprint (fun () -> "[elExp'] MAnnApp - generated implicit args.\n") in 
      let _ = dprint (fun () -> "[elExp] MAnnApp  : " ^
                                P.mctxToString cD ^ "\n |- " ^ 
                                P.compTypToString cD (Whnf.cnormCTyp tau_theta')) in
        begin match tau_theta' with
          | (Int.Comp.TypPiBox ((Int.LF.MDecl (_, tA, cPsi), Int.Comp.Explicit), tau), theta) ->
              let cPsi    = C.cnormDCtx (cPsi, theta) in
                begin try 
               let cPsi' = Lfrecon.elDCtx Lfrecon.Pibox cD psi in
               let _     = Unify.unifyDCtx cD cPsi cPsi' in 
               let psihat' = Context.dctxToHat cPsi'  in
              let tM'    = Lfrecon.elTerm Lfrecon.Pibox cD cPsi' m (C.cnormTyp (tA, theta), LF.id) in
              let theta' = Int.LF.MDot (Int.LF.MObj (psihat', tM'), theta) in
                (Int.Comp.MApp (loc, i', (psihat', Int.Comp.NormObj tM')), (tau, theta'))
             with Error.Violation msg -> 
               dprint (fun () -> "[elTerm] Error.Violation: " ^ msg);
               raise (Lfrecon.Error (loc, Lfrecon.CompTypAnn ))
             end 
          | (Int.Comp.TypPiBox ((Int.LF.PDecl (_, tA, cPsi), Int.Comp.Explicit), tau), theta) ->
              let cPsi    = C.cnormDCtx (cPsi, theta) in
              begin try 
               let cPsi' = Lfrecon.elDCtx Lfrecon.Pibox cD psi in
               let _     = Unify.unifyDCtx cD cPsi cPsi' in 
               let psihat' = Context.dctxToHat cPsi'  in
               begin match m with 
                 | Apx.LF.Root (_, h, Apx.LF.Nil) -> 
                     let _ = dprint (fun () -> "[elExp'] Mapp case :  PDecl ") in
                     let (h', sB) = Lfrecon.elHead loc Lfrecon.Pibox cD cPsi' h  in
                     let theta' = Int.LF.MDot (Int.LF.PObj (psihat', h'), theta)  in
                     let sA' = (C.cnormTyp (tA, theta), LF.id) in 
                       begin try 
                         (Unify.unifyTyp cD cPsi' sB  sA' ;
                          dprint (fun () -> "[elExp'] unification of PDecl with inferred type done");
                          (Int.Comp.MApp (loc, i', (psihat', Int.Comp.NeutObj h')), (tau, theta')))
                       with Unify.Unify msg ->
                         (Printf.printf "%s\n" msg;
                          raise (Lfrecon.Error (loc, Lfrecon.TypMismatchElab (cD, cPsi', sA', sB))))
                       end 
                  | _ -> 
                       (dprint (fun () -> "[elTerm] Violation: Not a head");
                      raise (Check.Comp.Error (loc, Check.Comp.MAppMismatch (cD, (Int.Comp.MetaTyp (tA, cPsi), theta)))))
               end  
                with Error.Violation msg -> 
                  dprint (fun () -> "[elTerm] Violation: " ^ msg);
                  raise (Lfrecon.Error (loc, Lfrecon.CompTypAnn))
              end 
          | (Int.Comp.TypArr (Int.Comp.TypBox(_, tP, cPsi), tau), theta) -> 
              let cPsi = C.cnormDCtx (cPsi, theta) in
              let _ = dprint (fun () -> "Encountered Boxed arg") in
              let _ = dprint (fun () -> "[elExp] MAnnApp - TypArr : " ^
                                P.mctxToString cD ^ " |- " ^
                                P.compTypToString cD (Whnf.cnormCTyp tau_theta')) in
              let _ = dprint (fun () -> "cnormDctx done") in
              let _ = dprint (fun () -> "Projected type of argument : " ^
                                (P.dctxToString cD cPsi) ^ " |- " ^
                                P.typToString cD cPsi (C.cnormTyp (tP, theta), LF.id)) in
                begin try
                  let cPsi' = Lfrecon.elDCtx Lfrecon.Pibox cD psi in
                  let _ = dprint (fun () -> "reconstruction of explicit psi done") in
                  let _ = dprint (fun () -> "BEFORE unifyDCtx cPsi' = " ^ P.dctxToString cD  cPsi') in
                  let _ = dprint (fun () -> "                 cPsi = " ^ P.dctxToString cD  cPsi) in
                  let _     = Unify.unifyDCtx cD cPsi cPsi' in
                  let _ = dprint (fun () -> "Infer omitted context argument using unification") in
                  let psihat' = Context.dctxToHat cPsi'  in
                  let tM' = Lfrecon.elTerm Lfrecon.Pibox cD cPsi' m (C.cnormTyp (tP, theta), LF.id) in
                  let _   = dprint (fun () -> "[elTerm] for m against type : " ^
                                   P.dctxToString cD cPsi' ^ " |- " ^
                                   P.typToString cD cPsi' (C.cnormTyp (tP, theta), LF.id)) in
                  let i = Int.Comp.Apply (loc, i',
                                     Int.Comp.Box(loc, psihat', tM')) in
                    dprint (fun () -> "[elExp] MAnnApp Reconstructed: " ^
                              P.expSynToString cD cG i ^ "\n"); (i , (tau, theta))

                with Unify.Unify msg -> 
                  raise (Check.Comp.Error (loc, Check.Comp.AppMismatch (cD, (Int.Comp.MetaTyp (tP, cPsi), theta))))
                end 
          | _ ->
              raise (Check.Comp.Error (loc, Check.Comp.MismatchSyn (cD, cG, i', Check.Comp.VariantPiBox, tau_theta'))) 
                (* TODO postpone to reconstruction *)


        end
          

  | Apx.Comp.BoxVal (loc, psi, r) ->
      let _ = dprint (fun () -> "[elExp'] BoxVal dctx ") in 
      let cPsi     = Lfrecon.elDCtx Lfrecon.Pibox cD psi in
      let _ = dprint (fun () -> "[elExp'] BoxVal dctx done: " ^ P.dctxToString cD cPsi ) in 
      let (tR, sP) = Lfrecon.elClosedTerm' Lfrecon.Pibox cD cPsi r  in
      let _ = dprint (fun () -> "[elExp'] BoxVal tR done ") in 
      (* let sP    = synTerm Lfrecon.Pibox cD cPsi (tR, LF.id) in *)
      let phat     = Context.dctxToHat cPsi in
      let tau      = Int.Comp.TypBox (Syntax.Loc.ghost, Int.LF.TClo sP, cPsi) in
        (Int.Comp.Ann (Int.Comp.Box (loc, phat, tR), tau), (tau, C.m_id))

  | Apx.Comp.Ann (e, tau) ->
      let tau' = elCompTyp cD tau in
      let e'   = elExp cD cG e (tau', C.m_id) in
        (Int.Comp.Ann (e', tau'), (tau', C.m_id))


  | Apx.Comp.Equal (loc, i1, i2) -> 
      let _ = dprint (fun () -> "[elExp'] Equal ... ") in 
      let (i1', ttau1) = genMApp loc cD (elExp' cD cG i1) in 
      let (i2', ttau2) = genMApp loc cD (elExp' cD cG i2) in 
       if Whnf.convCTyp ttau1 ttau2 then  
         (Int.Comp.Equal (loc, i1', i2'), (Int.Comp.TypBool , C.m_id))
       else 
         raise (Check.Comp.Error (loc, Check.Comp.EqMismatch (cD, ttau1, ttau2 )))


  | Apx.Comp.Boolean (_ , b)  -> (Int.Comp.Boolean b, (Int.Comp.TypBool, C.m_id))



(* We don't check that each box-expression has approximately
 *  the same type as the expression we analyze.
 *
 *)
(*

  recPattern cD cPsi omega delta psi m tPopt = 

  Assumptions: 
      cO ; cD ; cPsi |- tPopt
      omega ; delta ; psi |- m 


* recMObj cD cPsi omega delta mO tPopt = 
  based on recPattern.

* recPattern becomes redundant when we adopt the new parser as default.

*)
and recMObj cD' mO (cD, tAnn, cPsi) = match mO with 
  | Apx.Comp.MetaObjAnn (loc, psi, m) -> 
  let cPsi'   = Lfrecon.elDCtx  Lfrecon.Pibox cD' psi in
  let _       = dprint (fun () -> "[recMObj] inferCtxSchema ... ") in 
  let _       = dprint (fun () ->  "Scrutinee's context " ^ P.mctxToString cD ^ " |- " ^ 
                          P.dctxToString cD cPsi) in 
  let _       = dprint (fun () ->  "Pattern's context  " ^ P.mctxToString cD' ^ " |- " ^ 
                          P.dctxToString cD' cPsi') in 
  let _       = inferCtxSchema loc (cD, cPsi) (cD', cPsi') in 
  let _       = dprint (fun () -> "[recMObj] inferCtxSchema done") in 
  let tP'     = begin match tAnn with 
                | FullTyp  a    -> 
                    let tP' = Lfrecon.elTyp Lfrecon.Pibox cD' cPsi' a  in 
                      (* recTyp Lfrecon.Pibox cD' cPsi' (tP', LF.id) ;*) tP'
                | PartialTyp a  -> 
                    let _ = dprint (fun () -> "[mgTyp] Generate mg type in context " ^ 
                                      P.dctxToString cD' cPsi' ) in
                      mgTyp cD' cPsi' a (Typ.get a).Typ.kind   
                end in
  let _ = dprint (fun () -> "[recPattern] Reconstruction of pattern of type  " ^ 
                    P.typToString cD' cPsi' (tP', LF.id)) in
  let tR = Lfrecon.elTerm' Lfrecon.Pibox cD' cPsi' m (tP', LF.id) in    
  let _  = Lfrecon.solve_constraints  cD' in
  let _   = dprint (fun () -> "recPattern: Elaborated pattern...\n" ^ P.mctxToString cD' ^ "  ;   " ^
                      P.dctxToString cD' cPsi' ^ "\n   |-\n    "  ^ P.normalToString cD' cPsi' (tR, LF.id) ^ 
                      "\n has type " ^ P.typToString cD' cPsi' (tP', LF.id) ^ "\n") in
    
  let phat = Context.dctxToHat cPsi' in 
  let (cD1', cPsi1', (_phat, tR1'), tP1') =  
    Abstract.abstrPattern cD' cPsi' (phat, tR) tP' in
    
  let _   = dprint (fun () -> "recPattern: Reconstructed pattern (AFTER ABSTRACTION)...\n" ^
                      P.mctxToString cD1' ^ "  ;   " ^ P.dctxToString cD1' cPsi1' ^ "\n   |-\n    "  ^
                          P.normalToString cD1' cPsi1' (tR1', LF.id) ^ "\n has type \n " ^
                      P.typToString cD1' cPsi1'  (tP1', LF.id)) in   
  let l_cd1'    = Context.length cD1'  in  
  let l_delta   = Context.length cD'  in  
    ((l_cd1', l_delta), cD1', cPsi1', Some tR1', tP1')

(* inferCtxSchema loc (cD, cPsi) (cD', cPsi') = ()

   if cD |- cPsi  ctx  and  cPsi is the context of the scrutinee
      cD'|- cPsi' ctx  and  cPsi' is the context of the pattern
      cPsi ~ cPsi'   (i.e. they can be made equal during unification)      
   then 
      return unit
   otherwise 
      raise exception 
*)
and inferCtxSchema loc (cD,cPsi) (cD', cPsi') = match (cPsi , cPsi') with 
      | (Int.LF.Null , Int.LF.Null) -> ()
      | (Int.LF.CtxVar (Int.LF.CtxOffset psi1_var), cPsi') -> 
          let _ = dprint (fun () -> "[inferSchema] outside context cD = " ^ P.mctxToString cD )
          in 
          let _ = dprint (fun () -> "[inferSchema] local context in branch : cD' " ^ P.mctxToString cD' ) in 
          let _ = dprint (fun () -> "[inferSchema] looking up psi = " ^
                            P.dctxToString cD cPsi) in 
          let (_ , s_cid) = Whnf.mctxCDec cD psi1_var in 
          begin match get_ctxvar cPsi' with
               | None -> ()
               | Some (Int.LF.CtxOffset psi) -> 
                   let _ = dprint (fun () -> "[inferSchema] looking up psi' = " ^
                            P.dctxToString cD' cPsi') in 
                   let (_ , s_cid') = Whnf.mctxCDec cD' psi in                    
              if s_cid != s_cid' then raise (Error (loc, ContextSchemaClash (cD, cPsi, cD', cPsi')))
               | Some (Int.LF.CtxName psi) -> 
                   (dprint (fun () -> "[inferCtxSchema] Added free context variable " 
                              ^ R.render_name psi ^ " with schema " ^ 
                              R.render_cid_schema s_cid ^ 
                              " to FCVar");
                   FCVar.add psi (cD, Int.LF.CDecl (psi, s_cid, Int.LF.No)))
          end

      | (Int.LF.DDec (cPsi1, Int.LF.TypDecl(_ , _tA1)) , Int.LF.DDec (cPsi2, Int.LF.TypDecl(_ , _tA2))) ->  
          inferCtxSchema loc (cD, cPsi1) (cD',cPsi2)
      | _ -> raise (Error (loc, PatternContextClash (cD, cPsi, cD', cPsi')))

(* ********************************************************************************)
(* Elaborate computation-level patterns *) 

and elPatMetaObj cD pat (cdecl, theta) = match pat with 
  | (Apx.Comp.PatMetaObj (loc, cM)) -> 
    (match cdecl with 
       | Int.LF.MDecl (_, tA, cPsi) -> 
           (match  elMetaObj cD cM (Int.Comp.MetaTyp (tA, cPsi), theta)  with
              | (Int.Comp.MetaObj (loc, phat, tM) as cM') ->
                  (Int.Comp.PatMetaObj (loc, cM'), 
                   Int.LF.MDot (Int.LF.MObj (phat, tM), theta))
           )
       | Int.LF.CDecl (_, w, _dep)        -> 
           let (Int.Comp.MetaCtx (loc, cPsi) as cM') = elMetaObj cD cM (Int.Comp.MetaSchema w, theta) in  
             (Int.Comp.PatMetaObj (loc, cM'), 
              Int.LF.MDot (Int.LF.CObj (cPsi), theta))
    )
  | pat -> raise (Error.Violation "Expected a meta-object; Found a computation-level pattern")

and elPatChk (cD:Int.LF.mctx) (cG:Int.Comp.gctx) pat ttau = match (pat, ttau) with
  | (Apx.Comp.PatEmpty (loc, cpsi), (tau, theta)) -> 
      let cPsi' = Lfrecon.elDCtx (Lfrecon.Pibox) cD cpsi in
      let Int.Comp.TypBox (_ , _tQ, cPsi_s) = Whnf.cnormCTyp ttau  in
        begin try
          Unify.unifyDCtx (Int.LF.Empty) cPsi' cPsi_s;
          (Int.LF.Empty, Int.Comp.PatEmpty (loc, cPsi'))
        with Unify.Unify _msg -> 
          raise (Error.Violation "Context mismatch in pattern")
        end
  | (Apx.Comp.PatVar (loc, name, x) , (tau, theta)) -> 
      (Int.LF.Dec(cG, Int.Comp.CTypDecl (name, Int.Comp.TypClo (tau, theta))),
       Int.Comp.PatVar (loc, x))
(*  | (Apx.Comp.PatFVar (loc, x) , ttau) -> 
       (FPatVar.add x (Whnf.cnormCTyp ttau); 
        (* indexing guarantees that all pattern variables occur uniquely *)
       Int.Comp.PatFVar (loc, x))
*)
  | (Apx.Comp.PatTrue  loc, (Int.Comp.TypBool, _)) -> 
      (cG, Int.Comp.PatTrue loc)
  | (Apx.Comp.PatFalse loc, (Int.Comp.TypBool, _)) -> 
      (cG, Int.Comp.PatFalse loc)
  | (Apx.Comp.PatConst (loc, _c, _), ttau) -> 
      let (cG', pat', ttau') = elPatSyn cD cG pat in 
      let _ = dprint (fun () -> "[elPatChk] expected tau : = " ^ 
                        P.compTypToString cD (Whnf.cnormCTyp ttau)) in 
      let _ = dprint (fun () -> "[elPatChk] inferred tau' : = " ^ 
                        P.compTypToString cD (Whnf.cnormCTyp ttau')) in 
        begin try
          Unify.unifyCompTyp cD ttau ttau' ; 
          (cG', pat')
        with Unify.Unify msg -> 
          dprint (fun () -> "Unify Error: " ^ msg) ; 
           raise (Check.Comp.Error (loc, Check.Comp.SynMismatch (cD, ttau, ttau')))
        end

  | (Apx.Comp.PatPair (loc, pat1, pat2) , (Int.Comp.TypCross (tau1, tau2),
                                           theta)) -> 
      let (cG1, pat1') = elPatChk cD cG pat1 (tau1, theta) in 
      let (cG2, pat2') = elPatChk cD cG1 pat2 (tau2, theta) in 
        (cG2, Int.Comp.PatPair (loc, pat1', pat2'))

  | (Apx.Comp.PatMetaObj (loc, cM), (Int.Comp.TypBox (_loc, tA, cPsi), theta)) -> 
      (* cM = MetaObj or MetaObjAnn *)      
      let cM' = elMetaObj cD cM (Int.Comp.MetaTyp (tA, cPsi), theta) in 
        (cG, Int.Comp.PatMetaObj (loc, cM'))
  (* Error handling cases *)
  | (Apx.Comp.PatPair(loc, _ , _ ), tau_theta) ->  
      raise (Check.Comp.Error (loc, Check.Comp.PairMismatch (cD, Int.LF.Empty, tau_theta)))
  | (Apx.Comp.PatMetaObj (loc, _) , tau_theta) ->  
      raise (Check.Comp.Error (loc, Check.Comp.BoxMismatch (cD, Int.LF.Empty, tau_theta)))
  | (Apx.Comp.PatAnn (loc, _, _ ) , ttau) -> 
      let (cG', pat', ttau') = elPatSyn cD cG pat in 
      let _ = dprint (fun () -> "[elPatChk] expected tau : = " ^ 
                        P.compTypToString cD (Whnf.cnormCTyp ttau)) in 
      let _ = dprint (fun () -> "[elPatChk] inferred tau' : = " ^ 
                        P.compTypToString cD (Whnf.cnormCTyp ttau')) in 
        begin try
          Unify.unifyCompTyp cD ttau ttau' ; 
          (cG', pat')
        with Unify.Unify msg -> 
          dprint (fun () -> "Unify Error: " ^ msg) ; 
          raise (Check.Comp.Error (loc, Check.Comp.SynMismatch (cD, ttau, ttau')))
        end


 and elPatSyn (cD:Int.LF.mctx) (cG:Int.Comp.gctx) pat = match pat with 
  | Apx.Comp.PatAnn (loc, pat, tau) ->
      let tau' = elCompTyp cD tau in 
      let (cG', pat') = elPatChk cD cG pat (tau', Whnf.m_id) in 
        (cG', Int.Comp.PatAnn (loc, pat', tau'), (tau', Whnf.m_id))

  | Apx.Comp.PatConst (loc, c, pat_spine) -> 
      let tau = (CompConst.get c).CompConst.typ in 
      let _   = dprint (fun () -> "[elPat] PatConst = " ^ R.render_cid_comp_const c)
      in 
      let (cG1, pat_spine', ttau') = elPatSpine cD cG pat_spine (tau, Whnf.m_id) in 
        (cG1, Int.Comp.PatConst (loc, c, pat_spine'), ttau')
(*
  | Apx.Comp.PatTrue  loc ->  (Int.Comp.PatTrue loc , 
                               (Int.Comp.TypBool, Whnf.m_id))
  | Apx.Comp.PatFalse loc -> (Int.Comp.PatFalse loc, 
                              (Int.Comp.TypBool, Whnf.m_id))
*)
 
and elPatSpine (cD:Int.LF.mctx) (cG:Int.Comp.gctx) pat_spine ttau =  
  elPatSpineW cD cG pat_spine (Whnf.cwhnfCTyp ttau) 

and elPatSpineW cD cG pat_spine ttau = match pat_spine with
  | Apx.Comp.PatNil loc -> 
      (match ttau with
         | (Int.Comp.TypPiBox ((Int.LF.MDecl (_, tA, cPsi), Int.Comp.Implicit), tau), theta) -> 
             let cPsi' = C.cnormDCtx (cPsi, theta) in 
             let tA'   = C.cnormTyp (tA, theta) in 
             let psihat  = Context.dctxToHat cPsi' in
              
             let tM'   = Whnf.etaExpandMMV loc cD  cPsi' (tA', LF.id) LF.id in 
             let pat'  = Int.Comp.PatMetaObj (loc, Int.Comp.MetaObj (loc, psihat, tM')) in 
             let ttau' = (tau, Int.LF.MDot (Int.LF.MObj (psihat, tM'), theta)) in 
             let (cG', pat_spine', ttau2) = elPatSpine cD cG pat_spine ttau' in 
               (cG', Int.Comp.PatApp (loc, pat', pat_spine' ), ttau2)
      
          | (Int.Comp.TypCtxPi ((_, w, Int.Comp.Implicit), tau), theta) ->            
               let cPsi  = Int.LF.CtxVar (Int.LF.CInst (ref None, w, Int.LF.Empty, cD)) in
               let ttau' = (tau, Int.LF.MDot (Int.LF.CObj (cPsi), theta)) in 
               let pat'  = Int.Comp.PatMetaObj (loc, Int.Comp.MetaCtx (loc, cPsi)) in 
               let (cG', pat_spine', ttau2) = elPatSpine cD cG pat_spine ttau' in 
                 (cG', Int.Comp.PatApp (loc, pat', pat_spine' ), ttau2)

          | _ ->   (cG, Int.Comp.PatNil, ttau))

  | Apx.Comp.PatApp (loc, pat', pat_spine')  -> 
      (match ttau with 
         | (Int.Comp.TypArr (tau1, tau2), theta) -> 
             let _ = dprint (fun () -> "[elPatSpine] ttau = " ^
                               P.compTypToString cD (Whnf.cnormCTyp ttau)) in  
             let _ = dprint (fun () -> "[elPatChk] ttau1 = " ^
                               P.compTypToString cD (Whnf.cnormCTyp (tau1, theta))) in  
             let (cG', pat) = elPatChk cD cG pat' (tau1, theta) in 
             let (cG'', pat_spine, ttau2) = elPatSpine cD cG' pat_spine' (tau2, theta) in 
               (cG'', Int.Comp.PatApp (loc, pat, pat_spine), ttau2)
         | (Int.Comp.TypPiBox ((cdecl, Int.Comp.Explicit), tau), theta) -> 
             let _ = dprint (fun () -> "[elPatSpine] TypPiBox explicit ttau = " ^
                               P.compTypToString cD (Whnf.cnormCTyp ttau)) in  
             let (pat, theta') = elPatMetaObj cD pat' (cdecl, theta) in 
             let (cG1, pat_spine, ttau2) = elPatSpine cD cG pat_spine' (tau, theta') in 
               (cG1, Int.Comp.PatApp (loc, pat, pat_spine), ttau2)
         | (Int.Comp.TypCtxPi ((x, w, Int.Comp.Explicit), tau), theta) ->     
             let _ = dprint (fun () -> "[elPatSpine] TypCtxPi Explicit - ttau = " ^
                               P.compTypToString cD (Whnf.cnormCTyp ttau)) in         
             let (pat, theta') = elPatMetaObj cD pat' (Int.LF.CDecl(x,w, Int.LF.No), theta) in 
             let (cG1, pat_spine, ttau2) = elPatSpine cD cG pat_spine' (tau, theta') in 
               (cG1, Int.Comp.PatApp (loc, pat, pat_spine), ttau2)
         | (Int.Comp.TypPiBox ((Int.LF.MDecl (_, tA, cPsi), Int.Comp.Implicit),
      tau), theta) -> 
             let _ = dprint (fun () -> "[elPatSpine] TypPiBox implicit ttau = " ^
                               P.compTypToString cD (Whnf.cnormCTyp ttau)) in  
             let cPsi' = C.cnormDCtx (cPsi, theta) in 
             let tA'   = C.cnormTyp (tA, theta) in 
             let psihat  = Context.dctxToHat cPsi' in
               
             let tM'   = Whnf.etaExpandMMV loc cD  cPsi' (tA', LF.id) LF.id in 
             let pat'  = Int.Comp.PatMetaObj (loc, Int.Comp.MetaObj (loc, psihat, tM')) in 
             let ttau' = (tau, Int.LF.MDot (Int.LF.MObj (psihat, tM'), theta)) in 
             let (cG', pat_spine', ttau2) = elPatSpine cD cG pat_spine ttau' in 
               (cG', Int.Comp.PatApp (loc, pat', pat_spine' ), ttau2)
      
          | (Int.Comp.TypCtxPi ((_, w, Int.Comp.Implicit), tau), theta) ->            
             let _ = dprint (fun () -> "[elPatSpine] TypCtxPi implicit ttau = " ^
                               P.compTypToString cD (Whnf.cnormCTyp ttau)) in  
               let cPsi  = Int.LF.CtxVar (Int.LF.CInst (ref None, w, Int.LF.Empty, cD)) in
               let ttau' = (tau, Int.LF.MDot (Int.LF.CObj (cPsi), theta)) in 
               let pat'  = Int.Comp.PatMetaObj (loc, Int.Comp.MetaCtx (loc, cPsi)) in 
               let (cG', pat_spine', ttau2) = elPatSpine cD cG pat_spine ttau' in 
                 (cG', Int.Comp.PatApp (loc, pat', pat_spine' ), ttau2)
      )

and recPatObj' cD pat (cD_s, tau_s) = match pat with 
  | Apx.Comp.PatAnn (_ , (Apx.Comp.PatMetaObj (loc, _) as pat') , Apx.Comp.TypBox (loc', a, psi) ) -> 
      let _ = dprint (fun () -> "[recPatObj' - PatMetaObj] scrutinee has type tau = " ^ P.compTypToString cD_s  tau_s) in 
      let cPsi = Lfrecon.elDCtx (Lfrecon.Pibox) cD psi in
      let tP   = Lfrecon.elTyp (Lfrecon.Pibox) cD cPsi a in
      let Int.Comp.TypBox (_ , _tQ, cPsi_s) = tau_s  in
      let _       = inferCtxSchema loc (cD_s, cPsi_s) (cD, cPsi) in 
            (* as a side effect we will update FCVAR with the schema for the
               context variable occurring in cPsi' *)
      let ttau' = (Int.Comp.TypBox(loc',tP, cPsi), Whnf.m_id) in 
      let (cG', pat') = elPatChk cD Int.LF.Empty pat'  ttau' in 
              (cG', pat', ttau')

  | Apx.Comp.PatEmpty (loc, cpsi) -> 
      let cPsi = Lfrecon.elDCtx (Lfrecon.Pibox) cD cpsi in
      let Int.Comp.TypBox (_ , (Int.LF.Atom(_, a, _) as _tQ), cPsi_s) = tau_s  in
      let _       = inferCtxSchema loc (cD_s, cPsi_s) (cD, cPsi) in 
      let tP     =  mgTyp cD cPsi a (Typ.get a).Typ.kind in
      let _ = dprint (fun () -> "[recPattern] Reconstruction of pattern of empty type  " ^ 
                        P.typToString cD cPsi (tP, LF.id)) in
      let ttau' = (Int.Comp.TypBox (loc, tP, cPsi), Whnf.m_id) in 
        (Int.LF.Empty, Int.Comp.PatEmpty (loc, cPsi), ttau')

  | Apx.Comp.PatAnn (_ , pat, tau) -> 
      let _ = dprint (fun () -> "[recPatObj' PatAnn] scrutinee has type tau = " ^ P.compTypToString cD_s  tau_s) in 
      let tau' = elCompTyp cD tau in 
      let ttau' = (tau', Whnf.m_id) in 
      let (cG', pat') = elPatChk cD Int.LF.Empty pat ttau' in 
        (cG', pat', ttau')

  | _ -> 
      let tau_p = inferPatTyp cD tau_s in 
      let _ = dprint (fun () -> "[inferPatTyp] : tau_p = " ^ P.compTypToString cD  tau_p) in 
      let ttau' = (tau_p, Whnf.m_id) in 
      let (cG', pat')  = elPatChk cD Int.LF.Empty pat ttau' in  
        (cG', pat', ttau')


and recPatObj cD pat (cD_s, tau_s) = 
  let _ = dprint (fun () -> "[recPatObj] scrutinee has type tau = " ^ P.compTypToString cD_s  tau_s) in 
  let (cG', pat', ttau') = recPatObj' cD pat (cD_s, tau_s) in 
  (* cD' ; cG' |- pat' => tau' (may contain free contextual variables) *) 
  (* where cD' = cD1, cD and cD1 are the free contextual variables in pat' 
           cG' contains the free computation-level variables in pat'
     cG' and cD' are handled destructively via FVar and FCVar store
  *) 
  let _                      = Lfrecon.solve_constraints cD in
  let _ = dprint (fun () -> "[recPatObj] pat (before abstraction) = " ^ 
                    P.patternToString cD cG' pat' ) in 
  let _ = dprint (fun () -> "[recPatObj] Abstract over pattern and its type") in 
  let (cD1, cG1, pat1, tau1) = Abstract.abstrPatObj cD (Whnf.cnormCtx (cG', Whnf.m_id)) pat' (Whnf.cnormCTyp ttau') in  
  (* cD1 ; cG1 |- pat1 => tau1 (contains no free contextual variables) *) 
  let l_cd1                  = Context.length cD1 in  
  let l_delta                = Context.length cD  in   
    ((l_cd1, l_delta), cD1, cG1,  pat1, tau1)

(* ********************************************************************************)
(* recPattern will become obsolete when we switch to the new syntax *)
 and recPattern (cD, cPsi) delta psi m tPopt = 
  let cD'     = elMCtx  Lfrecon.Pibox delta in
  let cPsi'   = Lfrecon.elDCtx  Lfrecon.Pibox cD' psi in
  let _       = inferCtxSchema Syntax.Loc.ghost (cD, cPsi) (cD', cPsi') in 

  let _ = dprint (fun () -> "[recPattern] (specified pattern) cPsi' = " ^ 
                    P.dctxToString cD'  cPsi' ) in
  let _ = (dprint (fun () -> "[recPattern] " ^ P.mctxToString cD' ^ " [ " ^ P.dctxToString cD' cPsi' ^ "]")) in
  let tP'     = begin match tPopt with 
                  | FullTyp  a    -> 
                      let tP' = Lfrecon.elTyp Lfrecon.Pibox cD' cPsi' a  in 
                        (* recTyp Lfrecon.Pibox cD' cPsi' (tP', LF.id) ;*) tP'
                  | PartialTyp a  -> 
                      let _ = dprint (fun () -> "[mgTyp] Generate mg type in context " ^ 
                                        P.dctxToString cD' cPsi' ) in
                      mgTyp cD' cPsi' a (Typ.get a).Typ.kind   
                end in

  let _ = dprint (fun () -> "[recPattern] Reconstruction of pattern of type  " ^ 
                               P.typToString cD' cPsi' (tP', LF.id)) in
  
  let m' = Apxnorm.cnormApxTerm cD' Apx.LF.Empty m (cD', Int.LF.MShift 0) in  
  let tR = Lfrecon.elTerm' Lfrecon.Pibox cD' cPsi' m' (tP', LF.id) in    

  let _  = Lfrecon.solve_constraints cD'  in 

  let _   = dprint (fun () -> "recPattern: Elaborated pattern...\n" ^ P.mctxToString cD' ^ "  ;   " ^
                      P.dctxToString cD' cPsi' ^ "\n   |-\n    "  ^ P.normalToString cD' cPsi' (tR, LF.id) ^ 
                      "\n has type " ^ P.typToString  cD' cPsi' (tP', LF.id) ^ "\n") in
 
  let phat = Context.dctxToHat cPsi' in 

  let (cD1', cPsi1', (_phat, tR1'), tP1') =  Abstract.abstrPattern cD' cPsi' (phat, tR) tP' in

  let _       = dprint (fun () -> "recPattern: Reconstructed pattern (AFTER ABSTRACTION)...\n" ^
                          P.mctxToString cD1' ^ "  ;   " ^ P.dctxToString cD1' cPsi1' ^ "\n   |-\n    "  ^
                          P.normalToString cD1' cPsi1' (tR1', LF.id) ^ "\n has type \n " ^
                          P.typToString cD1' cPsi1'  (tP1', LF.id)) in   
  let n       = Context.length cD1' in
  let k       = Context.length cD'  in  
    ((n,k), cD1', cPsi1', Some tR1', tP1')


(* and recEmptyPattern (cD, cPsi) delta psi tPopt = 
  let cD'     = elMCtx  Lfrecon.Pibox delta in
  let cPsi'   = Lfrecon.elDCtx  Lfrecon.Pibox cD' psi in
  let _ = dprint (fun () -> "[recPattern] cPsi' = " ^ P.dctxToString cD' cPsi' ) in

  let _ = (dprint (fun () -> "[recPattern] " ^ P.mctxToString cD' ^ " [ " ^ P.dctxToString cD' cPsi' ^ "]")) in

  let tP'     = begin match tPopt with 
                  | FullTyp  a    -> 
                      let tP' = Lfrecon.elTyp Lfrecon.Pibox cD' cPsi' a  in 
                        (* recTyp Lfrecon.Pibox cD' cPsi' (tP', LF.id) ;*) tP'
                  | PartialTyp a  -> 
                      let _ = dprint (fun () -> "[mgTyp] Generate mg type in context " ^ 
                                        P.dctxToString cD' cPsi' ) in
                      mgTyp cD' cPsi' a (Typ.get a).Typ.kind   
                end in

  let _ = dprint (fun () -> "[recPattern] Reconstruction of pattern of type  " ^ 
                               P.typToString cD' cPsi' (tP', LF.id)) in

  let _  = Lfrecon.solve_constraints cD'  in 
  let (cD1', cPsi1', tP1') =  (cD', cPsi', tP') in

  let _       = dprint (fun () -> "recPattern: Reconstructed pattern (AFTER ABSTRACTION)...\n" ^
                          P.mctxToString cD1' ^ "  ;   " ^ P.dctxToString cD1' cPsi1' ) in   
  let n       = Context.length cD1' in
  let k       = Context.length cD'  in  
    ((n,k), cD1', cPsi1', None, tP1')

*)

(* synRefine caseT (cD, cD1) (Some tR1) (cPsi, tP) (cPsi1, tP1) = (t, cD1')

   if  cD, cD1 ; cPsi  |- tP  <= type
       cD1; cPsi1 |- tP1 <= type
       cD, cD1 ; cPsi  |- tR1 <= tP      
     
   then
       cD1' |- t <= cD, cD1    and        

       cD1' |- |[t]|(|[r]|cPsi)  =   |[t]|(|[r1]|cPsi1) 
       cD1' ; |[t]|(|[r]|cPsi) |- |[t]|(|[r]|cP)  =   |[t]|(|[r1]|tP1) 
*)
and synRefine loc caseT (cD, cD1) pattern1 (cPsi, tP) (cPsi1, tP1) =
    let cD'    = Context.append cD cD1 in  (*         cD'  = cD, cD1     *)
    let _      = dprint (fun () -> "[synRefine] cD' = " ^ P.mctxToString cD') in 
    let t      = Ctxsub.mctxToMSub cD'  in  (*         .  |- t   <= cD'   *) 
    let _      = dprint (fun () -> "[synRefine] mctxToMSub .  |- t <= cD' ") in 
    let _ = dprint (fun () -> "                      " ^ 
                             P.msubToString  Int.LF.Empty (Whnf.cnormMSub t)) in 
    let n      = Context.length cD1 in 
    let m      = Context.length cD in 
    
    let t1     = Whnf.mvar_dot (Int.LF.MShift m) cD1 in
      (* cD, cD1 |- t1 <= cD1 *)
    let mt1    = Whnf.mcomp t1 t in        (*         .  |- mt1 <= cD1   *)
    let cPsi'  = Whnf.cnormDCtx (cPsi, t) in   (*     .  |- cPsi' ctx    *)
    
    let _  = begin match (caseT, pattern1) with
               | (_, None) -> ()
               | (IndexObj (_phat, tR'), Some tR1) -> 
                   begin try 
                     (dprint (fun () -> "Pattern matching on index object...");
                      Unify.unify Int.LF.Empty cPsi' (C.cnorm (tR',  t),  LF.id) 
                                                     (C.cnorm (tR1, mt1), LF.id))
                   with Unify.Unify msg -> 
                     (dprint (fun () -> "Unify ERROR: " ^ msg);
                      raise (Error.Violation "Pattern matching on index argument failed"))
                   end
               | (DataObj, _) -> ()
             end
    in
    
    let cPsi'  = Whnf.cnormDCtx (cPsi, t) (* t *) in        (*      .  |- cPsi' ctx    *)
    let cPsi1' = Whnf.cnormDCtx (cPsi1, mt1) in             (*      .  |- cPsi1 ctx    *)
    let tP'    = Whnf.cnormTyp (tP, t) (* t *) in           (*  . ; cPsi'  |- tP'  <= type *) 
    let tP1'   = Whnf.cnormTyp (tP1, mt1) in                (*  . ; cPsi1' |- tP1' <= type *)
        
    let _  = begin try 
          Unify.unifyDCtx (Int.LF.Empty) cPsi' cPsi1';
          Unify.unifyTyp   (Int.LF.Empty) cPsi' (tP', LF.id) (tP1', LF.id);
          dprint (fun () -> "Unify successful: \n" ^  "  Inferred pattern type: "
                    ^  P.dctxToString Int.LF.Empty cPsi1' ^ "    |-    "
                    ^ P.typToString Int.LF.Empty cPsi1' (tP1', LF.id)
                    ^ "\n  Expected pattern type: "
                    ^ P.dctxToString Int.LF.Empty  cPsi1' ^ "    |-    "
                    ^ P.typToString Int.LF.Empty cPsi1' (tP', LF.id))
        with Unify.Unify msg ->
          dprint (fun () -> "Unify ERROR: " ^   msg  ^ "\n" ^  "  Inferred pattern type: "
                   ^  P.dctxToString Int.LF.Empty cPsi1' ^ "    |-    "
                   ^ P.typToString Int.LF.Empty cPsi1' (tP1', LF.id)
                   ^ "\n  Expected pattern type: "
                   ^ P.dctxToString Int.LF.Empty cPsi' ^ "    |-    "
                   ^ P.typToString Int.LF.Empty cPsi' (tP', LF.id));
          dprint (fun () -> "cD' = " ^ P.mctxToString cD');
          raise (Check.Comp.Error (loc, Check.Comp.PattMismatch ((cD1, cPsi1, pattern1, (tP1, LF.id)),
                                                                 (cD', cPsi, (tP, LF.id)))))
        end
    in 
    let _ = dprnt "AbstractMSub..." in 
      (* cD1' |- t' <= cD' *)
    let (t', cD1') = Abstract.abstractMSub (Whnf.cnormMSub t) in 

    let rec drop t l_delta1 = match (l_delta1, t) with
        | (0, t) -> t
        | (k, Int.LF.MDot(_ , t') ) -> drop t' (k-1) in 
        
    let t0   = drop t' n in  (* cD1' |- t0 <= cD *)
    let cPsi1_new = Whnf.cnormDCtx (cPsi1, Whnf.mcomp t1 t') in 
        (* cD1' |- cPsi1_new ctx *)
    let outputPattern = match pattern1 with
                   | Some tR1 -> Some (Whnf.cnorm (tR1, Whnf.mcomp t1 t'))
                   | None -> None in
        (* cD1' ; cPsi1_new |- tR1 <= tP1' *)
    let _ = dprint (fun () -> "synRefine [Substitution] t': " ^ P.mctxToString cD1' ^ 
                        "\n|-\n" ^ P.msubToString cD1' t' ^ "\n <= " ^ P.mctxToString cD' ^ "\n") in 
      (t0, t', cD1', cPsi1_new, outputPattern)

and synPatRefine loc caseT (cD, cD_p) pat (tau_s, tau_p) = 
 begin try 
   let cD'  = Context.append cD cD_p in   (* cD'  = cD, cD_p   *)
    let _   = dprint (fun () -> "[synPatRefine] cD' = " 
                           ^ P.mctxToString cD') in 
    let t   = Ctxsub.mctxToMSub cD'  in  (* .  |- t   <= cD'  *) 
    let _   = dprint (fun () -> "[synPatRefine] mctxToMSub .  |- t <= cD' ") in
    let _ = dprint (fun () -> "                        " ^  
                      P.msubToString  Int.LF.Empty (Whnf.cnormMSub t)) in 
    let n   = Context.length cD_p in 
    let m   = Context.length cD in 
    let t1  = Whnf.mvar_dot (Int.LF.MShift m) cD_p in
      (* cD, cD_p |- t1 <= cD_p *)
    let mt1 = Whnf.mcomp t1 t in         (* .  |- mt1 <= cD1   *)
    let tau_s' = Whnf.cnormCTyp (tau_s, t) in       
    let tau_p' = Whnf.cnormCTyp (tau_p, mt1) in  
    let _  = begin match (caseT, pat) with
               | (DataObj, _) -> ()
               | (IndexObj (phat, tR'), Int.Comp.PatMetaObj(_, Int.Comp.MetaObj (_, _, tR1))) -> 
                   begin try 
                     (dprint (fun () -> "Pattern matching on index object...");
                      Unify.unify Int.LF.Empty (Context.hatToDCtx phat) (C.cnorm (tR',  t),  LF.id) 
                                                     (C.cnorm (tR1, mt1), LF.id))
                   with Unify.Unify msg -> 
                     (dprint (fun () -> "Unify ERROR: " ^ msg);
                      raise (Error.Violation "Pattern matching on index argument failed"))
                   end
               | _ -> raise (Error.Violation "Pattern matching on index objects which are not meta-terms not allowed")
             end
    in
     
    let _ = dprint (fun () -> "Unify : Inferred pattern type " 
                          ^  "  tau_p' =  " 
                          ^ P.compTypToString Int.LF.Empty tau_p'  
                          ^ "\n   Expected pattern type tau_s' = "
                          ^ P.compTypToString Int.LF.Empty tau_s') in 
    let _  = begin try 
              Unify.unifyCompTyp (Int.LF.Empty) (tau_s', Whnf.m_id) (tau_p', Whnf.m_id)
             with Unify.Unify msg ->
               (dprint (fun () -> "Unify ERROR: " ^   msg  ^ "\n" 
                          ^  "  Inferred pattern type: " 
                          ^ P.compTypToString Int.LF.Empty tau_p' 
                          ^ "\n   Expected pattern type: "
                          ^ P.compTypToString Int.LF.Empty tau_s');
                raise (Check.Comp.Error (loc, Check.Comp.SynMismatch (cD, (tau_s', Whnf.m_id), (tau_p', Whnf.m_id)))))
             end in 

    let _ = dprnt "AbstractMSub..." in 
      (* cD1' |- t' <= cD' where cD' = cD, cD_p *)
    let (t', cD1') = Abstract.abstractMSub (Whnf.cnormMSub t) in 
    let _ = dprnt "AbstractMSub... done " in 
    let rec drop t l_delta1 = match (l_delta1, t) with
        | (0, t) -> t
        | (k, Int.LF.MDot(_ , t') ) -> drop t' (k-1) in 
        
    let t0   = drop t' n in  (* cD1' |- t0 <= cD *) 

    let pat' = Whnf.cnormPattern (pat,  Whnf.mcomp t1 t') in 
    let _    = dprint (fun () -> "cnormPat done ... ") in 
      (t0, t', cD1', pat')
  with exn -> raise exn (* raise (Error.Error (loc, Error.ConstraintsLeft))*)
 end

and elBranch caseTyp cD cG branch tau_s (tau, theta) = match branch with
  | Apx.Comp.EmptyBranch(loc, delta, (Apx.Comp.PatEmpty (loc', cpsi) as pat)) -> 
      let cD'    = elMCtx  Lfrecon.Pibox delta in
      let ((l_cd1', l_delta) , cD1', _cG1,  pat1, tau1)  =  recPatObj cD' pat  (cD, tau_s)  in 
      let _ = dprint (fun () -> "[elBranch] - EmptyBranch " ^ 
                        "cD1' = " ^ P.mctxToString cD1' ^ 
                        "pat = " ^ P.patternToString cD1' _cG1 pat1) in
      let tau_s' = Whnf.cnormCTyp (tau_s, Int.LF.MShift l_cd1') in 
        (* cD |- tau_s and cD, cD1 |- tau_s' *)
        (* cD1 |- tau1 *)
      let _ = dprint (fun () -> "[Reconstructed pattern] " ^ P.patternToString cD1' _cG1 pat1 ) in 
      let (t', t1, cD1'', pat1') = synPatRefine loc DataObj (cD, cD1') pat1 (tau_s', tau1) in
            (*  cD1'' |- t' : cD    and   cD1'' |- t1 : cD, cD1' *)
        Int.Comp.EmptyBranch (loc, cD1'', pat1', t')
        
  | Apx.Comp.Branch (loc, _omega, delta, Apx.Comp.PatMetaObj(loc',mO), e) -> 
      let Int.Comp.TypBox (_, (Int.LF.Atom(_, a, _) as tP) , cPsi) = tau_s in 
      let _ = dprint (fun () -> "[elBranch] Reconstruction of pattern ... ") in
      let typAnn = (cD, PartialTyp a, cPsi) in 
      let cD'    = elMCtx  Lfrecon.Pibox delta in
      (* ***************  RECONSTRUCT PATTERN BEGIN *************** *)
      let ((l_cd1', l_delta),
           cD1', cPsi1', pattern', tP1') = recMObj cD' mO typAnn in 
      (* ***************  RECONSTRUCT PATTERN DONE  *************** *)    
      let (cPsi, tP) =  (Whnf.cnormDCtx (cPsi, Int.LF.MShift l_cd1') , 
                         Whnf.cnormTyp (tP, Int.LF.MShift l_cd1')) in 
      (* NOW: cD , cD1 |- cPsi  and    cD, cD1' ; cPsi |- tP        *)
      (*      cD1 ; cPsi1' |- tM1' <= tP1'                          *)
      (* ***************                            *************** *)
      let caseT'  = begin match caseTyp with
                      | IndexObj (phat, tR') -> 
                          IndexObj (phat, Whnf.cnorm (tR', Int.LF.MShift l_cd1'))
                      | DataObj -> DataObj
                    end in      
      (* *************** Synthesize Refinement Substitution *********)
      let (t', t1, cD1'', cPsi1'', tR1') = 
        synRefine loc caseT' (cD, cD1') pattern' (cPsi, tP) (cPsi1', tP1') in  
      (*   cD1''|-  t' : cD   and   cD1'' ; [t']cPsi |- tR1 <= [t']tP  
           cD1''|- t1  : cD, cD1'
      *)
      (* *************** Synthesize Refinement Substitution *************************)
      (* Note: e is in the scope of cD, cD'; however, cD1' = cD1, cD' !!   *)
      (*     and e must make sense in cD, cD1, cD'                         *)
      let l_cd1    = l_cd1' - l_delta  in   (* l_cd1 is the length of cD1 *)
      let cD'      = Context.append cD cD1' in
      let e1       = Apxnorm.fmvApxExp [] cD' (l_cd1, l_delta, 0) e in
        
      let _        = dprint (fun () -> "Refinement (from cD): " ^  P.mctxToString cD1'' ^ 
                               "\n |- \n " ^ P.msubToString cD1'' t' ^ 
                               " \n <= " ^ P.mctxToString cD ^ "\n") in
      let _        = dprint (fun () -> "Refinement (from cD'): " ^  P.mctxToString cD1'' ^ 
                               "\n |- \n " ^ P.msubToString cD1'' t1 ^ 
                               " \n<= " ^ P.mctxToString cD' ^ "\n") in
        
      (*  if cD,cD0     |- e apx_exp   and  cD1' = cD1, cD0 
          then cD, cD1' |- e1 apx_exp
      *)
      (* if   cD1'' |- t' <= cD, cD1'   and cD,cD1' |- e1 apx_exp
                 then cD1'' |- e' apx_exp
      *)
      let e'      =  Apxnorm.cnormApxExp cD' Apx.LF.Empty e1  (cD1'', t1) in  
        (* Note: e' is in the scope of cD1''  *)
 (*     let _       = dprint (fun () -> "[Apx.cnormApxExp ] done ") in 
      let _ = dprint (fun () -> "[cnormCtx] cD = " ^ P.mctxToString cD) in
      let _ = dprint (fun () -> "[cnormCtx] cG = " ^ P.gctxToString cD cG) in
      let _ = dprint (fun () -> "t' = " ^ P.msubToString cD1'' t') in 
 *)
      let cG   = Whnf.normCtx cG in 
      let cG'  = Whnf.cnormCtx (cG, t') in  
(*    let _ = (dprint (fun () -> "tau' = " ^ P.compTypToString cD (Whnf.cnormCTyp (tau, theta))) ;         
               dprint (fun () -> "t'   = " ^ P.msubToString cD1'' t' )) in
*)        
      let tau'    = Whnf.cnormCTyp (tau, Whnf.mcomp theta t') in
        
      let _       = dprint (fun () -> "[elBranch] Elaborate branch \n" ^
                              P.mctxToString cD1'' ^ "  ;  " ^
                              P.gctxToString cD1'' cG' ^ "\n      |-\n" ^
                              "against type " ^ P.compTypToString cD1'' tau' ^ "\n") in
        (*                             "against type " ^ P.compTypToString cD1'' (C.cnormCTyp ttau') ^ "\n") *)

      let eE'      = elExp cD1'' cG'  e' (tau', Whnf.m_id) in  
      let Some tR1' = tR1' in
      let pat = Int.Comp.MetaObjAnn (loc', cPsi1'', tR1') in 
      let _       = FCVar.clear() in
      let _ = dprint (fun () -> "[elBranch] Pattern " ^ 
                        P.patternToString cD1'' Int.LF.Empty (Int.Comp.PatMetaObj (loc',pat))) in 
      let _        = dprint (fun () -> "[elBranch] Body done \n") in 
      let _ = dprint (fun () -> "        " ^ P.expChkToString cD1'' cG' eE') in  
      let b = Int.Comp.Branch (loc, cD1'', Int.LF.Empty, 
                               Int.Comp.PatMetaObj (loc', pat), t', eE')
      in 
        b


 | Apx.Comp.Branch (loc, _omega, delta, pat, e) -> 
     let _ = dprint (fun () -> "[elBranch] Reconstruction of general pattern of type "
                       ^ P.compTypToString cD tau_s) in
    let cD'    = elMCtx  Lfrecon.Pibox delta in
    let ((l_cd1', l_delta), cD1', cG1,  pat1, tau1)  =  recPatObj cD' pat (cD, tau_s)
     in 
    let _ = dprint (fun () -> "[rePatObj] done") in 
    let _ = dprint (fun () -> "           " ^ P.mctxToString cD1' ^ " ; " ^ 
                      P.gctxToString cD1' cG1 ^ "\n    |- " ^ 
                      P.patternToString cD1' cG1 pat1 ^ " : " ^
                      P.compTypToString cD1' tau1) in 
    let tau_s' = Whnf.cnormCTyp (tau_s, Int.LF.MShift l_cd1') in 
    (* ***************                            *************** *)
    let caseT'  = begin match caseTyp with
                  | IndexObj (phat, tR') -> 
                      IndexObj (phat, Whnf.cnorm (tR', Int.LF.MShift l_cd1'))
                  | DataObj -> DataObj
                  end in      
    (* cD |- tau_s and cD, cD1 |- tau_s' *)
    (* cD1 |- tau1 *)

    let (t', t1, cD1'', pat1') = synPatRefine loc caseT' (cD, cD1') pat1 (tau_s', tau1) in
    (*  cD1'' |- t' : cD    and   cD1'' |- t1 : cD, cD1' *)
    let _ = dprint (fun () -> " cD1'' = " ^ P.mctxToString cD1'' ) in 
    let l_cd1    = l_cd1' - l_delta  in   (* l_cd1 is the length of cD1 *)
    (*   cD1' |- cG1     cD1'' |- t1 : cD, cD1'    cD, cD1' |- ?   cD1' *)
    let cD'      = Context.append cD cD1' in
    let _ = dprint (fun () -> "cD' = " ^ P.mctxToString cD') in 
    let _ = dprint (fun () -> "    ' |- cG1 = " ^ P.gctxToString cD' cG1 ) in 
    let _ = dprint (fun () -> " t1 : cD' = " ^ P.msubToString cD1'' t1) in 
    let cG1'    = Whnf.cnormCtx (Whnf.normCtx cG1, t1) in 

    let _ = dprint (fun () -> " cD1'' |- cG1 = " ^ P.gctxToString cD1''  cG1') in 

    let cG'     = Whnf.cnormCtx (Whnf.normCtx cG, t') in 
    let cG_ext  = Context.append cG' cG1' in 

    let e1       = Apxnorm.fmvApxExp [] cD'  (l_cd1, l_delta, 0) e in
        
    let _        = dprint (fun () -> "Refinement: " ^  P.mctxToString cD1'' ^ 
                               "\n |- \n " ^ P.msubToString cD1'' t' ^ 
                               " \n <= " ^ P.mctxToString cD ^ "\n") in
    let _        = dprint (fun () -> "Refinement: " ^  P.mctxToString cD1'' ^ 
                               "\n |- \n " ^ P.msubToString cD1'' t1 ^ 
                               " \n<= " ^ P.mctxToString cD' ^ "\n") in
      (*  if cD,cD0     |- e apx_exp   and  cD1' = cD1, cD0 
          then cD, cD1' |- e1 apx_exp
      *)
      (* if   cD1'' |- t' <= cD, cD1'   and cD,cD1' |- e1 apx_exp
                 then cD1'' |- e' apx_exp
      *)
<<<<<<< HEAD
      let e'      =  Apxnorm.cnormApxExp cD' Apx.LF.Empty e1  (cD1'', t1) in  
        (* Note: e' is in the scope of cD1''  *)
      let _       = dprint (fun () -> "[Apx.cnormApxExp ] done ") in 
         
      let _ = (dprint (fun () -> "tau' = " ^ P.compTypToString cD (Whnf.cnormCTyp (tau, theta))) ;         
               dprint (fun () -> "t'   = " ^ P.msubToString cD1'' t' )) in
        
      let tau'    = Whnf.cnormCTyp (tau, Whnf.mcomp theta t') in
        
      let _       = dprint (fun () -> "[elBranch] Elaborate branch \n" ^

=======
    let e'      =  Apxnorm.cnormApxExp cD' Apx.LF.Empty e1  (cD1'', t1) in  
      (* Note: e' is in the scope of cD1''  *)
    let _       = dprint (fun () -> "[Apx.cnormApxExp ] done ") in 

    let _ = (dprint (fun () -> "tau' = " ^ P.compTypToString cD (Whnf.cnormCTyp (tau, theta))) ;         
             dprint (fun () -> "t'   = " ^ P.msubToString cD1'' t' )) in

    let tau'    = Whnf.cnormCTyp (tau, Whnf.mcomp theta t') in

    let _       = dprint (fun () -> "[elBranch] Elaborate branch \n" ^
>>>>>>> 3338aa91
                              P.mctxToString cD1'' ^ "  ;  " ^
                              P.gctxToString cD1'' cG_ext ^ "\n      |-\n" ^
                              "against type " ^ P.compTypToString cD1'' tau' ^
                              "\n") in
    let eE'      = elExp cD1'' cG_ext  e' (tau', Whnf.m_id) in  
    let _        = dprint (fun () -> "[elBranch] Body done (general pattern) \n") in 
    let _       = FCVar.clear() in
    Int.Comp.Branch (loc, cD1'', cG1', pat1', t', eE')

(* ******************************************************************************* *)
(* TOP LEVEL                                                                       *)


let solve_fvarCnstr = Lfrecon.solve_fvarCnstr
let reset_fvarCnstr = Lfrecon.reset_fvarCnstr

type reconType = Lfrecon.reconType 
let kind = Lfrecon.elKind Int.LF.Empty Int.LF.Null
let typ rectyp apxT = Lfrecon.elTyp rectyp Int.LF.Empty Int.LF.Null apxT 
let schema   = elSchema 
let compkind = elCompKind Int.LF.Empty
let comptyp tau = 
  let tau' = elCompTyp  Int.LF.Empty tau in
  let _ = dprint (fun () -> "[elCompTyp] " ^ 
                    P.compTypToString Int.LF.Empty tau'
                    ^ " done \n") in 
    tau'
let exp      = elExp  Int.LF.Empty 
let exp'     = elExp' Int.LF.Empty <|MERGE_RESOLUTION|>--- conflicted
+++ resolved
@@ -29,7 +29,7 @@
   | ValueRestriction    of Int.LF.mctx * Int.Comp.gctx * Int.Comp.exp_syn * Int.Comp.tclo
   | IllegalCase         of Int.LF.mctx * Int.Comp.gctx * Int.Comp.exp_syn * Int.Comp.tclo
   | CompScrutineeTyp    of Int.LF.mctx * Int.Comp.gctx * Int.Comp.exp_syn * Int.LF.tclo * Int.LF.dctx 
-  | CompScrutineeSubTyp of Int.LF.mctx * Int.Comp.gctx * Int.Comp.exp_syn * Int.LF.dctx * Int.LF.dctx
+  | CompScrutineeSubTyp of Int.LF.mctx * Int.Comp.gctx * Int.Comp.exp_syn * Int.LF.dctx * Int.LF.dctx 
   | MetaObjContextClash of Int.LF.mctx * Int.LF.dctx * Int.LF.dctx
   | PatternContextClash of Int.LF.mctx * Int.LF.dctx * Int.LF.mctx * Int.LF.dctx
   | ContextSchemaClash  of Int.LF.mctx * Int.LF.dctx * Int.LF.mctx * Int.LF.dctx
@@ -722,7 +722,7 @@
       let cD' = Int.LF.Dec (cD, Int.LF.SDecl (s, C.cnormDCtx (cPhi, theta), C.cnormDCtx (cPsi, theta))) in 
       let cG' = Whnf.cnormCtx (cG, Int.LF.MShift 1) in 
       let e' = elExp cD' cG' e (tau, C.mvar_dot1 theta) in 
-         Int.Comp.MLam (loc, s, e')  
+        Int.Comp.MLam (loc, s, e') 
 
 
   | (e, (Int.Comp.TypCtxPi((psi_name, schema_cid, Int.Comp.Implicit), tau), theta))  ->
@@ -852,46 +852,46 @@
       let _ = dprint (fun () -> "[elExp] case ") in
       let (i', tau_theta') = genMApp loc cD (elExp' cD cG i) in
       let _ = dprint (fun () -> "[elExp] case on " ^ P.expSynToString cD cG i') in
-      begin match (i', C.cwhnfCTyp tau_theta') with
+        begin match (i', C.cwhnfCTyp tau_theta') with
         | (Int.Comp.Ann (Int.Comp.Box (_ , phat,tR), _ ) as i,
-           (Int.Comp.TypBox (_, tP, cPsi) as tau_s, t (* m_id *))) ->
-          let _ = Unify.forceGlobalCnstr (!Unify.globalCnstrs) in 
-          let _ = Unify.resetGlobalCnstrs () in 
+             (Int.Comp.TypBox (_, tP, cPsi) as tau_s, t (* m_id *))) ->
+              let _ = Unify.forceGlobalCnstr (!Unify.globalCnstrs) in 
+              let _ = Unify.resetGlobalCnstrs () in 
           if Whnf.closed (tR, LF.id) then 
-            let rec recBranch b =       
-              let _ = dprint (fun () -> "[elBranch - IndexObj] in context cPsi = " 
-                ^ P.dctxToString cD cPsi ^ "\n") in
-              let b = elBranch (IndexObj(phat, tR)) cD cG b tau_s tau_theta in 
+                 let rec recBranch b =       
+                   let _ = dprint (fun () -> "[elBranch - IndexObj] in context cPsi = " 
+                                     ^ P.dctxToString cD cPsi ^ "\n") in
+                   let b = elBranch (IndexObj(phat, tR)) cD cG b tau_s tau_theta in 
               let _ = Gensym.MVarData.reset () in
               b in
-            let branches' = List.map recBranch branches in
+                 let branches' = List.map recBranch branches in
             Int.Comp.Case (loc, prag, i, branches')
-          else 
+              else 
             raise (Error (loc, ValueRestriction (cD, cG, i, (tau_s,t))))
 
         | (Int.Comp.Ann (Int.Comp.Box (_ , phat,tR), _ ) as i, (tau_s, t)) ->
           raise (Error (loc, (IllegalCase (cD, cG, i, (tau_s, t)))))
 
         | (i, (Int.Comp.TypBox (_, tP, cPsi) as tau_s, _mid)) -> 
-          let _      = dprint (fun () -> "[elExp]" 
-            ^ "Contexts cD  = " ^ P.mctxToString cD ^ "\n"
+                 let _      = dprint (fun () -> "[elExp]" 
+                                        ^ "Contexts cD  = " ^ P.mctxToString cD ^ "\n"
             ^ "cG = " ^ P.gctxToString cD cG ^ "\n"
-            ^ "Expected Pattern has type :" ^
-            P.typToString cD cPsi (tP, LF.id)           
-            ^  "\n Context of expected pattern type : "
-            ^  P.dctxToString cD cPsi 
+                                        ^ "Expected Pattern has type :" ^
+                                        P.typToString cD cPsi (tP, LF.id)           
+                                        ^  "\n Context of expected pattern type : "
+                                        ^  P.dctxToString cD cPsi 
             ^ "\n Checking closedness ... ") in
           if Whnf.closedTyp (tP, LF.id) && Whnf.closedDCtx cPsi && Whnf.closedGCtx cG then 
-            let rec recBranch b = 
+                 let rec recBranch b = 
               let _ = dprint (fun () -> "[elBranch - DataObj] " ^ 
                 P.expSynToString cD cG i ^ 
                 " of type " 
-                ^ P.compTypToString cD tau_s 
-                ^ "\n") in
-              let b = elBranch DataObj cD cG b tau_s tau_theta in  
+                                     ^ P.compTypToString cD tau_s 
+                                     ^ "\n") in
+                   let b = elBranch DataObj cD cG b tau_s tau_theta in  
               let _ = Gensym.MVarData.reset () in
               b in
-            let branches' = List.map recBranch branches in
+                 let branches' = List.map recBranch branches in
             let b = Int.Comp.Case (loc, prag, i, branches') in
             let _ = (dprint (fun () -> "[elBranch - DataObj] ");
                      dprint (fun () -> "             of type " 
@@ -904,22 +904,22 @@
           else raise (Error (loc, CompScrutineeTyp (cD, cG, i', (tP, LF.id), cPsi)))
 
         | (i, ((Int.Comp.TypBool | Int.Comp.TypCross (_, _) | Int.Comp.TypBase (_, _, _)) as tau_s, _mid)) ->
-          let rec recBranch b = 
-            let _ = dprint (fun () -> "[elBranch - PatObj] of type " 
-              ^ P.compTypToString cD tau_s 
-              ^ "\n") in
-            let b = elBranch DataObj cD cG b tau_s tau_theta in  
-            Gensym.MVarData.reset () ; b in 
-
-          let branches' = List.map recBranch branches in
+              let rec recBranch b = 
+                let _ = dprint (fun () -> "[elBranch - PatObj] of type " 
+                                  ^ P.compTypToString cD tau_s 
+                                  ^ "\n") in
+                let b = elBranch DataObj cD cG b tau_s tau_theta in  
+                  Gensym.MVarData.reset () ; b in 
+
+              let branches' = List.map recBranch branches in
           let _ = dprint (fun () -> "[elBranch - PatObj] of type " ) in
           let _ = dprint (fun () ->  P.compTypToString cD tau_s 
             ^ " done \n") in
-          Int.Comp.Case (loc, prag, i, branches')
+                Int.Comp.Case (loc, prag, i, branches')
 
         | (i, (tau_s, t)) ->
           raise (Error (loc, (IllegalCase (cD, cG, i, (tau_s, t)))))
-      end
+        end
 
   | (Apx.Comp.If (loc, i, e1, e2), ((tau, theta) as tau_theta)) -> 
       let (i', tau_theta') = genMApp loc cD (elExp' cD cG i) in
@@ -1164,27 +1164,27 @@
               let cPsi = C.cnormDCtx (cPsi, theta) in
               let _ = dprint (fun () -> "Encountered Boxed arg") in
               let _ = dprint (fun () -> "[elExp] MAnnApp - TypArr : " ^
-                                P.mctxToString cD ^ " |- " ^
+                                P.mctxToString cD ^ " |- " ^ 
                                 P.compTypToString cD (Whnf.cnormCTyp tau_theta')) in
               let _ = dprint (fun () -> "cnormDctx done") in
               let _ = dprint (fun () -> "Projected type of argument : " ^
                                 (P.dctxToString cD cPsi) ^ " |- " ^
                                 P.typToString cD cPsi (C.cnormTyp (tP, theta), LF.id)) in
-                begin try
+                begin try 
                   let cPsi' = Lfrecon.elDCtx Lfrecon.Pibox cD psi in
                   let _ = dprint (fun () -> "reconstruction of explicit psi done") in
-                  let _ = dprint (fun () -> "BEFORE unifyDCtx cPsi' = " ^ P.dctxToString cD  cPsi') in
+                  let _ = dprint (fun () -> "BEFORE unifyDCtx cPsi' = " ^ P.dctxToString cD  cPsi') in 
                   let _ = dprint (fun () -> "                 cPsi = " ^ P.dctxToString cD  cPsi) in
                   let _     = Unify.unifyDCtx cD cPsi cPsi' in
                   let _ = dprint (fun () -> "Infer omitted context argument using unification") in
                   let psihat' = Context.dctxToHat cPsi'  in
                   let tM' = Lfrecon.elTerm Lfrecon.Pibox cD cPsi' m (C.cnormTyp (tP, theta), LF.id) in
-                  let _   = dprint (fun () -> "[elTerm] for m against type : " ^
-                                   P.dctxToString cD cPsi' ^ " |- " ^
+                  let _   = dprint (fun () -> "[elTerm] for m against type : " ^      
+                                   P.dctxToString cD cPsi' ^ " |- " ^ 
                                    P.typToString cD cPsi' (C.cnormTyp (tP, theta), LF.id)) in
-                  let i = Int.Comp.Apply (loc, i',
-                                     Int.Comp.Box(loc, psihat', tM')) in
-                    dprint (fun () -> "[elExp] MAnnApp Reconstructed: " ^
+                  let i = Int.Comp.Apply (loc, i', 
+                                     Int.Comp.Box(loc, psihat', tM')) in  
+                    dprint (fun () -> "[elExp] MAnnApp Reconstructed: " ^ 
                               P.expSynToString cD cG i ^ "\n"); (i , (tau, theta))
 
                 with Unify.Unify msg -> 
@@ -1331,16 +1331,16 @@
 and elPatMetaObj cD pat (cdecl, theta) = match pat with 
   | (Apx.Comp.PatMetaObj (loc, cM)) -> 
     (match cdecl with 
-       | Int.LF.MDecl (_, tA, cPsi) -> 
-           (match  elMetaObj cD cM (Int.Comp.MetaTyp (tA, cPsi), theta)  with
-              | (Int.Comp.MetaObj (loc, phat, tM) as cM') ->
-                  (Int.Comp.PatMetaObj (loc, cM'), 
-                   Int.LF.MDot (Int.LF.MObj (phat, tM), theta))
-           )
-       | Int.LF.CDecl (_, w, _dep)        -> 
-           let (Int.Comp.MetaCtx (loc, cPsi) as cM') = elMetaObj cD cM (Int.Comp.MetaSchema w, theta) in  
+  | Int.LF.MDecl (_, tA, cPsi) -> 
+      (match  elMetaObj cD cM (Int.Comp.MetaTyp (tA, cPsi), theta)  with
+         | (Int.Comp.MetaObj (loc, phat, tM) as cM') ->
              (Int.Comp.PatMetaObj (loc, cM'), 
-              Int.LF.MDot (Int.LF.CObj (cPsi), theta))
+              Int.LF.MDot (Int.LF.MObj (phat, tM), theta))
+        )
+  | Int.LF.CDecl (_, w, _dep)        -> 
+      let (Int.Comp.MetaCtx (loc, cPsi) as cM') = elMetaObj cD cM (Int.Comp.MetaSchema w, theta) in  
+        (Int.Comp.PatMetaObj (loc, cM'), 
+         Int.LF.MDot (Int.LF.CObj (cPsi), theta))
     )
   | pat -> raise (Error.Violation "Expected a meta-object; Found a computation-level pattern")
 
@@ -1471,7 +1471,7 @@
              let (pat, theta') = elPatMetaObj cD pat' (cdecl, theta) in 
              let (cG1, pat_spine, ttau2) = elPatSpine cD cG pat_spine' (tau, theta') in 
                (cG1, Int.Comp.PatApp (loc, pat, pat_spine), ttau2)
-         | (Int.Comp.TypCtxPi ((x, w, Int.Comp.Explicit), tau), theta) ->     
+         | (Int.Comp.TypCtxPi ((x, w, Int.Comp.Explicit), tau), theta) ->            
              let _ = dprint (fun () -> "[elPatSpine] TypCtxPi Explicit - ttau = " ^
                                P.compTypToString cD (Whnf.cnormCTyp ttau)) in         
              let (pat, theta') = elPatMetaObj cD pat' (Int.LF.CDecl(x,w, Int.LF.No), theta) in 
@@ -1682,13 +1682,13 @@
         
     let _  = begin try 
           Unify.unifyDCtx (Int.LF.Empty) cPsi' cPsi1';
-          Unify.unifyTyp   (Int.LF.Empty) cPsi' (tP', LF.id) (tP1', LF.id);
+          Unify.unifyTyp   (Int.LF.Empty) cPsi' (tP', LF.id) (tP1', LF.id); 
           dprint (fun () -> "Unify successful: \n" ^  "  Inferred pattern type: "
                     ^  P.dctxToString Int.LF.Empty cPsi1' ^ "    |-    "
                     ^ P.typToString Int.LF.Empty cPsi1' (tP1', LF.id)
                     ^ "\n  Expected pattern type: "
                     ^ P.dctxToString Int.LF.Empty  cPsi1' ^ "    |-    "
-                    ^ P.typToString Int.LF.Empty cPsi1' (tP', LF.id))
+                    ^ P.typToString Int.LF.Empty cPsi1' (tP', LF.id))           
         with Unify.Unify msg ->
           dprint (fun () -> "Unify ERROR: " ^   msg  ^ "\n" ^  "  Inferred pattern type: "
                    ^  P.dctxToString Int.LF.Empty cPsi1' ^ "    |-    "
@@ -1697,7 +1697,7 @@
                    ^ P.dctxToString Int.LF.Empty cPsi' ^ "    |-    "
                    ^ P.typToString Int.LF.Empty cPsi' (tP', LF.id));
           dprint (fun () -> "cD' = " ^ P.mctxToString cD');
-          raise (Check.Comp.Error (loc, Check.Comp.PattMismatch ((cD1, cPsi1, pattern1, (tP1, LF.id)),
+            raise (Check.Comp.Error (loc, Check.Comp.PattMismatch ((cD1, cPsi1, pattern1, (tP1, LF.id)), 
                                                                  (cD', cPsi, (tP, LF.id)))))
         end
     in 
@@ -1851,7 +1851,7 @@
       let _ = dprint (fun () -> "t' = " ^ P.msubToString cD1'' t') in 
  *)
       let cG   = Whnf.normCtx cG in 
-      let cG'  = Whnf.cnormCtx (cG, t') in  
+      let cG'     = Whnf.cnormCtx (cG, t') in 
 (*    let _ = (dprint (fun () -> "tau' = " ^ P.compTypToString cD (Whnf.cnormCTyp (tau, theta))) ;         
                dprint (fun () -> "t'   = " ^ P.msubToString cD1'' t' )) in
 *)        
@@ -1872,7 +1872,7 @@
       let _        = dprint (fun () -> "[elBranch] Body done \n") in 
       let _ = dprint (fun () -> "        " ^ P.expChkToString cD1'' cG' eE') in  
       let b = Int.Comp.Branch (loc, cD1'', Int.LF.Empty, 
-                               Int.Comp.PatMetaObj (loc', pat), t', eE')
+                         Int.Comp.PatMetaObj (loc', pat), t', eE')
       in 
         b
 
@@ -1919,7 +1919,7 @@
     let _        = dprint (fun () -> "Refinement: " ^  P.mctxToString cD1'' ^ 
                                "\n |- \n " ^ P.msubToString cD1'' t' ^ 
                                " \n <= " ^ P.mctxToString cD ^ "\n") in
-    let _        = dprint (fun () -> "Refinement: " ^  P.mctxToString cD1'' ^ 
+      let _        = dprint (fun () -> "Refinement: " ^  P.mctxToString cD1'' ^ 
                                "\n |- \n " ^ P.msubToString cD1'' t1 ^ 
                                " \n<= " ^ P.mctxToString cD' ^ "\n") in
       (*  if cD,cD0     |- e apx_exp   and  cD1' = cD1, cD0 
@@ -1928,7 +1928,6 @@
       (* if   cD1'' |- t' <= cD, cD1'   and cD,cD1' |- e1 apx_exp
                  then cD1'' |- e' apx_exp
       *)
-<<<<<<< HEAD
       let e'      =  Apxnorm.cnormApxExp cD' Apx.LF.Empty e1  (cD1'', t1) in  
         (* Note: e' is in the scope of cD1''  *)
       let _       = dprint (fun () -> "[Apx.cnormApxExp ] done ") in 
@@ -1940,26 +1939,14 @@
         
       let _       = dprint (fun () -> "[elBranch] Elaborate branch \n" ^
 
-=======
-    let e'      =  Apxnorm.cnormApxExp cD' Apx.LF.Empty e1  (cD1'', t1) in  
-      (* Note: e' is in the scope of cD1''  *)
-    let _       = dprint (fun () -> "[Apx.cnormApxExp ] done ") in 
-
-    let _ = (dprint (fun () -> "tau' = " ^ P.compTypToString cD (Whnf.cnormCTyp (tau, theta))) ;         
-             dprint (fun () -> "t'   = " ^ P.msubToString cD1'' t' )) in
-
-    let tau'    = Whnf.cnormCTyp (tau, Whnf.mcomp theta t') in
-
-    let _       = dprint (fun () -> "[elBranch] Elaborate branch \n" ^
->>>>>>> 3338aa91
                               P.mctxToString cD1'' ^ "  ;  " ^
                               P.gctxToString cD1'' cG_ext ^ "\n      |-\n" ^
                               "against type " ^ P.compTypToString cD1'' tau' ^
                               "\n") in
-    let eE'      = elExp cD1'' cG_ext  e' (tau', Whnf.m_id) in  
+      let eE'      = elExp cD1'' cG_ext  e' (tau', Whnf.m_id) in  
     let _        = dprint (fun () -> "[elBranch] Body done (general pattern) \n") in 
-    let _       = FCVar.clear() in
-    Int.Comp.Branch (loc, cD1'', cG1', pat1', t', eE')
+      let _       = FCVar.clear() in
+        Int.Comp.Branch (loc, cD1'', cG1', pat1', t', eE')
 
 (* ******************************************************************************* *)
 (* TOP LEVEL                                                                       *)
