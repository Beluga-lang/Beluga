--- conflicted
+++ resolved
@@ -6,7 +6,6 @@
 arrow: tp -> tp -> tp.
 
 eval: exp -> exp -> type.
-<<<<<<< HEAD
 ev_lam: eval (lam ([x] E x)) (lam ([x] E x)).
 ev_app: eval E2 V2 -> eval E1 (lam ([x] E1' x)) -> eval (E1' V2) V -> eval (app E1 E2) V.
 
@@ -17,31 +16,7 @@
 value: exp -> type.
 val_lam: value (lam ([x] E x)).
 
-% the following don't work
+the_following_don't_work_and_we_really_need_comments_soon: type.
 vs: eval E V -> value V -> type.
 vs_lam: vs ev_lam val_lam.
-vs_app: vs D3 P3 -> vs (ev_app D1 D2 D3) P3.
-=======
-
-
-value: exp -> type.
-val_lam:  value (lam ([x] E x)).
-
-vs: {E: exp} {V: exp} eval E V -> value V -> type.
-vs_lam: {E: exp -> exp} vs (lam ([x] E x)) (lam ([x] E x)) 
-	(ev_lam ([x] E x)) (val_lam ([x] E x)).
-vs_app: {E1: exp} {E2: exp} {E1': exp -> exp} {V2: exp} {V: exp}
-    {D1: eval E2 V2} {D2: eval E1 (lam ([x] E1' x))} {D3: eval (E1' V2) V} {P3: value V}
-    vs (E1' V2) V D3 P3 -> vs (app E1 E2) V (ev_app E1 E2 ([x] E1' x) V2 V D1 D2 D3) P3.
-
-
-ev_lam: {E: exp -> exp} eval (lam ([x] E x)) (lam ([x] E x)).
-ev_app: {E1: exp} {E2: exp} {E1': exp -> exp} {V2: exp} {V: exp}
-    eval E2 V2 -> eval E1 (lam ([x] E1' x)) -> eval (E1' V2) V -> eval (app E1 E2) V.
-
-oft: exp -> tp -> type.
-tp_lam: {E: exp -> exp} {T1: tp} {T2: tp}
-    {x: exp} oft x T1 -> oft (E x) T2 -> oft (lam ([x] E x)) (arrow T1 T2).
-tp_app: {E1: exp} {E2: exp} {T1: tp} {T2: tp}
-    oft E2 T1 -> oft E1 (arrow T1 T2) -> oft (app E1 E2) T2.
->>>>>>> 25df5ee0
+vs_app: vs D3 P3 -> vs (ev_app D1 D2 D3) P3.