% Completeness of algorithmic equality for declarative equality for simply typed lambda calculus
% Accompanies Mechanizing Logical Relations using Contextual Type Theory 
% by Andrew Cave and Brigitte Pientka

tp : type.         %name tp T.
i :  tp.
arr: tp -> tp -> tp.

tm : type.          %name tm E.
app : tm -> tm -> tm.
lam : (tm -> tm) -> tm.

step : tm -> tm -> type.  %name step S.
beta : step (app (lam M) N) (M N).
stepapp : step M M' -> step (app M N) (app M' N).

mstep : tm -> tm -> type.  %name mstep S.
refl : mstep M M.
trans1 : step M M' -> mstep M' M'' -> mstep M M''.

algeqn : tm -> tm -> tp -> type.
algeqr : tm -> tm -> tp -> type.
algbase : mstep M P -> mstep N Q -> algeqr P Q i -> algeqn M N i.
algarr : ({x:tm}{p:algeqr x x T} algeqn (app M x) (app N x) S) -> algeqn M N (arr T S).
algapp : algeqr M1 M2 (arr T S) -> algeqn N1 N2 T -> algeqr (app M1 N1) (app M2 N2) S.

schema tctx = some [t:tp] block x:tm, y:algeqr x x t;

% Logical equivalence. _|-_~~_:_ in the paper

tmpair : type.
~ : tm -> tm -> tmpair.
%infix ~ 5 right.

datatype Log : (g:tctx) [g |- tmpair] -> [ |- tp] -> ctype  #stratified =
| LogBase : [g |- algeqn M N i]
          -> Log [g |- M ~ N ] [|- i]
| LogArr  : {M1:[g |- tm]}{M2:[g |- tm]}
             ({h:tctx} {#R:h |- g} {N1:[h |- tm]}{N2:[h |- tm]}
                Log [h |- N1 ~ N2] [ |- T]
              -> Log [h |- (app M1[#R] N1) ~ (app M2[#R] N2)] [|- S])
            -> Log [g |- M1 ~ M2] [ |- arr T S]
;


% Monotonicity of logical equivalence
rec logEq_Monotone : (h:tctx){#W:h |- g} Log [g |- M1 ~ M2] [ |- A]
                   -> Log [h |- M1[#W] ~ M2[#W]] [ |- A] =
/ total e (logEq_Monotone g h m1 m2 a iv e) /
mlam #W => fn e => case e of
| LogBase [_ |- P] => LogBase [_ |- P[#W]]
| LogArr [_ |-  M1] [_ |-  M2] f =>
  LogArr [_ |-  M1[#W]] [_ |-  M2[#W]]
   (mlam h0,#W2,N1,N2 => fn rn =>
    f [_] [_ |- #W[#W2]] [_ |-  N1] [_ |-  N2] rn
   )
;

% Main lemma to escape logical relation
rec reflect : {A:[ |- tp]} [_ |- algeqr M1 M2 A[]] -> Log [g |- M1 ~ M2] [ |- A] =
/ total a (reflect g m1 m2 a) /
mlam A => fn r => case [ |- A] of
| [ |- i] => 
    let [_ |- R ] = r in 
    LogBase [_ |- algbase refl refl R]
| [ |- arr A B] =>
  let [g |- R] = r in % TODO
  LogArr [_ |- _] [g |-  _] % TODO
   (mlam h,#W,N1,N2 => fn rn =>
    let [_ |- S] = reify [|- A] rn in
    reflect [ |- B] [_ |- algapp R[#W] S]
   )
and reify : {A:[|- tp]}Log [g |- M1 ~ M2] [ |- A] -> [_ |- algeqn M1 M2 A[]] = 
 / total a (reify g m1 m2 a) / 
mlam A => fn e => case [ |- A] of
| [ |- i ] =>
  let LogBase a = e in a
| [ |- arr A B] =>
  let LogArr [g |-  M1] [_ |-  M2] f = e in % TODO
  let [_,b:block x:tm,y:algeqr x x A[] |- R]
      = reify [ |- B ] (f [_,b:block x:tm,y:algeqr x x A[]] [g,b |- ..] [g,b |- b.1] [g,b |- b.1] % TODO
        (reflect [ |- A ] [_,b:block x:tm,y:algeqr x x A[] |- b.2]))
  in [_ |- algarr (\x. \y. R[.., <x;y>])]
;

% Transitivity of mstep
rec mstep_trans : (g:tctx) [g |-  mstep M N] -> [_ |-  mstep N P] -> [_ |-  mstep M P] =
/ total s1 (mstep_trans g m n p s1 s2) /
fn s1 => fn s2 => case s1 of
| [_ |-  refl] => let [_ |-  S2] = s2 in [_ |-  S2]
| [_ |-  trans1 S1 MS1] => let [_ |-  MSR] = mstep_trans [_ |-  MS1] s2 in
  [_ |-  trans1 S1 MSR]
;

% Boxed form of trans1 for convenience
rec trans1' : (g:tctx) [g |-  step M N] -> [_ |-  mstep N P] -> [_ |-  mstep M P] =
/ total (trans1') / 
fn s1 => fn s2 => case (s1,s2) of
| ([_ |-  S], [_ |-  MS]) => [_ |-  trans1 S MS]
; 

% multi-step reduction under the function position of application
rec mstep_app : (g:tctx) [g |-  mstep M N] -> [g |-  mstep (app M P) (app N P)] =
/ total s1 (mstep_app g m n p s1) /
fn s1 => case s1 of
| [_ |-  refl] => [_ |-  refl]
| [_ |-  trans1 S MS] => trans1' [_ |-  stepapp S] (mstep_app [_ |-  MS]);



% Logical equality is backward closed under weak head reduction
% Induction is on T. Make T explicit
rec closed : {T:[|- tp]} [g |-  mstep N1 M1] -> [g |-  mstep N2 M2]
  -> Log [g |- M1 ~ M2] [ |- T]
  -> Log [g |- N1 ~ N2] [ |- T] =
 / total t (closed g n1 m1 n2 m2 t) / 
mlam T => fn s1,s2,e => case [|- T] of 
| [|- i] => 
  let LogBase [_ |- algbase S1' S2' A] = e in
  let [_ |- S1''] = mstep_trans s1 [_ |- S1'] in
  let [_ |- S2''] = mstep_trans s2 [_ |- S2'] in
  LogBase [_ |- algbase S1'' S2'' A]
| [|- arr T1 T2] => 
  let LogArr [_ |-  M1] [_ |-  M2] f = e in 
  let [_ |-  S1] = s1 in
  let [_ |-  S2] = s2 in
  LogArr [_ |-  _] [_ |-  _] (mlam h,#W,P1,P2 => fn rp =>
   let q0 = f [_] [_ |- #W] [_ |-  P1] [_ |-  P2] rp in
   closed [|- T2] (mstep_app [_ |-  S1[#W]]) (mstep_app [_ |-  S2[#W]]) q0
  );

% Symmetry of algorithmic equivalence
rec algEqRSym : (g:tctx)
  [g |- algeqr N1 N2 T]
-> [g |- algeqr N2 N1 T] =
/ total a (algEqRSym g n1 n2 t a) /
fn a => case a of
<<<<<<< HEAD
| [g |- #p.2] => [_ |- #p.2] % TODO
=======
| [_ |- #p.2] => [_ |- #p.2]
>>>>>>> 9e273128
| [_ |- algapp (R) N] => 
  let [_ |- R'] = algEqRSym [_ |- R] in
  let [_ |- N'] = algEqNSym [_ |- N] in
  [_ |- algapp (R') (N')]
and algEqNSym : (g:tctx)
  [g |- algeqn N1 N2 T]
-> [g |- algeqn N2 N1 T] =
/ total a (algEqNSym g n1 n2 t a) /
fn a => case a of
| [_ |- algbase S1 S2 R] =>
  let [_ |- R'] = algEqRSym [_ |- R] in
  [_ |- algbase S2 S1 R']
| [_ |- algarr (\x.\u.N)] =>
  let [_,b:block x:tm,y:algeqr x x _ |- N'[.. b.1 b.2]] = algEqNSym [_,b:block x:tm,y:algeqr x x _ |- N[.. b.1 b.2]] in
  [_ |- algarr (\x.\u.N')]
;

% Symmetry of logical equivalence
rec logEqSym :
   {T:[|- tp]}Log [g |- M1 ~ M2] [ |- T]
 -> Log [g |- M2 ~ M1] [ |- T] =
/ total t (logEqSym g m1 m2 t) /
mlam T => fn e => case [|- T] of 
| [|- i] => 
  let LogBase a = e in  LogBase (algEqNSym a)
| [|- arr T1 T2] => 
  let LogArr [_ |-  M1] [_ |-  M2] f = e in 
  LogArr [_ |-  M2] [_ |-  M1] (mlam h,#W,N1,N2 => fn rn =>
					let e' = logEqSym [|- T1] rn in 
					logEqSym [|- T2] (f [_] [_ |- #W] [_ |-  N2] [_ |-  N1] e')
				       );
% Several of the following lemmas are to establish transitivity of algorithmic equivalenc

% Equality on types
eqtp : tp -> tp -> type.
refltp : eqtp T T.

% The types from algorithmic path equivalence are uniquely determined
rec algEqRUnique : (g:tctx)
  [g |- algeqr N1 N2 T[]]
-> [g |- algeqr N2 N3 S[]]
-> [|- eqtp T S] =
/ total e1 (algEqRUnique g n1 n2 n3 t s e1) / 
fn e1 => fn e2 => case e1 of 
<<<<<<< HEAD
| [g |- #p.2] => let [g |- #q.2] = e2 in [|- refltp] % TODO
=======
| [_ |- #p.2] => let [_ |- #q.2] = e2 in [|- refltp]
>>>>>>> 9e273128
| [_ |- algapp R N] =>
  let [_ |- algapp R' N'] = e2 in 
  let [|- refltp] = algEqRUnique [_ |- R] [_ |- R'] in [|- refltp]
;

eqtm : tm -> tm -> type.
refltm : eqtm M M.

% Determinacy of weak head reduction
rec determinacy : (g:tctx) [g |- step M N] -> [g |-  step M (P)] -> [g |- eqtm N (P)] = 
/ total s1 (determinacy g m n p s1) /
fn s1 => fn s2 => case s1 of
| [_ |-  beta] => let [_ |-  beta] = s2 in [_ |- refltm ]
| [_ |-  stepapp S1] => 
  let [_ |- stepapp S2] = s2 in 
  let [_ |- refltm] = determinacy [_ |-  S1] [_ |-  S2] in [_ |- refltm]
;

datatype HasCommonReduct : (g:tctx) [g |-  tm] -> [g |-  tm] -> ctype =
| Common : [g |-  mstep M1 N] -> [g |-  mstep M2 N] -> HasCommonReduct [g |-  M1] [g |-  M2];

% Confluence is trivial because it's deterministic. This is just a convenient
% way to work with determinacy
rec confluence : [g |-  mstep M N] -> [g |-  mstep M (P)] ->
                 HasCommonReduct [g |-  N] [g |-  P] =
/ total s1 (confluence g m n p s1) /
fn s1 => fn s2 => case s1 of
| [_ |-  refl ] => Common s2 [_ |-  refl]
| [_ |-  trans1 S1 MS1] =>
  case s2 of 
  | [_ |-  refl] => Common [_ |-  refl] s1
  | [_ |-  trans1 S2 MS2] => 
    let [_ |- refltm] = determinacy [_ |-  S1] [_ |-  S2] in
    confluence [_ |-  MS1] [_ |-  MS2]
;

datatype empty : type =;

% Terms in algorithmic path equivalence cannot step
rec neutral_doesnt_step : (g:tctx)
  [g |-  step M N]
-> [g |- algeqr M P T]
-> [ |- empty] =
/ total s (neutral_doesnt_step g m n p t s ) /
fn s => fn e => case s of 
| [_ |- beta] => let [_ |- algapp R N] = e in impossible [_ |- R]
| [_ |- stepapp S] => let [_ |- algapp R N] = e in neutral_doesnt_step [_ |- S] [_ |- R]
;

% Similarly for multi-step reduction
rec neutral_mstep : (g:tctx)
  [g |- mstep M N]
-> [g |- algeqr M P T]
-> [g |- eqtm M N] =
/ total  (neutral_mstep) /
fn s => fn e => case s of
| [_ |-  refl] => [_ |- refltm]
| [_ |-  trans1 S1 MS] => impossible (neutral_doesnt_step [_ |-  S1] e) in [];

% Corollary of determinacy
rec determinacy' : (g:tctx)
  [g |-  mstep M M1] -> [g |-  mstep M M2]
-> [g |- algeqr N1 M1 T]
-> [g |- algeqr M2 N2 T]
-> [g |- eqtm M1 M2] =
/ total (determinacy') /
fn s1 => fn s2 => fn e1 => fn e2 => case (confluence s1 s2) of
| Common s1' s2' =>
  let [_|-refltm] = neutral_mstep s1' (algEqRSym e1) in
  let [_|-refltm] = neutral_mstep s2' e2 in
  [_|-refltm]
;

% Transitivity of algorithmic equivalence
rec algEqRTrans : (g:tctx)
  [g |- algeqr N1 N2 T]
-> [g |- algeqr N2 N3 T]
-> [g |- algeqr N1 N3 T] =
/ total a1 (algEqRTrans g n1 n2 n3 t a1) /
fn a1 => fn a2 => case a1 of
| [_ |- #p.2] => let [_ |- #q.2] = a2 in [_ |- #q.2]
| [_ |- algapp A1' B1] =>
  let [_ |- algapp A2' B2] = a2 in 
  let [|- refltp] = algEqRUnique [_ |- A1'] [_ |- A2'] in
  let [_ |- R1] = algEqRTrans [_ |- A1'] [_ |- A2'] in
  let [_ |- R2] = algEqNTrans [_ |- B1] [_ |- B2] in
  [_ |- algapp R1 R2]
and algEqNTrans : (g:tctx)
  [g |- algeqn N1 N2 T]
-> [g |- algeqn N2 N3 T]
-> [g |- algeqn N1 N3 T] =
/ total a1 (algEqNTrans g n1 n2 n3 t a1) /
fn a1 => fn a2 => case a1 of
| [_ |- algbase S1 S2 A1'] =>
  let [_ |- algbase S2' S3 A2'] = a2 in 
  let [_ |- refltm] = determinacy' [_ |- S2] [_ |- S2'] [_ |- A1'] [_ |- A2'] in
  let [_ |- R] = algEqRTrans [_ |- A1'] [_ |- A2'] in
  [_ |- algbase S1 S3 R]
| [_ |- algarr (\x.\u.A1')] => 
  let [_ |- algarr (\x.\u.A2')] = a2 in
  let [_,b:block x:tm,y:algeqr x x T |- R[.. b.1 b.2]]
      = algEqNTrans [_,b:block x:tm,y:algeqr x x _ |- A1'[.. b.1 b.2]]
		    [_,b:block x:tm,y:algeqr x x _ |- A2'[.. b.1 b.2]] in
  [_ |- algarr (\x.\u.R)]
;

% Transitivity of logical equivalence
rec logEqTrans : {T:[|- tp]}
   Log [g |- M ~ N] [ |- T]
 -> Log [g |- N ~ (P)] [ |- T]
 -> Log [g |- M ~ (P)] [ |- T] =
/ total t (logEqTrans g m  n p t) /
mlam T => fn e1 => fn e2 => case [|- T] of 
| [|- i] => 
  let LogBase a1 = e1 in
  let LogBase a2 = e2 in LogBase (algEqNTrans a1 a2)
| [|- arr T1 T2] => 
  let LogArr [_ |-  M] [_ |-  N] f1 = e1 in
  let LogArr [_ |-  N] [_ |-  P] f2 = e2 in
  LogArr [_ |-  M] [_ |-  P] (mlam h,#W,V1,V2 => fn v =>
   logEqTrans [|- T2] (f1 [_] [_ |- #W] [_ |-  V1] [_ |-  V2] v)
                      (f2 [_] [_ |- #W] [_ |-  V2] [_ |-  V2]
                      (logEqTrans [|- T1] (logEqSym [|- _ ] v) v)));

schema ctx = tm;

dctx : type.
nil : dctx.
& : dctx -> tp -> dctx.

%infix & 5 right.

datatype Lookup : {G:[|-dctx]}(g:ctx)[g |-  tm] -> [ |- tp] -> ctype #positive =
| Top : Lookup [|- G & T] [g,x:tm |-  x] [ |- T]
| Pop : Lookup [|- G] [g |- #p] [ |- T]
      -> Lookup [|- G & S] [g,x:tm |- #p[..]] [ |- T];

datatype Decl : {G:[|-dctx]}(g:ctx) [g |- tmpair ] -> [ |- tp] -> ctype
#positive =
| DecBeta : Decl [|- G & T] [g,x:tm |- M2 ~ N2] [ |- S]
          -> Decl [|-G] [g |- M1 ~ N1] [ |- T]
          -> Decl [|-G] [g |- (app (lam (\x. M2)) M1) ~ N2[.., N1]] [ |- S]
| DecLam :  Decl [|- G & T] [g,x:tm |- M ~ N] [ |- S]
          -> Decl [|-G] [g |- (lam (\x. M)) ~ (lam (\x. N))] [ |- arr T S]
| DecExt :  Decl [|- G & T] [g,x:tm |- (app M[..] x) ~ (app N[..] x)] [ |- S]
          -> Decl [|-G] [g |- M ~ N] [ |- arr T S]
| DecVar : Lookup [|-G] [g |- #p] [ |- T]
         -> Decl [|-G] [g |- #p ~ #p] [ |- T]
| DecApp : Decl [|-G] [g |- M1 ~ M2] [ |- arr T S]
         -> Decl [|-G] [g |- N1 ~ N2] [ |- T]
         -> Decl [|-G] [g |- (app M1 N1) ~ (app M2 N2)] [ |- S]
| DecSym : Decl [|-G] [g |- M ~ N] [ |- T]
         -> Decl [|-G] [g |- N ~ M] [ |- T]
| DecTrans : Decl [|-G] [g |- M ~ N] [ |- T]
           -> Decl [|-G] [g |- N ~ O] [ |- T]
           -> Decl [|-G] [g |- M ~ O] [ |- T]
;

% Logical equivalence of substitutions. Written _|-s_~~_:_ in the paper
datatype LogSub : {g0:ctx}(h:tctx){#S1: h |- g0}{#S2: h |- g0} {G:[|-dctx]}
ctype #positive =
| Nil : LogSub [] [h |- ^] [h |- ^] [|-nil]
| Dot : LogSub [g] [h |- #S1] [h |- #S2] [|- G]
       -> Log [h |- M1 ~ M2] [ |- T]
       -> LogSub [g,x:tm] [h |- #S1, M1] [h |- #S2, M2] [|- G & T]
;

% Looking up a variable in logically equivalence substitutions gives a logical equivalence
rec lookup : Lookup [|-G] [g |- X] [ |- T]
 -> LogSub [g] [h |- #S1] [h |- #S2] [|- G]
 -> Log [h |- X[#S1] ~ X[#S2]] [ |- T] =
/ total v (lookup _ _ _ _ _ _ _ _ v) /
fn v => fn s => case v of
| Top =>    let Dot s' e = s in e
| Pop v' => let Dot s' e = s in lookup v' s'
;

% Monotonicity of logical equivalence on substitutions
rec wknLogSub :
    (h0:tctx)(h:tctx){#W:h0 |- h}
    LogSub [g] [h |- #S1] [h |- #S2] [|- G]
  -> LogSub [g] [h0 |- #S1[#W]] [h0 |- #S2[#W]] [|- G]=
 / total es (wknLogSub _ _ _ _ _ _ iv es )/
mlam #W => fn es => case es of
| Nil => Nil
| Dot rs' rN  => Dot (wknLogSub [_ |- #W] rs') (logEq_Monotone [_ |- #W] rN)
;

% % Symmetry of logical equivalence on substitutions
rec logEqSubSym :
   LogSub [g] [h |- #S1] [h |- #S2] [|-G]
 -> LogSub [g] [h |- #S2] [h |- #S1] [|-G] =
 / total e (logEqSubSym g g h sigma sigma' e) /
fn e => case e of
| Nil => Nil
| Dot e' e1 => Dot (logEqSubSym e') (logEqSym  [|- _ ] e1);

% % Transitivity of logical equivalence on substitutions
rec logEqSubTrans :
   LogSub [g] [h |- #S1] [h |- #S2] [|-G]
 -> LogSub [g] [h |- #S2] [h |- #S3] [|-G]
 -> LogSub [g] [h |- #S1] [h |- #S3] [|-G] =
/ total e1 (logEqSubTrans g g h s1 s2 s3 e1) /
fn e1 => fn e2 => case e1 of
| Nil => let Nil = e2 in Nil
| Dot e1' x1 => let Dot e2' x2 = e2 in Dot (logEqSubTrans e1' e2') (logEqTrans [|- _ ] x1 x2);


% Fundamental theorem
rec thm :  Decl [|-G] [g |- M1 ~ M2] [|- T ]
        -> LogSub [g] [h |- #S1] [h |- #S2] [|-G]
        -> Log [h |- M1[#S1] ~ M2[#S2]] [|- T] =
/ total d (thm g g h m1 m2 t sigma sigma' d) /
fn d , s => 
let s : LogSub [_] [_ |- #S1] [_ |- #S2] [|-G] = s in
case d of
| DecVar v => lookup v s
| DecApp d1 d2 => let LogArr [_ |-  M1] [_ |-  M2] f = thm d1 s in
    f [_] [_ |- ..] [_ |-  _] [_ |-  _] (thm d2 s)
| (DecLam d1) : Decl [|-G] [_ |- (lam (\x. M1)) ~ (lam (\x. M2))] [ |- arr T S] =>
   LogArr [_ |- lam (\x. M1[#S1[..], x])] [_ |-  lam (\x. M2[#S2[..], x])]
     (mlam h0, #W, N1, N2 => fn rn =>
     let q2 = thm d1 (Dot (wknLogSub [_ |- #W] s) rn) in
     closed [ |- _ ] [_ |-  trans1 beta refl] [_ |-  trans1 beta refl] q2
   )
| DecExt d1 =>
  LogArr [_ |-  _] [_ |-  _] (mlam h0,#W,N1,N2 => fn rn =>
   thm d1 (Dot (wknLogSub [_ |- #W] s) rn)
  )
| DecBeta d1 d2 =>
   closed [|- _ ] [_ |-  trans1 beta refl] [_ |-  refl] (thm d1 (Dot s (thm d2 s)))
| DecSym d1 => logEqSym [|- _ ] (thm d1 (logEqSubSym s))
| DecTrans d1 d2 => logEqTrans [|- _ ] (thm d1 s) (thm d2 (logEqSubTrans (logEqSubSym s) s))
;

datatype IdSub : {G:[|-dctx]}{g:ctx}(g':tctx){#Id:g' |- g} ctype =
| INil : IdSub [|-nil] [] [|- ^]
| ISnoc : IdSub [|-G] [_] [g' |- #Id]
       -> IdSub [|- G & T] [g,x:tm] [g',b:block x:tm,y:algeqr x x T[] |- #Id[..], b.1]
;

% % The identity substitution is logically related to itself
rec idLogSub : IdSub [|-G] [g] [g' |- #Id]
-> LogSub [g] [g' |- #Id] [g' |- #Id] [|-G] =
 / total r (idLogSub g g g s r) /
   fn r => case r of
| INil => Nil
| ISnoc r' => 
  Dot (wknLogSub [_,b:block x:tm,a:algeqr x x _ |- ..] (idLogSub r'))
      (reflect [ |- _] [_,b:block x:tm,y:algeqr x x _ |- b.2])
;

rec completeness : IdSub [|-G] [_] [g' |- #Id]
-> Decl [|-G] [g |- M1 ~ M2] [ |- T]
-> [g' |- algeqn M1[#Id] M2[#Id] T[]] =
 / total (completeness) /
   fn r => fn e => reify [|-_] (thm e (idLogSub r));<|MERGE_RESOLUTION|>--- conflicted
+++ resolved
@@ -135,11 +135,7 @@
 -> [g |- algeqr N2 N1 T] =
 / total a (algEqRSym g n1 n2 t a) /
 fn a => case a of
-<<<<<<< HEAD
-| [g |- #p.2] => [_ |- #p.2] % TODO
-=======
 | [_ |- #p.2] => [_ |- #p.2]
->>>>>>> 9e273128
 | [_ |- algapp (R) N] => 
   let [_ |- R'] = algEqRSym [_ |- R] in
   let [_ |- N'] = algEqNSym [_ |- N] in
@@ -184,11 +180,7 @@
 -> [|- eqtp T S] =
 / total e1 (algEqRUnique g n1 n2 n3 t s e1) / 
 fn e1 => fn e2 => case e1 of 
-<<<<<<< HEAD
-| [g |- #p.2] => let [g |- #q.2] = e2 in [|- refltp] % TODO
-=======
 | [_ |- #p.2] => let [_ |- #q.2] = e2 in [|- refltp]
->>>>>>> 9e273128
 | [_ |- algapp R N] =>
   let [_ |- algapp R' N'] = e2 in 
   let [|- refltp] = algEqRUnique [_ |- R] [_ |- R'] in [|- refltp]
