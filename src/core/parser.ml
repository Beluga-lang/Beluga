(* NOTE: Be careful with tuareg-mode M-q in this file -- it doesn't
   understand the grammar formatting below very well and will easily
   trash the layout. *)

(* Load the camlp4 extensible grammar syntax extension *)
#load "pa_extend.cmo";;

open Syntax.Ext
open Id

let rec spaces i = if i = 0 then "" else if i = 1 then "|" else
  let s = String.make (i-2) ' ' in s ^ "|-"
(* 

  if i <= 0 then "" else "-" ^ (spaces (i-1)) *)
(* 
  and normal =
    | Lam  of Loc.t * name * normal
    | Root of Loc.t * head * spine
    | Tuple of Loc.t * tuple
    | Ann of Loc.t * normal * typ
    | TList of Loc.t * normal list
    | NTyp of Loc.t * typ

  and head =
    | Name  of Loc.t * name
    | MVar  of Loc.t * name * sub
    | Hole  of Loc.t
    | PVar  of Loc.t * name * sub
    | ProjName  of Loc.t * int * name
    | ProjPVar  of Loc.t * int * (name * sub)

  and sub =
    | EmptySub of Loc.t
    | Dot      of Loc.t * sub * front
    | Id       of Loc.t
    | SVar     of Loc.t * name * sub  (* this needs to be be then turned into a subst. *)
 *)

and na n = n.Id.string_of_name

and h i = function
  | LF.EmptySub _ -> (spaces i) ^ "EmptySub\n"
  | LF.Dot(_, sub, LF.Normal n) -> (spaces i) ^ "Dot\n" ^ (f (i+1) n) ^ (h (i+1) sub) 
  | LF.Dot(_, sub, LF.Head (LF.Name(_, u))) -> (spaces i) ^ "Dot (name): " ^ (na u) ^ "\n" ^ (h (i+1) sub)
  | LF.Dot(_, sub, LF.Head (LF.MVar(_, u, sub'))) -> (spaces i) ^ "Dot (MVar): " ^ (na u) ^ "\n" ^ (h (i+1) sub') ^ (h (i+1) sub)
  | LF.Dot(_, sub, LF.Head (LF.PVar(_, u, sub'))) -> (spaces i) ^ "Dot (PVar): " ^ (na u) ^ "\n" ^ (h (i+1) sub') ^ (h (i+1) sub)
  | LF.Dot(_, sub, LF.Head _) -> (spaces i) ^ "Dot (?)\n" ^ (h (i+1) sub)
  | LF.Id _ -> (spaces i) ^ "..\n"
  | LF.SVar (_, n, s) -> (spaces i) ^ "Svar: " ^ (na n) ^ "\n" ^ (h (i+1) s)

and g i = function
  | LF.Nil -> (spaces i) ^ ".\n"
  | LF.App(_,n, s) -> (spaces i) ^ "App\n" ^ (f (i+1) n) ^ (g (i+1) s) 

and f i = function
  | LF.Lam(_,u,n) -> (spaces i) ^ "Lam: " ^ (u.Id.string_of_name) ^ "\n" ^ (f (i+1) n)
  | LF.Root(_,LF.Name(_, u),s) -> (spaces i) ^ "Root (Name): " ^ (na u) ^ "\n" ^ (g (i+1) s)
  | LF.Root(_,LF.MVar(_, u, sub), s) -> (spaces i) ^ "Root (MVar): " ^ (na u) ^ "\n" ^ (h (i+1) sub) ^ (g (i+1) s)
  | LF.Root(_,LF.PVar(_, u, sub), s) -> (spaces i) ^ "Root (PVar): " ^ (na u) ^ "\n" ^ (h (i+1) sub) ^ (g (i+1) s)
  | LF.Root(_,_, s) -> (spaces i) ^ "Root (?)\n" ^ (g (i+1) s)
  | LF.Tuple(_,_) -> "Tuple"
  | LF.Ann(_,n,_) -> (spaces i) ^ "Ann\n" ^ (f (i+1) n)
  | LF.TList(_,nl) -> (spaces i) ^ "TList\n" ^ (List.fold_right (fun n acc -> (f (i+1) n) ^ acc) nl "")
  | LF.LFHole _ -> (spaces i) ^ "LFHole\n"

and normalToString n = f 0 n

module Grammar = Camlp4.Struct.Grammar.Static.Make (Lexer)

exception MixError of (Format.formatter -> unit)
exception IllFormedDataDecl
exception WrongConsType of Id.name * Id.name * Id.name
exception InvalidAssociativity of string

(** Remove any trailing newlines. Named after the Perl function that
    does the same thing. *)
let chomp = function
  | "" -> ""
  | s when s.[String.length s - 1] = '\n' -> String.sub s 0 (String.length s - 1)
  | s -> s

let _ = Error.register_printer
  (fun (Grammar.Loc.Exc_located (loc, exn)) ->
    Error.print_with_location loc (fun ppf ->
      Format.fprintf ppf "%s" (chomp (Printexc.to_string exn))))

let _ = Error.register_printer
  (fun (Stream.Error str) ->
    Error.print (fun ppf -> Format.fprintf ppf "%s" str))

let _ = Error.register_printer
  (fun (MixError f) ->
    Error.print (fun ppf -> f ppf))

let _ = Error.register_printer
  (fun IllFormedDataDecl ->
    Error.print (fun ppf ->
      Format.fprintf ppf "Parse Error: Ill-formed datatype declaration."))

let _ = Error.register_printer
  (fun (WrongConsType (c, a, a')) ->
    Error.print (fun ppf ->
      Error.report_mismatch ppf
        ("Parse Error: Wrong datatype for constructor " ^ c.string_of_name ^ ".")
        "Expected datatype" Format.pp_print_string a.string_of_name
        "Actual datatype"   Format.pp_print_string a'.string_of_name))

let _ = Error.register_printer
  (fun (InvalidAssociativity s) -> Error.print (fun ppf ->
    Format.fprintf ppf "Invalid Associativity \"%s\"" s))

let last l = match List.rev l with
  | [] -> None
  | h::t -> Some (h, t)

type kind_or_typ =
  | Kind of LF.kind
  | Typ  of LF.typ

type dctx_or_hat =
  | Dctx of LF.dctx
  | Hat of LF.psi_hat

type pair_or_atom =
  | Pair of Comp.exp_chk
  | Atom

type pair_or_atom_syn =
  | Pair_syn of Comp.exp_syn
  | Atom_syn

type pair_or_atom_pat =
  | Pair_pat of Comp.pattern
  | Atom_pat of Comp.typ option


type term_or_sub =
  | Sub of LF.sub
  | Term of LF.normal

type clf_pattern =
  | PatEmpty of Loc.t
  | PatCLFTerm of Loc.t * LF.normal

type mixtyp =
  | MTCompKind of Loc.t
  | MTBase of Loc.t * Id.name * Comp.meta_spine
  | MTArr of Loc.t * mixtyp * mixtyp
  | MTCross of Loc.t * mixtyp * mixtyp
  | MTBool of Loc.t
  | MTBox of Loc.t * mixtyp * LF.dctx
  | MTPBox of Loc.t * mixtyp * LF.dctx
  | MTCtx of Loc.t * Id.name
  | MTSub of Loc.t * LF.dctx * LF.dctx
  | MTPiBox of Loc.t * LF.ctyp_decl * mixtyp
(* -bp Pi-types should not occur in computation-level types
  |  MTPiTyp of Loc.t * LF.typ_decl * mixtyp *)
  | MTAtom of Loc.t * Id.name * LF.spine
  | MTAtomTerm of Loc.t * LF.normal

type whichmix = LFMix of LF.typ | CompMix of Comp.typ | CompKindMix of Comp.kind

let mixloc = function
  |  MTCompKind l -> l
  |  MTArr(l, _, _) -> l
  |  MTCross(l, _, _) -> l
  |  MTBool l -> l
  |  MTBox(l, _, _) -> l
  |  MTPBox(l, _, _) -> l
  |  MTCtx(l, _) -> l
  |  MTSub(l, _, _) -> l
  |  MTPiBox(l, _, _) -> l
(*  |  MTPiTyp(l, _, _) -> l *)
  |  MTAtom(l, _, _) -> l
  |  MTBase(l, _, _) -> l
  |  MTAtomTerm(l, _) -> l

let unmixfail loc = raise (Error.Violation ("Can't unmix. At " ^ Syntax.Loc.to_string loc))

(* unmix : mixtyp -> whichmix *  *)
let rec unmix = function
  | MTCompKind l -> CompKindMix (Comp.Ctype l)
  | MTBase (l, a, ms) -> CompMix(Comp.TypBase (l, a, ms))
  | MTArr(l, mt1, mt2) -> begin match (unmix mt1, unmix mt2) with
                                  | (LFMix lf1, LFMix lf2) -> LFMix(LF.ArrTyp(l, lf1, lf2))
                                  | (CompMix c1, CompMix c2) -> CompMix(Comp.TypArr(l, c1, c2))
                                  | (CompMix c1, CompKindMix c2) ->
                                      let x = Id.mk_name (Id.NoName) in
                                      let (l, cdecl) = match c1 with
                                          | Comp.TypBox (l, tA, cPsi) -> (l, LF.Decl(x, LF.MTyp(l, tA, cPsi, LF.No)))
                                          | Comp.TypPBox (l, tA, cPsi) -> (l, LF.Decl(x, LF.PTyp(l, tA, cPsi, LF.No)))
                                          | Comp.TypCtx (l, schema)    -> (l, LF.Decl(x, LF.CTyp(l, schema, LF.No))) in
                                      CompKindMix(Comp.PiKind(l, cdecl, c2))
                                  | (_, _) -> unmixfail (mixloc mt2)
                           end
  | MTCross(l, mt1, mt2) -> CompMix(Comp.TypCross(l, toComp mt1, toComp mt2))
  | MTBool l -> CompMix(Comp.TypBool)
  | MTCtx  (l, schema) -> CompMix(Comp.TypCtx (l, schema))
  | MTPBox(l, mt0, dctx) -> CompMix(Comp.TypPBox(l, toLF mt0, dctx))
  | MTBox(l, mt0, dctx) -> CompMix(Comp.TypBox(l, toLF mt0, dctx))
  | MTSub(l, dctx1, dctx) -> CompMix(Comp.TypSub(l, dctx1, dctx))
  | MTPiBox(l, cdecl, mt0) ->
       begin match unmix mt0 with
         | CompKindMix mk -> CompKindMix (Comp.PiKind(l, cdecl, mk))
         | CompMix mt -> CompMix(Comp.TypPiBox(l, cdecl, mt))
         | _ -> unmixfail (mixloc mt0)
       end
(*  |  MTPiTyp(l, tdecl, mt0) -> LFMix(LF.PiTyp(l, tdecl, toLF mt0)) *)
  | MTAtom(l, name, spine) -> LFMix(LF.Atom(l, name, spine))
  | MTAtomTerm(l, n) -> LFMix (LF.AtomTerm(l, n))

and toLF mt = match unmix mt with
  |  LFMix lf -> lf
  |  _ -> unmixfail (mixloc mt)

and toComp mt = match unmix mt with
  | CompMix c -> c
  | CompKindMix c ->
    raise (MixError (fun ppf -> Format.fprintf ppf
      "Syntax error: @[<v>Found Computation-level kind@;\
                          Expected: computation-level type@]"))
  |  _ ->
    raise (MixError (fun ppf -> Format.fprintf ppf
      "Syntax error: @[<v>Found LF-type@;\
       Expected: computation-level type"))

and toCompKind k = match unmix k with
  | CompKindMix c -> c
  | CompMix c ->
    raise (MixError (fun ppf -> Format.fprintf ppf
      "Syntax error: @[<v>Found Computation-level type@;\
       Expected: computation-level kind@]"))
  |  _ ->
    raise (MixError (fun ppf -> Format.fprintf ppf
      "Syntax error: @[<v>Found LF-type@;\
       Expected: computation-level kind"))

(* Check that datatype declarations are well formed. We can't do this
   later because after parsing there is no structural grouping between
   constructors of a same datatype. *)
let check_datatype_decl a cs =
  let rec retname = function
    | Comp.TypBase (_, c', _) -> c'
    | Comp.TypArr (_, _, tau) -> retname tau
    | Comp.TypPiBox (_, _, tau) -> retname tau
    | _ -> raise IllFormedDataDecl in
  List.iter (fun (Sgn.CompConst (_, c, tau)) ->
    let a' = retname tau in
    if not (a = a') then raise (WrongConsType (c, a, a'))) cs

let check_codatatype_decl a cs =
  let rec retname = function
    | Comp.TypArr (_, Comp.TypBase (_, c', _), _) -> c'
    | Comp.TypPiBox (_, _, tau) -> retname tau
    | _ -> raise IllFormedDataDecl in
  List.iter (fun (Sgn.CompDest (_, c, tau)) ->
    let a' = retname tau in
    if not (a = a') then raise (WrongConsType (c, a, a'))) cs

let rec split (c : char) (m : string) : (string list * string) = 
  try
    let i = String.index m c in
    let l = String.length m in
    let (a, rest) = (String.sub m 0 i, String.sub m (i+1) (l- i - 1)) in
    let (l, n) = split c rest in (a::l, n)
  with
  | Not_found -> ([], m)


(*******************************)
(* Global Grammar Entry Points *)
(*******************************)

let sgn = Grammar.Entry.mk "sgn"

(*****************************************)
(* Dynamically Extensible Beluga Grammar *)
(*****************************************)

(* We are forced to do this because of a bug in camlp4 that prevents
   qualified names in productions. Also we can't open earlier because
   camlp4 mandates the presence of an error module in Token, so when
   opening that module the module defined by error.ml gets
   overshadowed. *)
open Token

EXTEND Grammar
GLOBAL: sgn;

  symbol:
    [
      [
        sym = SYMBOL -> sym
      |
        sym = UPSYMBOL -> sym
      ]
    ]
  ;

  rarr: [[ "->" -> ()
         | "→" -> () ]];  (* Unicode right arrow (HTML &rarr;) *)

  rArr:  [[ "=>" -> ()
         | "⇒" -> () ]];  (* Unicode double right arrow (HTML &rArr;) *)

(*   dots: [[ "."; "." -> ()
         | "…" -> () ]];  (* Unicode ellipsis (HTML &hellip;) *) *)

  gLambda: [[ "FN" -> ()
         | "Λ" -> () ]];  (* Unicode capital Lambda (HTML &Lambda;) *)

  turnstile: [[ "|-" -> ()
	 | "⊢" -> () ]];

  sgn:
    [
      [ prag = sgn_pragma_opts; decls = sgn_eoi -> Sgn.Pragma (_loc, prag) :: decls
      | decls = sgn_eoi -> decls
      ]
    ];

  sgn_eoi:
   [
     [ decl = sgn_decl; decls = sgn_eoi -> decl @ decls
     | `EOI -> []
     ]
   ];

  sgn_pragma_opts:
    [
      [ "#opts"; opts = LIST1 [ opt = SYMBOL -> opt]; ";" -> Sgn.OptsPrag opts ]
    ];

  sgn_lf_typ :
    [
      [ a = SYMBOL; ":"; tA = lf_typ ->
          Sgn.Const   (_loc, Id.mk_name (Id.SomeString a), tA)
      ]
    ];


  sgn_comp_typ :
    [
      [
        a = UPSYMBOL; ":"; tau = cmp_typ ->
          Sgn.CompConst (_loc, Id.mk_name (Id.SomeString a), tau)
      ]
    ];

  sgn_comp_cotyp :
    [
      [
        a = UPSYMBOL; ":"; tau = cmp_typ ->
          Sgn.CompDest (_loc, Id.mk_name (Id.SomeString a), tau)
      ]
    ];


  sgn_decl:
    [ 
      [
          "%name"; w = SYMBOL ; mv = UPSYMBOL ; x = OPT [ y = SYMBOL -> y ]; "." ->
            [Sgn.Pragma (_loc, Sgn.NamePrag (Id.mk_name (Id.SomeString w), mv, x))]

        | "%query" ; e = bound ; t = bound ; x = OPT [ y = UPSYMBOL ; ":" -> y ] ; a = lf_typ ; "." ->
            if Option.is_some x then
              let p = Id.mk_name (Id.SomeString (Option.get x)) in
              [Sgn.Query (_loc, Some p, a, e, t)]
            else
              [Sgn.Query (_loc, None, a, e, t)]

        | "%not" ->
            [Sgn.Pragma (_loc, Sgn.NotPrag)]

        | "module"; n = UPSYMBOL; "="; "struct"; decls = LIST1 sgn_decl; "end" ; ";"  ->
              let decls = List.map (fun [x] -> x) decls in
              [Sgn.Module(_loc, n, decls)]
      
        | a_or_c = SYMBOL; ":"; k_or_a = lf_kind_or_typ;  "." ->
             begin match k_or_a with
               | Kind k -> [Sgn.Typ   (_loc, Id.mk_name (Id.SomeString a_or_c), k)]
               | Typ  a -> [Sgn.Const (_loc, Id.mk_name (Id.SomeString a_or_c), a)]
             end

  (*      |
          "datatype"; a = SYMBOL; ":"; k = lf_kind ; "=" ; OPT ["|"] ;
          const_decls = LIST0 sgn_lf_typ SEP "|" ; ";" ->
            Sgn.Typ (_loc, Id.mk_name (Id.SomeString a), k) :: const_decls
  *)
        | "datatype"; f = LIST1 cmp_dat SEP "and"; ";" ->
             [Sgn.MRecTyp(_loc, f)]
  (*
        | "datatype"; a = UPSYMBOL; ":"; k = cmp_kind ; "="; OPT ["|"] ; c_decls = LIST0 sgn_comp_typ SEP "|"; ";" ->
            check_datatype_decl (Id.mk_name (Id.SomeString a)) c_decls;
            Sgn.CompTyp (_loc, Id.mk_name (Id.SomeString a), k) :: c_decls
  *)

        | "datatype"; f = cmp_cdat;
          g = OPT [ "and"; f = LIST1 cmp_cdat SEP "and" -> f
                  | "and"; f = LIST1 mutual_cmp_cdat SEP "and" -> f]; ";" ->
            begin match g with
              | None -> [Sgn.MRecTyp(_loc, [f])]
              | Some g' -> [Sgn.MRecTyp(_loc, f::g')]
            end

        | "codatatype"; f = cocmp_cdat;
          g = OPT [ "and"; f = LIST1 cocmp_cdat SEP "and" -> f
                  | "and"; f = LIST1 mutual_cmp_cdat SEP "and" -> f]; ";" ->
            begin match g with
              | None -> [Sgn.MRecTyp(_loc, [f])]
              | Some g' -> [Sgn.MRecTyp(_loc, f::g')]
            end

        | "typedef"; a = UPSYMBOL; ":"; k = cmp_kind ; "=";  tau = cmp_typ ; ";" ->
            [Sgn.CompTypAbbrev (_loc, Id.mk_name (Id.SomeString a), k, tau)]
        |
          "schema"; w = SYMBOL; "="; bs = LIST1 lf_schema_elem SEP "+"; ";" ->
            [Sgn.Schema (_loc, Id.mk_name (Id.SomeString w), LF.Schema bs)]

        |
          "let"; x = SYMBOL; tau = OPT [ ":"; tau = cmp_typ -> tau] ;
          "="; i = cmp_exp_syn;  ";" ->
            [Sgn.Val (_loc, Id.mk_name (Id.SomeString x), tau, i)]

        |
  (*        "rec"; f = SYMBOL; ":"; tau = cmp_typ; "="; e = cmp_exp_chk; ";" ->
            Sgn.Rec (_loc, [Comp.RecFun (Id.mk_name (Id.SomeString f), tau, e)])
  *)

          "rec"; f = LIST1 cmp_rec SEP "and";  ";" ->
            [Sgn.Rec (_loc, f)]

      |
        "#infix"; i = SYMBOL; p = INTLIT; assoc = OPT[x = SYMBOL -> x]; "."->
          begin
            match assoc with
            | Some "left" -> [Sgn.Pragma (_loc, Sgn.FixPrag(Id.mk_name (Id.SomeString i), Sgn.Infix, int_of_string p, Some Sgn.Left))]
            | Some "right" -> [Sgn.Pragma (_loc, Sgn.FixPrag(Id.mk_name (Id.SomeString i), Sgn.Infix, int_of_string p, Some Sgn.Right))]
            | Some "none" -> [Sgn.Pragma (_loc, Sgn.FixPrag(Id.mk_name (Id.SomeString i), Sgn.Infix, int_of_string p, Some Sgn.None))]
            | None -> [Sgn.Pragma (_loc, Sgn.FixPrag(Id.mk_name (Id.SomeString i), Sgn.Infix, int_of_string p, None))]
            | Some s -> raise (InvalidAssociativity s)
          end
  (*     |
        "#postfix"; i = SYMBOL; p = INTLIT; "." ->
          [Sgn.Pragma (_loc, Sgn.FixPrag(Id.mk_name (Id.SomeString i), Sgn.Postfix, int_of_string p, Some Sgn.Left))]
   *)    |
        "#prefix"; i = SYMBOL; p = INTLIT; "."->
          [Sgn.Pragma (_loc, Sgn.FixPrag(Id.mk_name (Id.SomeString i), Sgn.Prefix, int_of_string p, Some Sgn.Left ))]

      | "#assoc"; assoc = SYMBOL; "." ->
        begin match assoc with
        | "left" -> [Sgn.Pragma(_loc, Sgn.DefaultAssocPrag Sgn.Left)]
        | "right" -> [Sgn.Pragma(_loc, Sgn.DefaultAssocPrag Sgn.Right)]
        | "none" -> [Sgn.Pragma(_loc, Sgn.DefaultAssocPrag Sgn.None)]
        | s -> raise (InvalidAssociativity s)
          
        end
      (* A naked expression, in REPL. *)
      | i = cmp_exp_syn ->
        [Sgn.Val (_loc, Id.mk_name (Id.SomeString "it"), None, i)]

<<<<<<< HEAD
      | x = COMMENT -> [Sgn.Comment(_loc, x)]
      ]
=======
        | 
          "#open"; n = LIST1 [x = UPSYMBOL -> x] SEP "." ->[Sgn.Pragma(_loc, Sgn.OpenPrag(n))]
      
>>>>>>> 2aa25106
    ]
  ]
  ;

  bound:
    [
      [ "*" -> None
      | k = INTLIT -> Some (int_of_string k)
      ]
    ]
  ;

  lf_kind_or_typ:
    [
      RIGHTA
        [
           "{"; x = symbol; ":"; a2 = lf_typ; "}"; k_or_a = SELF ->
             begin match k_or_a with
               | Kind k -> Kind (LF.PiKind (_loc, LF.TypDecl (Id.mk_name (Id.SomeString x), a2), k))
               | Typ  a -> Typ  (LF.PiTyp  (_loc, LF.TypDecl (Id.mk_name (Id.SomeString x), a2), a))
             end

        |
           a2 = lf_typ LEVEL "atomic"; rarr; k_or_a = SELF ->
             begin match k_or_a with
               | Kind k -> Kind (LF.ArrKind (_loc, a2, k))
               | Typ  a -> Typ  (LF.ArrTyp  (_loc, a2, a))
             end

        |
          "type" ->
            Kind (LF.Typ _loc)

        |
          a = lf_typ LEVEL "atomic" ->
            Typ a
        ]

    | LEFTA
        [
          k_or_a = SELF; "<-"; a2 = lf_typ LEVEL "atomic" ->
             begin match k_or_a with
               | Kind k -> Kind (LF.ArrKind (_loc, a2, k))
               | Typ  a -> Typ  (LF.ArrTyp  (_loc, a2, a))
             end
        ]
    ]
  ;

  lf_kind:
    [
      RIGHTA
        [
           "{"; x = symbol; ":"; a2 = lf_typ; "}"; k = SELF ->
             LF.PiKind (_loc, LF.TypDecl (Id.mk_name (Id.SomeString x), a2), k)

        |
           a2 = lf_typ LEVEL "atomic"; rarr; k = SELF ->
             LF.ArrKind (_loc, a2, k)

        |
          "type"-> LF.Typ _loc
        ]

    | LEFTA
        [

          k = SELF; "<-"; a2 = lf_typ LEVEL "atomic" ->
            LF.ArrKind (_loc, a2, k)

        ]
    ]
  ;

  lf_typ:
    [ RIGHTA
        [
           "{"; x = symbol; ":"; a2 = SELF; "}"; a = SELF ->
             LF.PiTyp (_loc, LF.TypDecl (Id.mk_name (Id.SomeString x), a2), a)
        |
           a2 = SELF; rarr; a = SELF ->
             LF.ArrTyp (_loc, a2, a)

        ]
    | LEFTA
        [
           a2 = SELF; "<-"; a = SELF ->
             LF.ArrTyp (_loc, a, a2)

        ]

    | "atomic"
        [
          term = lf_term -> begin match term with
            | LF.NTyp(_, t) -> t
            | LF.TList(_, [LF.NTyp(_,t)]) -> t
            | LF.TList(_, [n]) -> LF.AtomTerm(_loc, n)
            | _ -> LF.AtomTerm (_loc, term) end
        |
          x = [a = MODULESYM -> a | a = SYMBOL -> a]; ms = LIST0 (lf_term LEVEL "atomic") ->
            let sp = List.fold_right (fun t s -> LF.App (_loc, t, s)) ms LF.Nil in
            let (modules, a) = split '.' x in
              LF.Atom (_loc, Id.mk_name ~modules:modules (Id.SomeString a), sp)
(*         |
          a = SYMBOL; ms = LIST0 (lf_term LEVEL "atomic") ->
            let sp = List.fold_right (fun t s -> LF.App (_loc, t, s)) ms LF.Nil in
              LF.Atom (_loc, Id.mk_name (Id.SomeString a), sp) *)
        ]
    ]
  ;

  lf_term:
    [ 
    "list" [
      l = LIST1 (lf_term LEVEL "lam") -> 
            (LF.TList(_loc, l))
      ]    
    | "lam" RIGHTA
        [
          "\\"; x = SYMBOL; "."; ms = LIST1 (lf_term LEVEL "lam")->
            LF.Lam (_loc, (Id.mk_name (Id.SomeString x)), LF.TList(_loc, ms))
        ]

    | "atomic"
        [
         "("; m = lf_typ; ann = OPT [ ":"; a = lf_typ -> a ]; ")" ->
            begin match ann, m with
              | None, LF.AtomTerm(_, t) -> t
              | None, _ -> LF.NTyp(_loc, m)
              | Some a, LF.AtomTerm(_, t) -> LF.Ann(_loc, t, a)
            end
        |
            h = lf_head ->
             LF.Root (_loc, h, LF.Nil)

        |
            "_" ->
            LF.Root (_loc, LF.Hole _loc , LF.Nil)
        ]
    ]
  ;

  lf_head:
    [ 
      [
        x = [a = MODULESYM -> a | a = SYMBOL -> a] -> let (l, n) = split '.' x in (LF.Name (_loc, Id.mk_name ~modules:l (Id.SomeString n)))
    |
        u = UPSYMBOL  ->
          LF.Name (_loc, Id.mk_name (Id.SomeString u))

      ]
    ]
  ;

  lf_schema_elem:
    [
      [
        some_arg = lf_schema_some; arec = lf_typ_rec ->
          LF.SchElem (_loc,
                      List.fold_left (fun d ds -> LF.Dec (d, ds)) LF.Empty some_arg,
                      arec)
      ]
    ]
  ;

  lf_schema_some:
    [
      [
       "some"; "["; ahat_decls = LIST0 lf_ahat_decl SEP ","; "]" -> ahat_decls
       |
          -> []
      ]
    ]
  ;

  lf_typ_rec_block:
    [
      [
      "block"; OPT "("; a_list = LIST1 lf_typ_rec_elem SEP "," ; OPT ")"
        (* ","; _u=SYMBOL; ":"; a_last = clf_typ LEVEL "atomic" *)
        ->
          begin match last a_list with
          | Some ((x, a) , a_list) ->
              (List.fold_right (fun (x, a) -> fun rest -> LF.SigmaElem (x, a, rest))
                (List.rev a_list) (LF.SigmaLast(Some x, a)))
        end
      ]
    ]
  ;


  lf_typ_rec:
    [
      [
        b = lf_typ_rec_block
        -> b
      |
        a = lf_typ
        -> let aux = function
           | LF.Atom(_, n, _) -> Some n
           | _ -> None
           in LF.SigmaLast(aux a, a)
      ]
    ]
  ;


  lf_typ_rec_elem:
    [
      [
        x = SYMBOL; ":"; a = lf_typ
         -> (Id.mk_name (Id.SomeString x), a)

      |
        x = UPSYMBOL; ":"; a = lf_typ
         -> (Id.mk_name (Id.SomeString x), a)

      ]
    ]
  ;

  lf_ahat_decl:
    [
      [
        x = SYMBOL; ":"; a = lf_typ ->
          LF.TypDecl (Id.mk_name (Id.SomeString x), a)
      ]
    ]
  ;

(* ************************************************************************************** *)
(* Parsing of computations and LF terms occurring in computations                         *)

  clf_decl:
  [
    [
      x = SYMBOL; ":"; tA = clf_typ -> LF.TypDecl (Id.mk_name (Id.SomeString x), tA)
    ]

  ]
;

  clf_ctyp_decl:
    [
      [
        "{"; hash = "#"; p = SYMBOL; ":";
         "["; cPsi = clf_dctx; turnstile; tA = clf_typ LEVEL "atomic";  "]"; "}" ->
           LF.Decl(Id.mk_name (Id.SomeString p), LF.PTyp(_loc, tA, cPsi, LF.No))

      |
        "{"; hash = "#"; s = UPSYMBOL; ":";
         cPsi = clf_dctx; turnstile; cPhi = clf_dctx; "}" ->
            LF.Decl(Id.mk_name (Id.SomeString s), LF.STyp(_loc, cPhi, cPsi, LF.No))

      |
          "{";  u = UPSYMBOL; ":";
         "["; cPsi = clf_dctx; turnstile; tA = clf_typ LEVEL "atomic";  "]"; "}" ->
           LF.Decl(Id.mk_name (Id.SomeString u), LF.MTyp(_loc, tA, cPsi, LF.No))

      |
          "{"; psi = SYMBOL; ":"; w = SYMBOL; "}" ->
            LF.Decl(Id.mk_name (Id.SomeString psi), LF.CTyp(_loc, Id.mk_name (Id.SomeString w), LF.No))

      ]
    ]
  ;



  clf_typ_pure:
    [ RIGHTA
        [
           "{"; x = SYMBOL; ":"; a2 = SELF; "}"; a = SELF ->
             LF.PiTyp (_loc, LF.TypDecl (Id.mk_name (Id.SomeString x), a2), a)
        |
           a2 = SELF; rarr; a = SELF ->
             LF.ArrTyp (_loc, a2, a)
        ]

    | "atomic"
        [
          "("; a = SELF; ")" ->
            a

     (*    |
           a = SYMBOL; ms = LIST0 clf_normal ->
             let sp = List.fold_right (fun t s -> LF.App (_loc, t, s)) ms LF.Nil in
               LF.Atom (_loc, Id.mk_name (Id.SomeString a), sp) *)
          |
             a = SYMBOL; ms = LIST0 clf_normal ->
                LF.AtomTerm(_loc, LF.TList(_loc, (LF.Root(_loc, LF.Name(_loc, Id.mk_name(Id.SomeString a)), LF.Nil))::ms))
          |
             a = UPSYMBOL; ms = LIST0 clf_normal ->
                LF.AtomTerm(_loc, LF.TList(_loc, (LF.Root(_loc, LF.MVar(_loc, Id.mk_name(Id.SomeString a), LF.EmptySub _loc), LF.Nil))::ms))



        ]
    ]
  ;


  clf_typ:
    [ 
      "modules"
      [
          l = OPT[LIST1 [x = UPSYMBOL; "." -> x]]; a = SYMBOL; ms = LIST0 clf_normal ->
            let modules = match l with None -> [] | Some l -> l in
            let sp = List.fold_right (fun t s -> LF.App (_loc, t, s)) ms LF.Nil in
              LF.Atom (_loc, Id.mk_name ~modules:modules (Id.SomeString a), sp)
      ]

    |
      RIGHTA
        [
           "{"; x = SYMBOL; ":"; a2 = SELF; "}"; a = SELF ->
             LF.PiTyp (_loc, LF.TypDecl (Id.mk_name (Id.SomeString x), a2), a)
        |
           a2 = SELF; rarr; a = SELF ->
             LF.ArrTyp (_loc, a2, a)
        ]

    | "atomic" [
           (* a = SYMBOL; *) ms = LIST1 clf_normal ->
            begin match ms with
              | [LF.NTyp(_, a)] -> a
              | _ -> LF.AtomTerm(_loc, LF.TList(_loc,(*  (LF.Root(_loc, LF.Name(_loc, Id.mk_name(Id.SomeString a)), LF.Nil)):: *) ms))
            end
              
           |
           a = UPSYMBOL; ms = LIST0 clf_normal ->
              LF.AtomTerm(_loc, LF.TList(_loc, (LF.Root(_loc, LF.MVar(_loc, Id.mk_name(Id.SomeString a), LF.EmptySub _loc), LF.Nil))::ms))
              (* LF.AtomTerm(_loc, LF.TList(_loc, (LF.Root(_loc, LF.Name(_loc, Id.mk_name(Id.SomeString a)), LF.Nil))::ms)) *)

        ]
    | "sigma"
        [
          "("; a = SELF; ")" ->
            a
        |
          typRec = clf_typ_rec_block
          ->  LF.Sigma (_loc, typRec)
        ]
    ]
  ;

  clf_normal:
     [ 
      RIGHTA
       [
          "\\"; x = SYMBOL; "."; m = clf_term_app ->
            let m = begin match m with
              | LF.TList(l, (LF.Root(_, LF.MVar (l2, u, LF.EmptySub _), LF.Nil)) :: [LF.Root(_, (LF.Name _ as h), LF.Nil)]) -> 
                  LF.Root(l, LF.MVar(l2, u, LF.Dot(l2, LF.EmptySub l2, LF.Head h)), LF.Nil)
              | _ -> m
            end in
            LF.Lam (_loc, (Id.mk_name (Id.SomeString x)), m)
       ]

    | "module"
      [
        modules = LIST1 [ x = UPSYMBOL; "." -> x]; n = SYMBOL ->
          let name = Id.mk_name ~modules:modules (Id.SomeString n) in
          LF.Root(_loc, LF.Name(_loc, name), LF.Nil)
      ]
    | "atomic"
        [
          u = UPSYMBOL ->
            LF.Root(_loc, LF.MVar (_loc, Id.mk_name (Id.SomeString u), LF.EmptySub _loc), LF.Nil)
        |
           "("; m = clf_term_app; ann = OPT [ ":"; a = clf_typ -> a ]; ")" ->
           begin match ann with
           | None -> m
           | Some a -> LF.Ann (_loc, m, a)
           end
        |
            h = clf_head ->
             LF.Root (_loc, h, LF.Nil)
        |
            "_" ->
            LF.Root (_loc, LF.Hole _loc , LF.Nil)

        |
            "?" ->
            LF.LFHole _loc

        |
           "("; m = clf_term_app; ann = OPT [ ":"; a = clf_typ -> a ]; ")" ->
           begin match ann with
           | None -> m
           | Some a -> LF.Ann (_loc, m, a)
           end
        |
           "<"; ms = LIST1 clf_term_app SEP ","; ">"  ->
             let rec fold = function [m] -> LF.Last m
                                    | m :: rest -> LF.Cons(m, fold rest)
             in
               LF.Tuple (_loc, fold ms)

        ]
     ]
   ;

  clf_typ_rec_block:
    [[
       "block"; OPT "("; arg_list = LIST1 clf_typ_rec_elem SEP "," ; OPT ")"
       (* ; "."; a_last = clf_typ LEVEL "atomic" *)
         -> begin match  last arg_list with
          | Some ((n , a_last) , a_list) ->
              let b0 = (List.fold_right (fun (x, a) -> fun rest -> LF.SigmaElem (x, a, rest))
                          (List.rev a_list) (LF.SigmaLast (Some n, a_last)))
              in
                b0
        end

     ]];

  clf_typ_rec_elem:
    [
      [
        x = SYMBOL; ":"; a = clf_typ_pure
         -> (Id.mk_name (Id.SomeString x), a)
      ]
    ]
  ;


  clf_term_app:
    [
      [
        u = UPSYMBOL; s = OPT[clf_sub_new] -> 
          let m = LF.MVar(_loc, Id.mk_name (Id.SomeString u), LF.EmptySub _loc) in
          let n = begin match s with
            | None -> LF.Root(_loc, m, LF.Nil)
            | Some s -> match s with
              (* Infix operator case *)
              | LF.Dot(_, LF.Dot(l, LF.EmptySub _, LF.Head op), LF.Normal t2)  -> 
                let op' = LF.Root(l, op, LF.Nil) in 
                LF.TList(_loc, (LF.Root(_loc,m, LF.Nil))::op'::[t2])

    (*           (* Postfix case *)
              | LF.Dot(l, LF.EmptySub _, LF.Head (LF.Name (_, u) as op)) -> 
                LF.TList(_loc, (LF.Root(_loc,m, LF.Nil))::[LF.Root(l, op, LF.Nil)])
 *)
              | _ -> LF.Root(_loc, LF.MVar(_loc, Id.mk_name (Id.SomeString u), s), LF.Nil)
            end in ignore (normalToString n); n
      |
        u = UPSYMBOL ; ","; sigma' = clf_sub_new ->
          LF.Root(_loc, LF.MVar (_loc, Id.mk_name (Id.SomeString u), sigma'), LF.Nil)
      |
        ms = LIST1 clf_normal -> let n = LF.TList(_loc, ms) in ignore (normalToString n); n
      |
        a = clf_typ -> LF.NTyp(_loc, a)
      ]
  ];

  clf_head:
    [
      [
        "#"; p = SYMBOL; "."; k = INTLIT; sigma = clf_sub_new ->
          LF.ProjPVar (_loc, int_of_string k, (Id.mk_name (Id.SomeString p), sigma))
      | 
        "#"; p = SYMBOL; "."; k = SYMBOL; sigma = clf_sub_new ->
          LF.NamedProjPVar(_loc, Id.mk_name (Id.SomeString k), (Id.mk_name (Id.SomeString p), sigma))
      |
        "#"; p = SYMBOL;  sigma = clf_sub_new ->
           LF.PVar (_loc, Id.mk_name (Id.SomeString p), sigma)

      |  "("; "#"; p = SYMBOL; "."; k = INTLIT; sigma = clf_sub_new ; ")" ->
          LF.ProjPVar (_loc, int_of_string k, (Id.mk_name (Id.SomeString p), sigma))
          
      |  
          "("; "#"; p = SYMBOL; "."; k = SYMBOL; sigma = clf_sub_new ; ")" ->
          LF.NamedProjPVar (_loc, Id.mk_name (Id.SomeString k), (Id.mk_name (Id.SomeString p), sigma))
      |
         "("; "#"; p = SYMBOL;  sigma = clf_sub_new ; ")" ->
          LF.PVar (_loc, Id.mk_name (Id.SomeString p), sigma)
      |
        x = SYMBOL; "."; k = INTLIT ->
          LF.ProjName (_loc, int_of_string k, Id.mk_name (Id.SomeString x))
      |
        x = SYMBOL; "."; k = SYMBOL ->
          LF.NamedProjName (_loc, Id.mk_name (Id.SomeString k), Id.mk_name (Id.SomeString x))
      
      |
        "#"; p = SYMBOL; "."; k = SYMBOL ->
          LF.NamedProjPVar (_loc, Id.mk_name (Id.SomeString k), (Id.mk_name (Id.SomeString p), LF.EmptySub _loc ))

      |
        "#"; p = SYMBOL; "."; k = UPSYMBOL ->
          LF.NamedProjPVar (_loc, Id.mk_name (Id.SomeString k), (Id.mk_name (Id.SomeString p), LF.EmptySub _loc ))
      |
        "#"; p = SYMBOL ->
            LF.PVar (_loc, Id.mk_name (Id.SomeString p), LF.EmptySub  _loc)
      |
        m = [a = MODULESYM -> a | a = SYMBOL -> a] ->
          let (l, x) = split '.' m in
          LF.Name (_loc, Id.mk_name ~modules:l (Id.SomeString x))
      
 (*     | "#"; s = UPSYMBOL;  "["; sigma = clf_sub_new ; "]"->
          LF.SVar (_loc, Id.mk_name (Id.SomeString s), sigma) *)

      ]
    ]
  ;

  clf_sub_term:
    [
     [
          "^" ->
          LF.EmptySub (_loc )

      |    DOTS  ->
          LF.Id (_loc)

      |
         "#"; s = UPSYMBOL; "["; sigma = clf_sub_new ; "]"->
          LF.SVar (_loc, Id.mk_name (Id.SomeString s), sigma)
     ]
    ]
;

  clf_sub_new:
    [
      [ 
          s = clf_sub_term -> s

      |
        sigma = SELF;  h = clf_head ->
          LF.Dot (_loc, sigma, LF.Head h)

      |
        sigma = SELF; tM = clf_normal ->
          LF.Dot (_loc, sigma, LF.Normal tM)

      |      
        sigma = clf_sub_term; ","; h = clf_head ->
          LF.Dot (_loc, sigma, LF.Head h)

      |      
        sigma = clf_sub_term; ","; tM = clf_normal ->
          LF.Dot (_loc, sigma, LF.Normal tM)

      |
        h = clf_head ->
          LF.Dot (_loc, LF.EmptySub _loc, LF.Head h)


      |
         tM = clf_normal ->
          LF.Dot (_loc, LF.EmptySub _loc, LF.Normal tM)
          
      ]
    ]
  ;

  clf_dctx:
    [
      [
       (* turnstile  *)
        ->
          LF.Null

      |
        psi = SYMBOL ->
          LF.CtxVar (_loc, Id.mk_name (Id.SomeString psi))

      |  x = SYMBOL; ":"; tA = clf_typ ->
          LF.DDec (LF.Null, LF.TypDecl (Id.mk_name (Id.SomeString x), tA))

      |
        cPsi = clf_dctx; ","; x = SYMBOL; ":"; tA = clf_typ ->
          LF.DDec (cPsi, LF.TypDecl (Id.mk_name (Id.SomeString x), tA))
      ]
    ]
  ;



  clf_hat_or_dctx:
    [
      [
         -> (* Hat [ ] *)
           Dctx (LF.Null)

      |    x = SYMBOL ->
             Dctx (LF.CtxVar (_loc, Id.mk_name (Id.SomeString x)))
            (* Hat ([Id.mk_name (Id.SomeString x)]) *)

      |   x = SYMBOL; ":"; tA = clf_typ ->
          Dctx (LF.DDec (LF.Null, LF.TypDecl (Id.mk_name (Id.SomeString x), tA)))
      |
        cPsi = clf_hat_or_dctx; ","; x = SYMBOL; ":"; tA = clf_typ ->
          begin match cPsi with
            | Dctx cPsi' -> Dctx (LF.DDec (cPsi', LF.TypDecl (Id.mk_name (Id.SomeString x), tA)))
          end

      | phat = clf_hat_or_dctx; "," ; y = SYMBOL  ->
          begin match phat with
            | Dctx (LF.Null) -> Hat [Id.mk_name (Id.SomeString y)]
            | Dctx (LF.CtxVar (_, g)) -> Hat ([g] @ [Id.mk_name (Id.SomeString y)])
            | Hat phat -> Hat (phat @ [Id.mk_name (Id.SomeString y)])
          end

      ]
    ]
  ;

(* ************************************************************************************** *)

  cmp_kind:
    [
      [
      k = mixtyp -> toCompKind k
      ]
    ]
  ;

  cmp_typ:
   [
     [
       m = mixtyp -> toComp m
     ]
   ]
  ;

  cmp_pair_atom :
    [
      [
        ","; e2 = cmp_exp_chk ; ")" -> Pair e2

      | ")"                 -> Atom
      ]
    ]
  ;

  cmp_pair_atom_syn :
    [
      [
        ","; e2 = cmp_exp_syn ; ")" -> Pair_syn e2

      | ")"                 -> Atom_syn

      ]
    ]
  ;

  cmp_pair_atom_pat :
    [
      [
        ","; e2 = cmp_branch_pattern ; ")" -> Pair_pat e2

      | ")"; tauOpt = OPT [":" ; tau = cmp_typ -> tau]  -> Atom_pat tauOpt

      ]
    ]
  ;



  cmp_dat:
    [[
     a = SYMBOL; ":"; k = lf_kind ; "=" ; OPT ["|"] ; const_decls = LIST0 sgn_lf_typ SEP "|" ->
       Sgn.Typ (_loc, Id.mk_name (Id.SomeString a), k) :: const_decls
    ]]
  ;

  cmp_cdat:
    [[
    a = UPSYMBOL; ":"; k = cmp_kind ; "="; OPT ["|"] ; c_decls = LIST0 sgn_comp_typ SEP "|" ->
      check_datatype_decl (Id.mk_name (Id.SomeString a)) c_decls;
      Sgn.CompTyp (_loc, Id.mk_name (Id.SomeString a), k) :: c_decls
    ]]
;
 cocmp_cdat:
    [[
    a = UPSYMBOL; ":"; k = cmp_kind ; "="; OPT ["|"] ; c_decls = LIST0 sgn_comp_cotyp SEP "|" ->
      check_codatatype_decl (Id.mk_name (Id.SomeString a)) c_decls;
      Sgn.CompCotyp (_loc, Id.mk_name (Id.SomeString a), k) :: c_decls
    ]]
;

 mutual_cmp_cdat:
    [[
        "datatype"; f = cmp_cdat -> f

      | "codatatype"; f = cocmp_cdat -> f
   ]]
;

  cmp_rec:
    [[
      f = SYMBOL; ":"; tau = cmp_typ; "="; e = cmp_exp_chk -> Comp.RecFun (Id.mk_name (Id.SomeString f), tau, e)
    ]]
  ;

  cmp_exp_chk:
    [ LEFTA [
      e = cmp_exp_chkX   ->   e
    | i = cmp_exp_syn    ->   Comp.Syn (_loc, i)
    ]];

  case_pragma:
    [[
      "%not" -> Pragma.PragmaNotCase
    | -> Pragma.RegularCase
    ]];

  copat_lst:
    [[
       f = UPSYMBOL -> Comp.CopatApp (_loc, Id.mk_name (Id.SomeString f), Comp.CopatNil _loc)
     | g = meta_obj -> Comp.CopatMeta (_loc, g, Comp.CopatNil _loc)
    ]];

  cofun_lst:
    [[
      f = UPSYMBOL; csp = LIST0 copat_lst; rArr; e = cmp_exp_chk ->
        ((Comp.CopatApp (_loc, Id.mk_name (Id.SomeString f), Comp.CopatNil _loc)) :: csp, e)
    ]];

  (* cmp_exp_chkX:  checkable expressions, except for synthesizing expressions *)

  mlam_exp:
  [
    [
      f = SYMBOL -> (f, Comp.CObj)
    |
      f = UPSYMBOL -> (f, Comp.MObj)
    |
      "#"; f = SYMBOL -> (f, Comp.PObj)
    |
      "#"; f = UPSYMBOL -> (f, Comp.SObj)
    ]
  ]
  ;
  
  fn_exp:
  [
    [ 
      f = SYMBOL -> f
    ]
  ]
  ;

  cmp_exp_chkX:
    [ LEFTA
      [  (*"fn"; f = SYMBOL; rArr; e = cmp_exp_chk ->
           Comp.Fun (_loc, Id.mk_name (Id.SomeString f), e)

      |*)  "fn"; fs = LIST1 fn_exp SEP ","; rArr; e = cmp_exp_chk ->
        List.fold_left (fun acc f -> Comp.Fun (_loc, (Id.mk_name (Id.SomeString f)), acc)) e (List.rev fs)

      | gLambda; f = SYMBOL; rArr; e = cmp_exp_chk ->
          Comp.MLam (_loc, (Id.mk_name (Id.SomeString f), Comp.CObj), e)

      | "mlam"; args = LIST1 mlam_exp SEP ","; rArr; e = cmp_exp_chk ->
        List.fold_left (fun acc (s, t) -> Comp.MLam(_loc, (Id.mk_name (Id.SomeString s), t), acc)) e (List.rev args)


    (*   | "mlam"; f = SYMBOL; rArr; e = cmp_exp_chk ->
          Comp.MLam (_loc, (Id.mk_name (Id.SomeString f), Comp.CObj), e)

      | "mlam"; f = UPSYMBOL; rArr; e = cmp_exp_chk ->
          Comp.MLam (_loc, (Id.mk_name (Id.SomeString f), Comp.MObj), e)

      | "mlam"; "#"; s = UPSYMBOL; rArr; e = cmp_exp_chk ->
          Comp.MLam (_loc, (Id.mk_name (Id.SomeString s), Comp.SObj), e)

      | "mlam"; hash = "#"; p = SYMBOL; rArr; e = cmp_exp_chk ->
          Comp.MLam (_loc, (Id.mk_name (Id.SomeString p), Comp.PObj), e) *)

      | "case"; i = cmp_exp_syn; "of"; prag = case_pragma; OPT [ "|"]; bs = LIST1 cmp_branch SEP "|" ->
          Comp.Case (_loc, prag, i, bs)

      | "cofun"; csp = LIST1 cofun_lst SEP "|" ->
          let f head left = match (head, left) with
            | (Comp.CopatApp (loc, a, csp'), csp'') -> Comp.CopatApp (loc, a, csp'')
            | (Comp.CopatMeta (loc, a, csp'), csp'') -> Comp.CopatMeta (loc, a, csp'') in
          let g = fun (csp1, e) -> (List.fold_right f csp1 (Comp.CopatNil _loc), e) in
          Comp.Cofun (_loc, List.map g csp)

(*      | "impossible"; i = cmp_exp_syn; "in";
         ctyp_decls = LIST0 clf_ctyp_decl; "["; pHat = clf_dctx ;"]"  ->
           let ctyp_decls' = List.fold_left (fun cd cds -> LF.Dec (cd, cds)) LF.Empty ctyp_decls in
             Comp.Case (_loc, Pragma.RegularCase, i, [Comp.BranchBox (_loc, ctyp_decls', (pHat, Comp.EmptyPattern, None))])
*)

     | "impossible"; i = cmp_exp_syn; "in";
         ctyp_decls = LIST0 clf_ctyp_decl; "["; pHat = clf_dctx ;"]"  ->
           let ctyp_decls' = List.fold_left (fun cd cds -> LF.Dec (cd, cds)) LF.Empty ctyp_decls in
             Comp.Case (_loc, Pragma.RegularCase, i,
                        [Comp.EmptyBranch (_loc, ctyp_decls', Comp.PatEmpty (_loc, pHat))])
      | "if"; i = cmp_exp_syn; "then"; e1 = cmp_exp_chk ; "else"; e2 = cmp_exp_chk ->
          Comp.If (_loc, i, e1, e2)

      | "let";  x = SYMBOL; "="; i = cmp_exp_syn;  "in"; e = cmp_exp_chk ->
          Comp.Let (_loc, i, (Id.mk_name (Id.SomeString x), e))

      | "let"; ctyp_decls = LIST0 clf_ctyp_decl;
       (* "box"; "("; pHat = clf_dctx ;"."; tM = clf_term; ")";  *)
       "["; pHat = clf_dctx ;turnstile; mobj = clf_pattern; "]";
       tau = OPT [ ":"; "["; cPsi = clf_dctx; turnstile; tA = clf_typ LEVEL "atomic";  "]" -> Comp.TypBox(_loc,tA, cPsi) ];
       "="; i = cmp_exp_syn; "in"; e' = cmp_exp_chk
       ->
         let ctyp_decls' = List.fold_left (fun cd cds -> LF.Dec (cd, cds))
                                          LF.Empty ctyp_decls in
         let branch =
           begin match mobj with
            | PatEmpty loc'   ->
                (let pat = (match tau with
                                None -> Comp.PatEmpty (loc', pHat)
                              | Some tau -> Comp.PatAnn (loc', Comp.PatEmpty (loc', pHat), tau))
                 in
                  Comp.EmptyBranch (loc', ctyp_decls', pat)
                )
           | PatCLFTerm (loc', tM) ->
               (let pat = (match tau with
                               None -> Comp.PatMetaObj (_loc, Comp.MetaObjAnn (loc',  pHat,  tM))
                             | Some tau -> Comp.PatAnn (_loc, Comp.PatMetaObj(loc',
                                                    Comp.MetaObjAnn (loc', pHat, tM)), tau))
                in
                  Comp.Branch (loc', ctyp_decls', pat, e')
               )
           end in

         Comp.Case (_loc, Pragma.RegularCase, i, [branch])
      | "let"; ctyp_decls = LIST0 clf_ctyp_decl;
           pat = cmp_branch_pattern; "="; i = cmp_exp_syn; "in"; e = cmp_exp_chk ->
          let ctyp_decls' = List.fold_left (fun cd cds -> LF.Dec (cd, cds))
                           LF.Empty ctyp_decls in

          let branch = Comp.Branch(_loc, ctyp_decls', pat, e)  in
          Comp.Case (_loc, Pragma.RegularCase, i, [branch])
      | "(" ; e1 = cmp_exp_chk; p_or_a = cmp_pair_atom ->
          begin match p_or_a with
            | Pair e2 ->   Comp.Pair (_loc, e1, e2)
            | Atom    ->   e1
          end

      | "?" -> Comp.Hole (_loc)

      ]

    | "atomic"
      [

        "["; phat_or_psi = clf_hat_or_dctx ; turnstile ; tM = clf_term_app;  "]"  ->
          begin match phat_or_psi with
            | Dctx cPsi ->  Comp.Syn(_loc, Comp.BoxVal (_loc, cPsi, tM))
            | Hat phat  ->                 Comp.Box (_loc, Comp.MetaObj (_loc, phat, tM))
      end


(*        "["; phat_or_psi = clf_hat_or_dctx ; " . " ; tM = clf_term_app; "]" ->
          begin match phat_or_psi with
            | Dctx cPsi ->  Comp.Syn(_loc, Comp.BoxVal (_loc, cPsi, tM))
            | Hat phat  ->                 Comp.Box (_loc, phat, tM)
      end
*)
(*      |
          "["; phat_or_psi = clf_hat_or_dctx ; "]" ; sigma = clf_sub_new ->
          begin match phat_or_psi with
(*            | Dctx cPsi ->  Comp.Syn(_loc, Comp.SBoxVal (_loc, cPsi, tM))  *)
            | Hat phat  ->                 Comp.SBox (_loc, phat, sigma)
          end
*)

       |
        "(" ; e1 = cmp_exp_chk; p_or_a = cmp_pair_atom ->
          begin match p_or_a with
            | Pair e2 ->   Comp.Pair (_loc, e1, e2)
            | Atom    ->   e1
          end
(*      |
        "("; e = SELF; ")" ->
          e
*)
      ]
 ];



(* isuffix: something that can follow an i; returns a function that takes the i it follows,
  and returns the appropriate synthesizing expression *)
isuffix:
 [ LEFTA [

  "["; phat_or_psi = clf_hat_or_dctx ; turnstile; tM = term_or_sub; "]"   ->
     begin match (phat_or_psi, tM) with
       | (Dctx cPsi, Term tM)   -> (fun i -> Comp.MApp (_loc, i,
                                                        Comp.MetaObjAnn(_loc, cPsi,  tM)))
       | (Hat phat, Term tM)    -> (fun i -> Comp.MApp (_loc, i,
                                                        Comp.MetaObj (_loc, phat, tM)))
       | (Dctx cPsi, Sub s) ->  (fun i -> Comp.MApp (_loc, i, Comp.MetaSObjAnn (_loc,cPsi, s)))
       | (Hat phat, Sub s)  ->  (fun i -> Comp.MApp (_loc, i, Comp.MetaSObj (_loc,phat, s)))
     end

  (*|    "["; phat_or_psi = clf_hat_or_dctx ; turnstile; h = clf_head; ","; t = clf_head; "]" ->
    let s = LF.Dot (_loc, (LF.Dot (_loc, LF.EmptySub _loc, LF.Head h)), LF.Head t) in
     begin match phat_or_psi with
       | Dctx cPsi ->  (fun i -> Comp.MApp (_loc, i, Comp.MetaSObjAnn (_loc,cPsi, s)))
       | Hat phat  ->  (fun i -> Comp.MApp (_loc, i, Comp.MetaSObj (_loc,phat, s)))
     end*)

  | "["; phat_or_psi = clf_hat_or_dctx; "]"   ->
     begin match phat_or_psi with
       | Dctx cPsi     -> (fun i -> Comp.MApp(_loc, i, Comp.MetaCtx (_loc,cPsi)))
       | Hat [psi]      -> (fun i -> Comp.MApp(_loc, i,
                                                       Comp.MetaCtx (_loc, LF.CtxVar (_loc, psi))))
       | Hat []       -> (fun i -> Comp.MApp(_loc, i, Comp.MetaCtx(_loc, LF.Null)))
       | _                      ->
         raise (MixError (fun ppf -> Format.fprintf ppf "Syntax error: meta object expected."))
     end

   (*| "["; phat_or_psi = clf_hat_or_dctx ; turnstile; s = clf_sub_new; "]"   ->
     begin match phat_or_psi with
       | Dctx cPsi ->  (fun i -> Comp.MApp (_loc, i, Comp.MetaSObjAnn (_loc,cPsi, s)))
       | Hat phat  ->  (fun i -> Comp.MApp (_loc, i, Comp.MetaSObj (_loc,phat, s)))
     end*)

 | "<"; phat_or_psi = clf_hat_or_dctx ; "."; tM = clf_term_app; ">"   ->
     begin match phat_or_psi with
       | Dctx cPsi ->  (fun i -> Comp.MApp (_loc, i, Comp.MetaObjAnn (_loc,cPsi, tM)))
       | Hat phat  ->  (fun i -> Comp.MApp (_loc, i, Comp.MetaObj (_loc,phat, tM)))
     end

   | "=="; i2 = cmp_exp_syn   ->  (fun i -> Comp.Equal(_loc, i, i2))
   |  m = [a = MODULESYM -> a | a = SYMBOL -> a] ->
        let (modules, n) = split '.' m in
       (fun i -> Comp.Apply(_loc, i, Comp.Syn (_loc, Comp.Var (_loc, Id.mk_name ~modules:modules (Id.SomeString n)))))
   | x = UPSYMBOL   ->
       (fun i -> Comp.Apply(_loc, i, Comp.Syn (_loc, Comp.DataConst (_loc, Id.mk_name (Id.SomeString x)))))
   | "ttrue"      ->
       (fun i -> Comp.Apply(_loc, i, Comp.Syn (_loc, Comp.Boolean (_loc, true))))
   | "ffalse"     ->
       (fun i -> Comp.Apply(_loc, i, Comp.Syn (_loc, Comp.Boolean (_loc, false))))
   | e = cmp_exp_chkX   ->
       (fun i -> Comp.Apply(_loc, i, e))
 ]];

cmp_exp_syn:
 [ 
  "modules"[
     m = [a = MODULESYM -> a | a = SYMBOL -> a] ->
     let (modules, n) = split '.' m in
      Comp.Var (_loc, Id.mk_name ~modules:modules (Id.SomeString n))
  ]

  |

 LEFTA [
   "["; cPsi = clf_dctx; turnstile; tR = clf_term_app ; "]" ->
        Comp.BoxVal (_loc, cPsi, tR)

   | h = SELF; s = isuffix  ->  s(h)
   | h = SELF; "("; e = cmp_exp_chk; p_or_a = cmp_pair_atom   ->
       Comp.Apply (_loc, h, begin match p_or_a with
                                    | Pair e2 ->   Comp.Pair (_loc, e, e2)
                                    | Atom    ->   e
                            end)
   | x = UPSYMBOL ->  Comp.DataConst (_loc, Id.mk_name (Id.SomeString x))
   | "ttrue"    ->   Comp.Boolean (_loc, true)
   | "ffalse"   ->   Comp.Boolean (_loc, false)

   | "("; i = SELF; p_or_a = cmp_pair_atom_syn -> match p_or_a with
       | Pair_syn i2 -> Comp.PairVal (_loc, i, i2)
       | Atom_syn -> i
 ]];

(* pattern spine: something that can follow a constructor; returns a function
   that takes the constructor it follows, and returns the appropriate
   synthesizing expression. *)

clf_pattern :
    [
      [
        tM = clf_term_app -> PatCLFTerm (_loc, tM)
     |
        "{"; "}" -> PatEmpty _loc
      ]
    ]
  ;

  term_or_sub:
  [
    [
     h = SYMBOL; ","; t = SYMBOL ->
            let su = LF.Dot (_loc, (LF.Dot (_loc, LF.EmptySub _loc, LF.Head (LF.Name (_loc, Id.mk_name (Id.SomeString h))))), LF.Head (LF.Name (_loc, Id.mk_name (Id.SomeString t)))) in
            Sub su
    | tM = clf_term_app -> Term tM
    | s  = clf_sub_new -> Sub s
    ]
  ];
(*
    app_or_sub:
  [
    [
     h = SYMBOL; ","; t = SYMBOL ->
            let su = LF.Dot (_loc, (LF.Dot (_loc, LF.EmptySub _loc, LF.Head (LF.Name (_loc, Id.mk_name (Id.SomeString h))))), LF.Head (LF.Name (_loc, Id.mk_name (Id.SomeString t)))) in
            Sub su
(*        (* h = SELF; ",";  *)subs = LIST1 (clf_sub_new LEVEL "atomic") SEP "," -> 
         let su = List.fold_left (fun acc s -> match s with 
           |LF.Dot(l, LF.EmptySub _, front) -> LF.Dot(_loc, acc, front)) (LF.EmptySub(_loc)) (List.rev subs)
       in Sub su *)
    | tM = clf_term_app -> Term tM
    | s  = clf_sub_new -> Sub s
    ]
  ];*)

  cmp_branch_pattern:
    [
      [
        "["; cPsi = clf_dctx ; turnstile; tM = clf_pattern; "]" ;
         tau = OPT [ ":"; "["; cPsi = clf_dctx; turnstile; tA = clf_typ LEVEL "atomic"; "]" -> Comp.TypBox(_loc,tA, cPsi)]
          ->
              begin match tM with
            | PatEmpty _loc'   ->
                (match tau with None -> Comp.PatEmpty (_loc', cPsi)
                   | Some tau -> Comp.PatAnn (_loc', Comp.PatEmpty (_loc', cPsi), tau)
                )
            | PatCLFTerm (_loc', tM)  ->
                (match tau with None -> Comp.PatMetaObj (_loc, Comp.MetaObjAnn (_loc',  cPsi,  tM))
                  | Some tau -> Comp.PatAnn (_loc, Comp.PatMetaObj(_loc, Comp.MetaObjAnn (_loc, cPsi,    tM)), tau))

              end

      |"["; cPsi = clf_dctx ; "]" ;
         tau = OPT [ ":"; "["; cPsi = clf_dctx; turnstile; tA = clf_typ LEVEL "atomic"; "]" -> Comp.TypBox(_loc,tA, cPsi)]
	->
            begin match tau with 
	    |None -> Comp.PatMetaObj (_loc, Comp.MetaCtx (_loc,  cPsi))
            | Some tau -> Comp.PatAnn (_loc, Comp.PatMetaObj(_loc, Comp.MetaCtx (_loc, cPsi)), tau)
              end

      | "["; cPsi = clf_dctx ; turnstile; s = clf_sub_new; "]"   ->
          Comp.PatMetaObj (_loc, Comp.MetaSObjAnn (_loc, cPsi, s))


     | "<"; cPsi = clf_dctx ; turnstile; s = clf_sub_new; ">"   ->
          Comp.PatMetaObj (_loc, Comp.MetaSObjAnn (_loc, cPsi, s))

     | "ttrue" -> Comp.PatTrue (_loc)
     | "ffalse" -> Comp.PatFalse (_loc)
     | x = SYMBOL; tauOpt = OPT [":" ; tau = cmp_typ -> tau] ->
         (match tauOpt with
           | None -> Comp.PatVar (_loc, Id.mk_name (Id.SomeString x))
           | Some tau -> Comp.PatAnn (_loc, Comp.PatVar (_loc, Id.mk_name (Id.SomeString x)), tau)
         )
     | x = UPSYMBOL; s = LIST0 (cmp_branch_pattern) ->
         let sp = List.fold_right (fun t s -> Comp.PatApp (_loc, t, s)) s (Comp.PatNil _loc)in
           Comp.PatConst (_loc, Id.mk_name (Id.SomeString x), sp)
     | "("; p = SELF; p_or_a = cmp_pair_atom_pat   ->
         (match p_or_a with
            | Pair_pat p2 -> Comp.PatPair (_loc, p, p2)
            | Atom_pat None -> p
            | Atom_pat (Some tau) -> Comp.PatAnn (_loc, p, tau))
      ]
    ]
  ;

  cmp_branch:
    [
      [
        ctyp_decls = LIST0 clf_ctyp_decl;
        pattern = cmp_branch_pattern;
         rest = OPT [rArr; e = cmp_exp_chk -> e] ->
          let ctyp_decls' = List.fold_left (fun cd cds -> LF.Dec (cd, cds)) LF.Empty ctyp_decls in
           (match rest with
              | Some e  -> Comp.Branch (_loc, ctyp_decls', pattern, e)
              | None    ->  Comp.EmptyBranch (_loc, ctyp_decls', pattern)
           )
      ]
    ]
  ;



  meta_obj:
    [
      [

        "["; phat_or_psi = clf_hat_or_dctx ; mobj = OPT [turnstile; tM = term_or_sub -> tM ]; "]"   ->
          begin match (phat_or_psi , mobj) with
            | (Dctx cPsi, Some(Term tM))   -> Comp.MetaObjAnn (_loc, cPsi,  tM)
            | (Hat phat, Some(Term tM))    -> Comp.MetaObj (_loc, phat, tM)
            | (Dctx cPsi, Some(Sub s))   -> Comp.MetaSObjAnn (_loc, cPsi,  s)
            | (Hat phat, Some(Sub s))    -> Comp.MetaSObj (_loc, phat, s)
            | (Dctx cPsi, None)      -> Comp.MetaCtx (_loc, cPsi)
            | (Hat [psi], None)      -> Comp.MetaCtx (_loc, LF.CtxVar (_loc, psi))
            | (Hat [], None)         -> Comp.MetaCtx (_loc, LF.Null)
            | (_, _)                 ->
              raise (MixError (fun ppf -> Format.fprintf ppf "Syntax error: meta object expected."))
          end


      ]
    ];

  mixtyp:
    [ RIGHTA
      [
        "{"; psi = SYMBOL; ":"; l = OPT[LIST1 [x = UPSYMBOL; "." -> x]]; w = SYMBOL; "}"; mixtau = SELF ->
          let modules = match l with None -> [] | Some l -> l in
          let ctyp_decl = (LF.Decl(Id.mk_name (Id.SomeString psi), 
            LF.CTyp(_loc, Id.mk_name ~modules:modules (Id.SomeString w), LF.No))) in
          MTPiBox (_loc, ctyp_decl, mixtau)

      | "("; psi = SYMBOL; ":"; l = OPT[LIST1 [x = UPSYMBOL; "." -> x]]; w = SYMBOL; ")"; mixtau = SELF ->
          let modules = match l with None -> [] | Some l -> l in
          let ctyp_decl = (LF.Decl(Id.mk_name (Id.SomeString psi), 
            LF.CTyp(_loc, Id.mk_name ~modules:modules (Id.SomeString w), LF.Maybe))) in
          MTPiBox (_loc, ctyp_decl, mixtau)
      |
        ctyp_decl = clf_ctyp_decl; mixtau = SELF ->
          MTPiBox (_loc, ctyp_decl, mixtau)
      |
        mixtau1 = SELF; rarr; mixtau2 = SELF ->
          MTArr (_loc, mixtau1, mixtau2)
      ]
     |
        LEFTA
      [

        tau1 = SELF; "*"; tau2 = SELF ->
          MTCross (_loc, tau1, tau2)

      ]

     |
      "atomic"
      [

        tA = "Bool" -> MTBool _loc

      | tK = "ctype" -> MTCompKind _loc

      |
          a = UPSYMBOL; ms = LIST0 meta_obj  ->
            let sp = List.fold_right (fun t s -> Comp.MetaApp (t, s)) ms Comp.MetaNil in
              MTBase (_loc, Id.mk_name (Id.SomeString a), sp)

      | x = [a = MODULESYM -> a | a = SYMBOL -> a] ->
          let (modules, a) = split '.' x in
          MTCtx (_loc, Id.mk_name ~modules:modules (Id.SomeString a))
      |
        "("; mixtau = mixtyp ; ")" ->
           mixtau

      |   "(" ; "[";  cPsi = clf_dctx; turnstile; x = [a = MODULESYM -> a | a = SYMBOL -> a];  "]" ; rarr; mixtau2 = mixtyp ; ")" ->
              let (modules, a) = split '.' x in
              MTArr(_loc, MTBox (_loc, MTAtom(_loc, Id.mk_name ~modules:modules (Id.SomeString a), LF.Nil), cPsi ),
                    mixtau2)

      |   "(" ; "#"; "[";  cPsi = clf_dctx; turnstile; x = [a = MODULESYM -> a | a = SYMBOL -> a];  "]" ; rarr; mixtau2 = mixtyp ; ")" ->
              let (modules, a) = split '.' x in
              MTArr(_loc, MTPBox (_loc, MTAtom(_loc, Id.mk_name ~modules:modules (Id.SomeString a), LF.Nil), cPsi ),
                    mixtau2)

      |
          "#";"["; cPsi = clf_dctx; turnstile; ms = LIST1 clf_normal; "]"  ->
(*             let sp = List.fold_right (fun t s -> LF.App (_loc, t, s)) ms LF.Nil in
              MTPBox (_loc, MTAtom(_loc, Id.mk_name (Id.SomeString a), sp), cPsi ) *)
              MTPBox (_loc, MTAtomTerm(_loc, LF.TList(_loc, ms)), cPsi )


(*      |
          "["; cPsi = clf_dctx; turnstile; "("; ms = LIST1 clf_normal; ")"; "]"  ->
(*             let sp = List.fold_right (fun t s -> LF.App (_loc, t, s)) ms LF.Nil in
              MTBox (_loc, MTAtom(_loc, Id.mk_name (Id.SomeString a), sp), cPsi )
 *)              MTBox (_loc, MTAtomTerm(_loc, LF.TList(_loc, ms)), cPsi )

*)
      |
          "["; cPsi = clf_dctx; turnstile;(*  a = SYMBOL; *)  ms = LIST1 clf_normal; "]"  ->
            (* let sp = List.fold_right (fun t s -> LF.App (_loc, t, s)) ms LF.Nil in
              MTBox (_loc, MTAtom(_loc, Id.mk_name (Id.SomeString a), sp), cPsi ) *)
              MTBox (_loc, MTAtomTerm(_loc, LF.TList(_loc, ms)), cPsi )
 
      | "("; ".";  ")"; "["; cPsi = clf_dctx; "]" ->
          let cPhi0 = LF.Null in
            MTSub (_loc, cPhi0, cPsi)


      | "("; x = SYMBOL; ":"; tA = clf_typ;  ")"; "["; cPsi = clf_dctx; "]" ->
          let cPhi0 = LF.DDec (LF.Null, LF.TypDecl (Id.mk_name (Id.SomeString x), tA)) in
            MTSub (_loc, cPhi0, cPsi)


      | "("; x = SYMBOL; ":"; tA = clf_typ; ","; decls = LIST1 clf_decl SEP ",";
          ")"; "["; cPsi = clf_dctx; "]" ->
          let cPhi0 = LF.DDec (LF.Null, LF.TypDecl (Id.mk_name (Id.SomeString x), tA)) in
          let cPhi = List.fold_left (fun d ds -> LF.DDec(d, ds)) cPhi0 decls in
            MTSub (_loc, cPhi, cPsi)


      | "("; psi = SYMBOL; ","; decls = LIST1 clf_decl SEP ",";
          ")"; "["; cPsi = clf_dctx; "]" ->
          let cPhi0 = LF.CtxVar (_loc, Id.mk_name (Id.SomeString psi)) in
          let cPhi = List.fold_left (fun d ds -> LF.DDec(d, ds)) cPhi0 decls in
            MTSub (_loc, cPhi, cPsi)
    ]
  ] ;


END

(********************)
(* Parser Interface *)
(********************)

let parse_stream ?(name = "<stream>") ~input entry =
  Grammar.parse entry (Grammar.Loc.mk name) input

let parse_string ?(name = "<string>") ~input entry =
  let stream = Stream.of_string input in
    parse_stream ~name:name ~input:stream entry

let parse_channel ?(name = "<channel>") ~input entry =
  let stream = Stream.of_channel input in
    parse_stream ~name:name ~input:stream entry

let parse_file ~name entry =
  let in_channel = Pervasives.open_in name in
  let stream     = Stream.of_channel in_channel in
  let result     = parse_stream ~name:name ~input:stream entry in
     close_in in_channel
   ; result<|MERGE_RESOLUTION|>--- conflicted
+++ resolved
@@ -460,14 +460,10 @@
       | i = cmp_exp_syn ->
         [Sgn.Val (_loc, Id.mk_name (Id.SomeString "it"), None, i)]
 
-<<<<<<< HEAD
-      | x = COMMENT -> [Sgn.Comment(_loc, x)]
-      ]
-=======
         | 
           "#open"; n = LIST1 [x = UPSYMBOL -> x] SEP "." ->[Sgn.Pragma(_loc, Sgn.OpenPrag(n))]
-      
->>>>>>> 2aa25106
+        |
+		  x = COMMENT -> [Sgn.Comment(_loc, x)]      
     ]
   ]
   ;
