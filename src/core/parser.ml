(* NOTE: Be careful with tuareg-mode M-q in this file -- it doesn't
   understand the grammar formatting below very well and will easily
   trash the layout. *)

(* Load the camlp4 extensible grammar syntax extension *)
#load "pa_extend.cmo";;

open Syntax.Ext
open Id


module Grammar = Camlp4.Struct.Grammar.Static.Make (Lexer)

exception MixError of (Format.formatter -> unit)
exception IllFormedDataDecl
exception WrongConsType of Id.name * Id.name * Id.name

(** Remove any trailing newlines. Named after the Perl function that
    does the same thing. *)
let chomp = function
  | "" -> ""
  | s when s.[String.length s - 1] = '\n' -> String.sub s 0 (String.length s - 1)
  | s -> s

let _ = Error.register_printer
  (fun (Grammar.Loc.Exc_located (loc, exn)) ->
    Error.print_with_location loc (fun ppf ->
      Format.fprintf ppf "Parse Error: %s" (chomp (Printexc.to_string exn))))

let _ = Error.register_printer
  (fun (Stream.Error str) ->
    Error.print (fun ppf -> Format.fprintf ppf "%s" str))

let _ = Error.register_printer
  (fun (MixError f) ->
    Error.print (fun ppf -> f ppf))

let _ = Error.register_printer
  (fun IllFormedDataDecl ->
    Error.print (fun ppf ->
      Format.fprintf ppf "Ill-formed datatype declaration."))

let _ = Error.register_printer
  (fun (WrongConsType (c, a, a')) ->
    Error.print (fun ppf ->
      Error.report_mismatch ppf
        ("Wrong datatype for constructor " ^ c.string_of_name ^ ".")
        "Expected datatype" Format.pp_print_string a.string_of_name
        "Actual datatype"   Format.pp_print_string a'.string_of_name))

let last l = match List.rev l with
  | [] -> None
  | h::t -> Some (h, t)

type kind_or_typ =
  | Kind of LF.kind
  | Typ  of LF.typ

type dctx_or_hat =
  | Dctx of LF.dctx
  | Hat of LF.psi_hat

type pair_or_atom =
  | Pair of Comp.exp_chk
  | Atom


type pair_or_atom_syn =
  | Pair_syn of Comp.exp_syn
  | Atom_syn

type pair_or_atom_pat =
  | Pair_pat of Comp.pattern
  | Atom_pat of Comp.typ option


type term_or_sub =
  | Sub of LF.sub
  | Term of LF.normal

type clf_pattern =
  | PatEmpty of Loc.t
  | PatCLFTerm of Loc.t * LF.normal

type mixtyp =
  | MTCompKind of Loc.t
  | MTBase of Loc.t * Id.name * Comp.meta_spine
  | MTArr of Loc.t * mixtyp * mixtyp
  | MTCross of Loc.t * mixtyp * mixtyp
  | MTBool of Loc.t
  | MTBox of Loc.t * mixtyp * LF.dctx
  | MTPBox of Loc.t * mixtyp * LF.dctx
  | MTCtx of Loc.t * Id.name
  | MTSub of Loc.t * LF.dctx * LF.dctx
  | MTPiBox of Loc.t * LF.ctyp_decl * mixtyp
(* -bp Pi-types should not occur in computation-level types
  |  MTPiTyp of Loc.t * LF.typ_decl * mixtyp *)
  | MTAtom of Loc.t * Id.name * LF.spine

type whichmix = LFMix of LF.typ | CompMix of Comp.typ | CompKindMix of Comp.kind

let mixloc = function
  |  MTCompKind l -> l
  |  MTArr(l, _, _) -> l
  |  MTCross(l, _, _) -> l
  |  MTBool l -> l
  |  MTBox(l, _, _) -> l
  |  MTPBox(l, _, _) -> l
  |  MTCtx(l, _) -> l
  |  MTSub(l, _, _) -> l
  |  MTPiBox(l, _, _) -> l
(*  |  MTPiTyp(l, _, _) -> l *)
  |  MTAtom(l, _, _) -> l
  |  MTBase(l, _, _) -> l

let unmixfail loc = raise (Error.Violation ("Can't unmix. At " ^ Syntax.Loc.to_string loc))

(* unmix : mixtyp -> whichmix *  *)
let rec unmix = function
  | MTCompKind l -> CompKindMix (Comp.Ctype l)
  | MTBase (l, a, ms) -> CompMix(Comp.TypBase (l, a, ms))
  | MTArr(l, mt1, mt2) -> begin match (unmix mt1, unmix mt2) with
                                  | (LFMix lf1, LFMix lf2) -> LFMix(LF.ArrTyp(l, lf1, lf2))
                                  | (CompMix c1, CompMix c2) -> CompMix(Comp.TypArr(l, c1, c2))
                                  | (CompMix c1, CompKindMix c2) ->
                                      let x = Id.mk_name (Id.NoName) in
                                      let (l, cdecl) = match c1 with
                                          | Comp.TypBox (l, tA, cPsi) -> (l, LF.Decl(x, LF.MTyp(l, tA, cPsi, LF.No)))
                                          | Comp.TypPBox (l, tA, cPsi) -> (l, LF.Decl(x, LF.PTyp(l, tA, cPsi, LF.No)))
                                          | Comp.TypCtx (l, schema)    -> (l, LF.Decl(x, LF.CTyp(l, schema, LF.No))) in
                                      CompKindMix(Comp.PiKind(l, cdecl, c2))
                                  | (_, _) -> unmixfail (mixloc mt2)
                           end
  | MTCross(l, mt1, mt2) -> CompMix(Comp.TypCross(l, toComp mt1, toComp mt2))
  | MTBool l -> CompMix(Comp.TypBool)
  | MTCtx  (l, schema) -> CompMix(Comp.TypCtx (l, schema))
  | MTPBox(l, mt0, dctx) -> CompMix(Comp.TypPBox(l, toLF mt0, dctx))
  | MTBox(l, mt0, dctx) -> CompMix(Comp.TypBox(l, toLF mt0, dctx))
  | MTSub(l, dctx1, dctx) -> CompMix(Comp.TypSub(l, dctx1, dctx))
  | MTPiBox(l, cdecl, mt0) ->
       begin match unmix mt0 with
         | CompKindMix mk -> CompKindMix (Comp.PiKind(l, cdecl, mk))
         | CompMix mt -> CompMix(Comp.TypPiBox(l, cdecl, mt))
         | _ -> unmixfail (mixloc mt0)
       end

(*  |  MTPiTyp(l, tdecl, mt0) -> LFMix(LF.PiTyp(l, tdecl, toLF mt0)) *)
  |  MTAtom(l, name, spine) -> LFMix(LF.Atom(l, name, spine))

and toLF mt = match unmix mt with
  |  LFMix lf -> lf
  |  _ -> unmixfail (mixloc mt)

and toComp mt = match unmix mt with
  | CompMix c -> c
  | CompKindMix c ->
    raise (MixError (fun ppf -> Format.fprintf ppf
      "Syntax error: @[<v>Found Computation-level kind@;\
                          Expected: computation-level type@]"))
  |  _ ->
    raise (MixError (fun ppf -> Format.fprintf ppf
      "Syntax error: @[<v>Found LF-type@;\
       Expected: computation-level type"))

and toCompKind k = match unmix k with
  | CompKindMix c -> c
  | CompMix c ->
    raise (MixError (fun ppf -> Format.fprintf ppf
      "Syntax error: @[<v>Found Computation-level type@;\
       Expected: computation-level kind@]"))
  |  _ ->
    raise (MixError (fun ppf -> Format.fprintf ppf
      "Syntax error: @[<v>Found LF-type@;\
       Expected: computation-level kind"))

(* Check that datatype declarations are well formed. We can't do this
   later because after parsing there is no structural grouping between
   constructors of a same datatype. *)
let check_datatype_decl a cs =
  let rec retname = function
    | Comp.TypBase (_, c', _) -> c'
    | Comp.TypArr (_, _, tau) -> retname tau
    | Comp.TypPiBox (_, _, tau) -> retname tau
    | _ -> raise IllFormedDataDecl in
  List.iter (fun (Sgn.CompConst (_, c, tau)) ->
    let a' = retname tau in
    if not (a = a') then raise (WrongConsType (c, a, a'))) cs

let check_codatatype_decl a cs =
  let rec retname = function
    | Comp.TypArr (_, Comp.TypBase (_, c', _), _) -> c'
    | Comp.TypPiBox (_, _, tau) -> retname tau
    | _ -> raise IllFormedDataDecl in
  List.iter (fun (Sgn.CompDest (_, c, tau)) ->
    let a' = retname tau in
    if not (a = a') then raise (WrongConsType (c, a, a'))) cs


(*******************************)
(* Global Grammar Entry Points *)
(*******************************)

let sgn = Grammar.Entry.mk "sgn"

(*****************************************)
(* Dynamically Extensible Beluga Grammar *)
(*****************************************)

(* We are forced to do this because of a bug in camlp4 that prevents
   qualified names in productions. Also we can't open earlier because
   camlp4 mandates the presence of an error module in Token, so when
   opening that module the module defined by error.ml gets
   overshadowed. *)
open Token

EXTEND Grammar
GLOBAL: sgn;

  symbol:
    [
      [
        sym = SYMBOL -> sym
      |
        sym = UPSYMBOL -> sym
      ]
    ]
  ;

  rarr: [[ "->" -> ()
         | "→" -> () ]];  (* Unicode right arrow (HTML &rarr;) *)

  rArr:  [[ "=>" -> ()
         | "⇒" -> () ]];  (* Unicode double right arrow (HTML &rArr;) *)

(*   dots: [[ "."; "." -> ()
         | "…" -> () ]];  (* Unicode ellipsis (HTML &hellip;) *) *)

  gLambda: [[ "FN" -> ()
         | "Λ" -> () ]];  (* Unicode capital Lambda (HTML &Lambda;) *)

  turnstile: [[ "|-" -> ()
	 | "⊢" -> () ]];

  sgn:
    [
      [ prag = sgn_pragma_opts; decls = sgn_eoi -> Sgn.Pragma (_loc, prag) :: decls
      | decls = sgn_eoi -> decls
      ]
    ];

  sgn_eoi:
   [
     [ decl = sgn_decl; decls = SELF -> decl @ decls
     | `EOI -> []
     ]
   ];

  sgn_pragma_opts:
    [
      [ "#opts"; opts = LIST1 [ opt = SYMBOL -> opt]; ";" -> Sgn.OptsPrag opts ]
    ];

  sgn_lf_typ :
    [
      [ a = SYMBOL; ":"; tA = lf_typ ->
          Sgn.Const   (_loc, Id.mk_name (Id.SomeString a), tA)
      ]
    ];


  sgn_comp_typ :
    [
      [
        a = UPSYMBOL; ":"; tau = cmp_typ ->
          Sgn.CompConst (_loc, Id.mk_name (Id.SomeString a), tau)
      ]
    ];

  sgn_comp_cotyp :
    [
      [
        a = UPSYMBOL; ":"; tau = cmp_typ ->
          Sgn.CompDest (_loc, Id.mk_name (Id.SomeString a), tau)
      ]
    ];


  sgn_decl:
    [
      [
         a_or_c = SYMBOL; ":"; k_or_a = lf_kind_or_typ ; "." ->
           begin match k_or_a with
             | Kind k -> [Sgn.Typ   (_loc, Id.mk_name (Id.SomeString a_or_c), k)]
             | Typ  a -> [Sgn.Const (_loc, Id.mk_name (Id.SomeString a_or_c), a)]
           end

(*      |
        "datatype"; a = SYMBOL; ":"; k = lf_kind ; "=" ; OPT ["|"] ;
        const_decls = LIST0 sgn_lf_typ SEP "|" ; ";" ->
          Sgn.Typ (_loc, Id.mk_name (Id.SomeString a), k) :: const_decls
*)
      | "datatype"; f = LIST1 cmp_dat SEP "and"; ";" ->
           [Sgn.MRecTyp(_loc, f)]
(*
      | "datatype"; a = UPSYMBOL; ":"; k = cmp_kind ; "="; OPT ["|"] ; c_decls = LIST0 sgn_comp_typ SEP "|"; ";" ->
          check_datatype_decl (Id.mk_name (Id.SomeString a)) c_decls;
          Sgn.CompTyp (_loc, Id.mk_name (Id.SomeString a), k) :: c_decls
*)

      | "datatype"; f = cmp_cdat;
        g = OPT [ "and"; f = LIST1 cmp_cdat SEP "and" -> f
                | "and"; f = LIST1 mutual_cmp_cdat SEP "and" -> f]; ";" ->
          begin match g with
            | None -> [Sgn.MRecTyp(_loc, [f])]
            | Some g' -> [Sgn.MRecTyp(_loc, f::g')]
          end

      | "codatatype"; f = cocmp_cdat;
        g = OPT [ "and"; f = LIST1 cocmp_cdat SEP "and" -> f
                | "and"; f = LIST1 mutual_cmp_cdat SEP "and" -> f]; ";" ->
          begin match g with
            | None -> [Sgn.MRecTyp(_loc, [f])]
            | Some g' -> [Sgn.MRecTyp(_loc, f::g')]
          end

      | "typedef"; a = UPSYMBOL; ":"; k = cmp_kind ; "=";  tau = cmp_typ ; ";" ->
          [Sgn.CompTypAbbrev (_loc, Id.mk_name (Id.SomeString a), k, tau)]
      |
        "schema"; w = SYMBOL; "="; bs = LIST1 lf_schema_elem SEP "+"; ";" ->
          [Sgn.Schema (_loc, Id.mk_name (Id.SomeString w), LF.Schema bs)]

      |
        "let"; x = SYMBOL; tau = OPT [ ":"; tau = cmp_typ -> tau] ;
        "="; i = cmp_exp_syn;  ";" ->
          [Sgn.Val (_loc, Id.mk_name (Id.SomeString x), tau, i)]

      |
(*        "rec"; f = SYMBOL; ":"; tau = cmp_typ; "="; e = cmp_exp_chk; ";" ->
          Sgn.Rec (_loc, [Comp.RecFun (Id.mk_name (Id.SomeString f), tau, e)])
*)

        "rec"; f = LIST1 cmp_rec SEP "and";  ";" ->
          [Sgn.Rec (_loc, f)]

      | "%name"; w = SYMBOL ; mv = UPSYMBOL ; x = OPT [ y = SYMBOL -> y ]; "." ->
        [Sgn.Pragma (_loc, Sgn.NamePrag (Id.mk_name (Id.SomeString w), mv, x))]

      | "%query" ; e = bound ; t = bound ; x = OPT [ y = UPSYMBOL ; ":" -> y ] ; a = lf_typ ; "." ->
        if Option.is_some x then
          let p = Id.mk_name (Id.SomeString (Option.get x)) in
          [Sgn.Query (_loc, Some p, a, e, t)]
        else
          [Sgn.Query (_loc, None, a, e, t)]

      | "%not" ->
        [Sgn.Pragma (_loc, Sgn.NotPrag)]

      (* A naked expression, in REPL. *)
      | i = cmp_exp_syn ->
        [Sgn.Val (_loc, Id.mk_name (Id.SomeString "it"), None, i)]

      ]
    ]
  ;

  bound:
    [
      [ "*" -> None
      | k = INTLIT -> Some (int_of_string k)
      ]
    ]
  ;

  lf_kind_or_typ:
    [
      RIGHTA
        [
           "{"; x = symbol; ":"; a2 = lf_typ; "}"; k_or_a = SELF ->
             begin match k_or_a with
               | Kind k -> Kind (LF.PiKind (_loc, LF.TypDecl (Id.mk_name (Id.SomeString x), a2), k))
               | Typ  a -> Typ  (LF.PiTyp  (_loc, LF.TypDecl (Id.mk_name (Id.SomeString x), a2), a))
             end

        |
           a2 = lf_typ LEVEL "atomic"; rarr; k_or_a = SELF ->
             begin match k_or_a with
               | Kind k -> Kind (LF.ArrKind (_loc, a2, k))
               | Typ  a -> Typ  (LF.ArrTyp  (_loc, a2, a))
             end

        |
          "type" ->
             Kind (LF.Typ _loc)

        |
          a = lf_typ LEVEL "atomic" ->
              Typ a

        ]

    | LEFTA
        [
          k_or_a = SELF; "<-"; a2 = lf_typ LEVEL "atomic" ->
             begin match k_or_a with
               | Kind k -> Kind (LF.ArrKind (_loc, a2, k))
               | Typ  a -> Typ  (LF.ArrTyp  (_loc, a2, a))
             end
        ]
    ]
  ;

  lf_kind:
    [
      RIGHTA
        [
           "{"; x = symbol; ":"; a2 = lf_typ; "}"; k = SELF ->
             LF.PiKind (_loc, LF.TypDecl (Id.mk_name (Id.SomeString x), a2), k)

        |
           a2 = lf_typ LEVEL "atomic"; rarr; k = SELF ->
             LF.ArrKind (_loc, a2, k)

        |
          "type" -> LF.Typ _loc
        ]

    | LEFTA
        [

          k = SELF; "<-"; a2 = lf_typ LEVEL "atomic" ->
            LF.ArrKind (_loc, a2, k)

        ]
    ]
  ;

  lf_typ:
    [ RIGHTA
        [
           "{"; x = symbol; ":"; a2 = SELF; "}"; a = SELF ->
             LF.PiTyp (_loc, LF.TypDecl (Id.mk_name (Id.SomeString x), a2), a)
        |
           a2 = SELF; rarr; a = SELF ->
             LF.ArrTyp (_loc, a2, a)

        ]
    | LEFTA
        [
           a2 = SELF; "<-"; a = SELF ->
             LF.ArrTyp (_loc, a, a2)

        ]

    | "atomic"
        [
          "("; a = SELF; ")" ->
            a
        |
          a = SYMBOL; ms = LIST0 (lf_term LEVEL "atomic") ->
            let sp = List.fold_right (fun t s -> LF.App (_loc, t, s)) ms LF.Nil in
              LF.Atom (_loc, Id.mk_name (Id.SomeString a), sp)
        ]
    ]
  ;


  lf_term:
    [ RIGHTA
        [
          "\\"; x = SYMBOL; "."; m = SELF ->
            LF.Lam (_loc, (Id.mk_name (Id.SomeString x)), m)
        ]

    | LEFTA
        [
          h = lf_head; ms = LIST0 (lf_term LEVEL "atomic") ->
            let sp = List.fold_right (fun t s -> LF.App (_loc, t, s)) ms LF.Nil in
              LF.Root (_loc, h, sp)
        ]

    | "atomic"
        [
           h = lf_head ->
             LF.Root (_loc, h, LF.Nil)

        |
            "_" ->
            LF.Root (_loc, LF.Hole _loc , LF.Nil)

        |
            "("; m = SELF; ann = OPT [ ":"; a = lf_typ -> a ]; ")" ->
            begin match ann with
            | None -> m
            | Some a -> LF.Ann (_loc, m, a)
            end

        ]
    ]
  ;

  lf_head:
    [
      [
         u = UPSYMBOL  ->
            LF.Name (_loc, Id.mk_name (Id.SomeString u))

      |
        x = SYMBOL ->
                LF.Name (_loc, Id.mk_name (Id.SomeString x))

      ]
    ]
  ;

  lf_schema_elem:
    [
      [
        some_arg = lf_schema_some; arec = lf_typ_rec ->
          LF.SchElem (_loc,
                      List.fold_left (fun d ds -> LF.Dec (d, ds)) LF.Empty some_arg,
                      arec)
      ]
    ]
  ;

  lf_schema_some:
    [
      [
       "some"; "["; ahat_decls = LIST0 lf_ahat_decl SEP ","; "]" -> ahat_decls
       |
          -> []
      ]
    ]
  ;

  lf_typ_rec_block:
    [
      [
      "block"; OPT "("; a_list = LIST1 lf_typ_rec_elem SEP "," ; OPT ")"
        (* ","; _u=SYMBOL; ":"; a_last = clf_typ LEVEL "atomic" *)
        ->
          begin match last a_list with
          | Some ((x, a) , a_list) ->
              (List.fold_right (fun (x, a) -> fun rest -> LF.SigmaElem (x, a, rest))
                (List.rev a_list) (LF.SigmaLast(Some x, a)))
        end
      ]
    ]
  ;


  lf_typ_rec:
    [
      [
        b = lf_typ_rec_block
        -> b
      |
        a = lf_typ
        -> let aux = function
           | LF.Atom(_, n, _) -> Some n
           | _ -> None
           in LF.SigmaLast(aux a, a)
      ]
    ]
  ;


  lf_typ_rec_elem:
    [
      [
        x = SYMBOL; ":"; a = lf_typ
         -> (Id.mk_name (Id.SomeString x), a)

      |
        x = UPSYMBOL; ":"; a = lf_typ
         -> (Id.mk_name (Id.SomeString x), a)

      ]
    ]
  ;

  lf_ahat_decl:
    [
      [
        x = SYMBOL; ":"; a = lf_typ ->
          LF.TypDecl (Id.mk_name (Id.SomeString x), a)
      ]
    ]
  ;

(* ************************************************************************************** *)
(* Parsing of computations and LF terms occurring in computations                         *)

  clf_decl:
  [
    [
      x = SYMBOL; ":"; tA = clf_typ -> LF.TypDecl (Id.mk_name (Id.SomeString x), tA)
    ]

  ]
;

  clf_ctyp_decl:
    [
      [
        "{"; hash = "#"; p = SYMBOL; ":";
<<<<<<< HEAD
         "["; cPsi = clf_dctx; "|-"; tA = clf_typ LEVEL "atomic";  "]"; "}" ->
           LF.Decl(Id.mk_name (Id.SomeString p), LF.PTyp(_loc, tA, cPsi, LF.No))

      |
        "{"; hash = "#"; s = UPSYMBOL; ":";
         cPhi = clf_dctx; "["; cPsi = clf_dctx; "]"; "}" ->
            LF.Decl(Id.mk_name (Id.SomeString s), LF.STyp(_loc, cPhi, cPsi, LF.No))

      |
          "{";  u = UPSYMBOL; ":";
         "["; cPsi = clf_dctx; "|-"; tA = clf_typ LEVEL "atomic";  "]"; "}" ->
           LF.Decl(Id.mk_name (Id.SomeString u), LF.MTyp(_loc, tA, cPsi, LF.No))
=======
         "["; cPsi = clf_dctx; turnstile; tA = clf_typ LEVEL "atomic";  "]"; "}" ->
           LF.PDecl (_loc, Id.mk_name (Id.SomeString p), tA, cPsi)

      |
        "{"; hash = "#"; s = UPSYMBOL; ":";
         cPsi = clf_dctx; turnstile; cPhi = clf_dctx; "}" ->
                LF.SDecl (_loc, Id.mk_name (Id.SomeString s), cPhi, cPsi)


      |
          "{";  u = UPSYMBOL; ":";
         "["; cPsi = clf_dctx; turnstile; tA = clf_typ LEVEL "atomic";  "]"; "}" ->
           LF.MDecl (_loc, Id.mk_name (Id.SomeString u), tA, cPsi)
>>>>>>> 8f2dd9bd

      |
          "{"; psi = SYMBOL; ":"; w = SYMBOL; "}" ->
            LF.Decl(Id.mk_name (Id.SomeString psi), LF.CTyp(_loc, Id.mk_name (Id.SomeString w), LF.No))

      ]
    ]
  ;



  clf_typ_pure:
    [ RIGHTA
        [
           "{"; x = SYMBOL; ":"; a2 = SELF; "}"; a = SELF ->
             LF.PiTyp (_loc, LF.TypDecl (Id.mk_name (Id.SomeString x), a2), a)
        |
           a2 = SELF; rarr; a = SELF ->
             LF.ArrTyp (_loc, a2, a)
        ]

    | "atomic"
        [
          "("; a = SELF; ")" ->
            a

        |
           a = SYMBOL; ms = LIST0 clf_normal ->
             let sp = List.fold_right (fun t s -> LF.App (_loc, t, s)) ms LF.Nil in
               LF.Atom (_loc, Id.mk_name (Id.SomeString a), sp)


        ]
    ]
  ;


  clf_typ:
    [ RIGHTA
        [
           "{"; x = SYMBOL; ":"; a2 = SELF; "}"; a = SELF ->
             LF.PiTyp (_loc, LF.TypDecl (Id.mk_name (Id.SomeString x), a2), a)
        |
           a2 = SELF; rarr; a = SELF ->
             LF.ArrTyp (_loc, a2, a)
        ]

    | "atomic"
        [
          "("; a = SELF; ")" ->
            a

        |
           a = SYMBOL; ms = LIST0 clf_normal ->
             let sp = List.fold_right (fun t s -> LF.App (_loc, t, s)) ms LF.Nil in
               LF.Atom (_loc, Id.mk_name (Id.SomeString a), sp)


        ]
    | "sigma"
        [
          "("; a = SELF; ")" ->
            a
        |
          a = SYMBOL; ms = LIST0 clf_normal ->
            let sp = List.fold_right (fun t s -> LF.App (_loc, t, s)) ms LF.Nil in
              LF.Atom (_loc, Id.mk_name (Id.SomeString a), sp)
        |
          typRec = clf_typ_rec_block
          ->  LF.Sigma (_loc, typRec)
        ]
    ]
  ;

  clf_normal:
     [ RIGHTA
       [
          "\\"; x = SYMBOL; "."; m = clf_term_app ->
            LF.Lam (_loc, (Id.mk_name (Id.SomeString x)), m)
       ]

    | "atomic"
        [
         (* u = UPSYMBOL; "["; sigma' = clf_sub_new; "]"   ->
                     LF.Root(_loc, LF.MVar (_loc, Id.mk_name (Id.SomeString u), sigma'), LF.Nil)
          |  *)
          u = UPSYMBOL ->
            LF.Root(_loc, LF.MVar (_loc, Id.mk_name (Id.SomeString u), LF.EmptySub _loc), LF.Nil)

        |
           "("; u = UPSYMBOL; sigma' = clf_sub_new; ")"   ->
            LF.Root(_loc, LF.MVar (_loc, Id.mk_name (Id.SomeString u), sigma'), LF.Nil)
        |
            h = clf_head ->
             LF.Root (_loc, h, LF.Nil)
        |
            "_" ->
            LF.Root (_loc, LF.Hole _loc , LF.Nil)

        |
           "("; m = clf_term_app; ann = OPT [ ":"; a = clf_typ -> a ]; ")" ->
           begin match ann with
           | None -> m
           | Some a -> LF.Ann (_loc, m, a)
           end
        |
           "<"; ms = LIST1 clf_term_app SEP ","; ">"  ->
             let rec fold = function [m] -> LF.Last m
                                    | m :: rest -> LF.Cons(m, fold rest)
             in
               LF.Tuple (_loc, fold ms)
        ]
     ]
   ;

  clf_typ_rec_block:
    [[
       "block"; OPT "("; arg_list = LIST1 clf_typ_rec_elem SEP "," ; OPT ")"
       (* ; "."; a_last = clf_typ LEVEL "atomic" *)
         -> begin match  last arg_list with
          | Some ((n , a_last) , a_list) ->
              let b0 = (List.fold_right (fun (x, a) -> fun rest -> LF.SigmaElem (x, a, rest))
                          (List.rev a_list) (LF.SigmaLast (Some n, a_last)))
              in
                b0
        end

     ]];

  clf_typ_rec_elem:
    [
      [
        x = SYMBOL; ":"; a = clf_typ_pure
         -> (Id.mk_name (Id.SomeString x), a)
      ]
    ]
  ;


  clf_term_x:
    [  "atomic"
        [
           a = clf_normal ->
              a
        |
          u = UPSYMBOL ->
            LF.Root(_loc, LF.MVar (_loc, Id.mk_name (Id.SomeString u), LF.EmptySub _loc), LF.Nil)
        |
           u = UPSYMBOL ; sigma' = clf_sub_new ->
              LF.Root(_loc, LF.MVar (_loc, Id.mk_name (Id.SomeString u), sigma'), LF.Nil)
        |
           u = UPSYMBOL ; ","; sigma' = clf_sub_new ->
              LF.Root(_loc, LF.MVar (_loc, Id.mk_name (Id.SomeString u), sigma'), LF.Nil)
        ]
    ]
  ;

  clf_term_app:
    [ LEFTA
        [
          h = clf_head; ms = LIST0 clf_normal ->
            let spine = List.fold_right (fun t s -> LF.App (_loc, t, s)) ms LF.Nil in
              LF.Root (_loc, h, spine)

        ]

    | RIGHTA
        [
          t = clf_term_x  ->
            t
        ]

    | "atomic"
        [
          t = clf_term_x  ->
            t


        ]
    ]
  ;

  clf_head:
    [
      [

        "#"; p = SYMBOL; "."; k = INTLIT; sigma = clf_sub_new ->
          LF.ProjPVar (_loc, int_of_string k, (Id.mk_name (Id.SomeString p), sigma))
      | 
        "#"; p = SYMBOL; "."; k = SYMBOL; sigma = clf_sub_new ->
          LF.NamedProjPVar(_loc, Id.mk_name (Id.SomeString k), (Id.mk_name (Id.SomeString p), sigma))
      |
        "#"; p = SYMBOL;  sigma = clf_sub_new ->
           LF.PVar (_loc, Id.mk_name (Id.SomeString p), sigma)

      |  "("; "#"; p = SYMBOL; "."; k = INTLIT; sigma = clf_sub_new ; ")" ->
          LF.ProjPVar (_loc, int_of_string k, (Id.mk_name (Id.SomeString p), sigma))

      |  
          "("; "#"; p = SYMBOL; "."; k = SYMBOL; sigma = clf_sub_new ; ")" ->
          LF.NamedProjPVar (_loc, Id.mk_name (Id.SomeString k), (Id.mk_name (Id.SomeString p), sigma))
      |
         "("; "#"; p = SYMBOL;  sigma = clf_sub_new ; ")" ->
          LF.PVar (_loc, Id.mk_name (Id.SomeString p), sigma)
      |
        x = SYMBOL; "."; k = INTLIT ->
          LF.ProjName (_loc, int_of_string k, Id.mk_name (Id.SomeString x))
      |
        x = SYMBOL; "."; k = SYMBOL ->
          LF.NamedProjName (_loc, Id.mk_name (Id.SomeString k), Id.mk_name (Id.SomeString x))
      
      |
        "#"; p = SYMBOL; "."; k = SYMBOL ->
          LF.NamedProjPVar (_loc, Id.mk_name (Id.SomeString k), (Id.mk_name (Id.SomeString p), LF.EmptySub _loc ))

      |
        "#"; p = SYMBOL; "."; k = UPSYMBOL ->
          LF.NamedProjPVar (_loc, Id.mk_name (Id.SomeString k), (Id.mk_name (Id.SomeString p), LF.EmptySub _loc ))
      |
        "#"; p = SYMBOL ->
            LF.PVar (_loc, Id.mk_name (Id.SomeString p), LF.EmptySub  _loc)
      |
        x = SYMBOL ->
         LF.Name (_loc, Id.mk_name (Id.SomeString x))

 (*     | "#"; s = UPSYMBOL;  "["; sigma = clf_sub_new ; "]"->
          LF.SVar (_loc, Id.mk_name (Id.SomeString s), sigma) *)


      ]
    ]
  ;

  clf_sub_term:
    [
     [
          "^" ->
          LF.EmptySub (_loc )

      |    DOTS  ->
          LF.Id (_loc)

      |
         "#"; s = UPSYMBOL; "["; sigma = clf_sub_new ; "]"->
          LF.SVar (_loc, Id.mk_name (Id.SomeString s), sigma)
     ]
    ]
;

  clf_sub_new:
    [
      [ 
          s = clf_sub_term -> s

      |
        sigma = SELF;  h = clf_head ->
          LF.Dot (_loc, sigma, LF.Head h)

      |
        sigma = SELF; tM = clf_normal ->
          LF.Dot (_loc, sigma, LF.Normal tM)

      |      
        sigma = clf_sub_term; ","; h = clf_head ->
          LF.Dot (_loc, sigma, LF.Head h)

      |      
        sigma = clf_sub_term; ","; tM = clf_normal ->
          LF.Dot (_loc, sigma, LF.Normal tM)

      |
        h = clf_head ->
          LF.Dot (_loc, LF.EmptySub _loc, LF.Head h)


      |
         tM = clf_normal ->
          LF.Dot (_loc, LF.EmptySub _loc, LF.Normal tM)
          
      ]
    ]
  ;

  clf_dctx:
    [
      [
       (* turnstile  *)
        ->
          LF.Null

      |
        psi = SYMBOL ->
          LF.CtxVar (_loc, Id.mk_name (Id.SomeString psi))

      |  x = SYMBOL; ":"; tA = clf_typ ->
          LF.DDec (LF.Null, LF.TypDecl (Id.mk_name (Id.SomeString x), tA))

      |
        cPsi = clf_dctx; ","; x = SYMBOL; ":"; tA = clf_typ ->
          LF.DDec (cPsi, LF.TypDecl (Id.mk_name (Id.SomeString x), tA))
      ]
    ]
  ;



  clf_hat_or_dctx:
    [
      [
         -> (* Hat [ ] *)
           Dctx (LF.Null)

      |    x = SYMBOL ->
             Dctx (LF.CtxVar (_loc, Id.mk_name (Id.SomeString x)))
            (* Hat ([Id.mk_name (Id.SomeString x)]) *)

      |   x = SYMBOL; ":"; tA = clf_typ ->
          Dctx (LF.DDec (LF.Null, LF.TypDecl (Id.mk_name (Id.SomeString x), tA)))
      |
        cPsi = clf_hat_or_dctx; ","; x = SYMBOL; ":"; tA = clf_typ ->
          begin match cPsi with
            | Dctx cPsi' -> Dctx (LF.DDec (cPsi', LF.TypDecl (Id.mk_name (Id.SomeString x), tA)))
          end

      | phat = clf_hat_or_dctx; "," ; y = SYMBOL  ->
          begin match phat with
            | Dctx (LF.Null) -> Hat [Id.mk_name (Id.SomeString y)]
            | Dctx (LF.CtxVar (_, g)) -> Hat ([g] @ [Id.mk_name (Id.SomeString y)])
            | Hat phat -> Hat (phat @ [Id.mk_name (Id.SomeString y)])
          end

      ]
    ]
  ;

(* ************************************************************************************** *)

  cmp_kind:
    [
      [
      k = mixtyp -> toCompKind k
      ]
    ]
  ;

  cmp_typ:
   [
     [
       m = mixtyp -> toComp m
     ]
   ]
  ;

  cmp_pair_atom :
    [
      [
        ","; e2 = cmp_exp_chk ; ")" -> Pair e2

      | ")"                 -> Atom
      ]
    ]
  ;

  cmp_pair_atom_syn :
    [
      [
        ","; e2 = cmp_exp_syn ; ")" -> Pair_syn e2

      | ")"                 -> Atom_syn

      ]
    ]
  ;

  cmp_pair_atom_pat :
    [
      [
        ","; e2 = cmp_branch_pattern ; ")" -> Pair_pat e2

      | ")"; tauOpt = OPT [":" ; tau = cmp_typ -> tau]  -> Atom_pat tauOpt

      ]
    ]
  ;



  cmp_dat:
    [[
     a = SYMBOL; ":"; k = lf_kind ; "=" ; OPT ["|"] ; const_decls = LIST0 sgn_lf_typ SEP "|" ->
       Sgn.Typ (_loc, Id.mk_name (Id.SomeString a), k) :: const_decls
    ]]
  ;

  cmp_cdat:
    [[
    a = UPSYMBOL; ":"; k = cmp_kind ; "="; OPT ["|"] ; c_decls = LIST0 sgn_comp_typ SEP "|" ->
      check_datatype_decl (Id.mk_name (Id.SomeString a)) c_decls;
      Sgn.CompTyp (_loc, Id.mk_name (Id.SomeString a), k) :: c_decls
    ]]
;
 cocmp_cdat:
    [[
    a = UPSYMBOL; ":"; k = cmp_kind ; "="; OPT ["|"] ; c_decls = LIST0 sgn_comp_cotyp SEP "|" ->
      check_codatatype_decl (Id.mk_name (Id.SomeString a)) c_decls;
      Sgn.CompCotyp (_loc, Id.mk_name (Id.SomeString a), k) :: c_decls
    ]]
;

 mutual_cmp_cdat:
    [[
        "datatype"; f = cmp_cdat -> f

      | "codatatype"; f = cocmp_cdat -> f
   ]]
;

  cmp_rec:
    [[
      f = SYMBOL; ":"; tau = cmp_typ; "="; e = cmp_exp_chk -> Comp.RecFun (Id.mk_name (Id.SomeString f), tau, e)
    ]]
  ;

  cmp_exp_chk:
    [ LEFTA [
      e = cmp_exp_chkX   ->   e
    | i = cmp_exp_syn    ->   Comp.Syn (_loc, i)
    ]];

  case_pragma:
    [[
      "%not" -> Pragma.PragmaNotCase
    | -> Pragma.RegularCase
    ]];

  copat_lst:
    [[
       f = UPSYMBOL -> Comp.CopatApp (_loc, Id.mk_name (Id.SomeString f), Comp.CopatNil _loc)
     | g = meta_obj -> Comp.CopatMeta (_loc, g, Comp.CopatNil _loc)
    ]];

  cofun_lst:
    [[
      f = UPSYMBOL; csp = LIST0 copat_lst; rArr; e = cmp_exp_chk ->
        ((Comp.CopatApp (_loc, Id.mk_name (Id.SomeString f), Comp.CopatNil _loc)) :: csp, e)
    ]];

  (* cmp_exp_chkX:  checkable expressions, except for synthesizing expressions *)

  mlam_exp:
  [
    [
      f = SYMBOL -> (f, Comp.CObj)
    |
      f = UPSYMBOL -> (f, Comp.MObj)
    |
      "#"; f = SYMBOL -> (f, Comp.PObj)
    |
      "#"; f = UPSYMBOL -> (f, Comp.SObj)
    ]
  ]
  ;
  
  fn_exp:
  [
    [ 
      f = SYMBOL -> f
    ]
  ]
  ;

  cmp_exp_chkX:
    [ LEFTA
      [  (*"fn"; f = SYMBOL; rArr; e = cmp_exp_chk ->
           Comp.Fun (_loc, Id.mk_name (Id.SomeString f), e)

      |*)  "fn"; fs = LIST1 fn_exp SEP ","; rArr; e = cmp_exp_chk ->
        List.fold_left (fun acc f -> Comp.Fun (_loc, (Id.mk_name (Id.SomeString f)), acc)) e (List.rev fs)

      | gLambda; f = SYMBOL; rArr; e = cmp_exp_chk ->
          Comp.MLam (_loc, (Id.mk_name (Id.SomeString f), Comp.CObj), e)

      | "mlam"; args = LIST1 mlam_exp SEP ","; rArr; e = cmp_exp_chk ->
        List.fold_left (fun acc (s, t) -> Comp.MLam(_loc, (Id.mk_name (Id.SomeString s), t), acc)) e (List.rev args)


    (*   | "mlam"; f = SYMBOL; rArr; e = cmp_exp_chk ->
          Comp.MLam (_loc, (Id.mk_name (Id.SomeString f), Comp.CObj), e)

      | "mlam"; f = UPSYMBOL; rArr; e = cmp_exp_chk ->
          Comp.MLam (_loc, (Id.mk_name (Id.SomeString f), Comp.MObj), e)

      | "mlam"; "#"; s = UPSYMBOL; rArr; e = cmp_exp_chk ->
          Comp.MLam (_loc, (Id.mk_name (Id.SomeString s), Comp.SObj), e)

      | "mlam"; hash = "#"; p = SYMBOL; rArr; e = cmp_exp_chk ->
          Comp.MLam (_loc, (Id.mk_name (Id.SomeString p), Comp.PObj), e) *)

      | "case"; i = cmp_exp_syn; "of"; prag = case_pragma; OPT [ "|"]; bs = LIST1 cmp_branch SEP "|" ->
          Comp.Case (_loc, prag, i, bs)

      | "cofun"; csp = LIST1 cofun_lst SEP "|" ->
          let f head left = match (head, left) with
            | (Comp.CopatApp (loc, a, csp'), csp'') -> Comp.CopatApp (loc, a, csp'')
            | (Comp.CopatMeta (loc, a, csp'), csp'') -> Comp.CopatMeta (loc, a, csp'') in
          let g = fun (csp1, e) -> (List.fold_right f csp1 (Comp.CopatNil _loc), e) in
          Comp.Cofun (_loc, List.map g csp)

(*      | "impossible"; i = cmp_exp_syn; "in";
         ctyp_decls = LIST0 clf_ctyp_decl; "["; pHat = clf_dctx ;"]"  ->
           let ctyp_decls' = List.fold_left (fun cd cds -> LF.Dec (cd, cds)) LF.Empty ctyp_decls in
             Comp.Case (_loc, Pragma.RegularCase, i, [Comp.BranchBox (_loc, ctyp_decls', (pHat, Comp.EmptyPattern, None))])
*)

     | "impossible"; i = cmp_exp_syn; "in";
         ctyp_decls = LIST0 clf_ctyp_decl; "["; pHat = clf_dctx ;"]"  ->
           let ctyp_decls' = List.fold_left (fun cd cds -> LF.Dec (cd, cds)) LF.Empty ctyp_decls in
             Comp.Case (_loc, Pragma.RegularCase, i,
                        [Comp.EmptyBranch (_loc, ctyp_decls', Comp.PatEmpty (_loc, pHat))])
      | "if"; i = cmp_exp_syn; "then"; e1 = cmp_exp_chk ; "else"; e2 = cmp_exp_chk ->
          Comp.If (_loc, i, e1, e2)

      | "let";  x = SYMBOL; "="; i = cmp_exp_syn;  "in"; e = cmp_exp_chk ->
          Comp.Let (_loc, i, (Id.mk_name (Id.SomeString x), e))

      | "let"; ctyp_decls = LIST0 clf_ctyp_decl;
       (* "box"; "("; pHat = clf_dctx ;"."; tM = clf_term; ")";  *)
       "["; pHat = clf_dctx ;turnstile; mobj = clf_pattern; "]";
       tau = OPT [ ":"; "["; cPsi = clf_dctx; turnstile; tA = clf_typ LEVEL "atomic";  "]" -> Comp.TypBox(_loc,tA, cPsi) ];
       "="; i = cmp_exp_syn; "in"; e' = cmp_exp_chk
       ->
         let ctyp_decls' = List.fold_left (fun cd cds -> LF.Dec (cd, cds))
                                          LF.Empty ctyp_decls in
         let branch =
           begin match mobj with
            | PatEmpty loc'   ->
                (let pat = (match tau with
                                None -> Comp.PatEmpty (loc', pHat)
                              | Some tau -> Comp.PatAnn (loc', Comp.PatEmpty (loc', pHat), tau))
                 in
                  Comp.EmptyBranch (loc', ctyp_decls', pat)
                )
           | PatCLFTerm (loc', tM) ->
               (let pat = (match tau with
                               None -> Comp.PatMetaObj (_loc, Comp.MetaObjAnn (loc',  pHat,  tM))
                             | Some tau -> Comp.PatAnn (_loc, Comp.PatMetaObj(loc',
                                                    Comp.MetaObjAnn (loc', pHat, tM)), tau))
                in
                  Comp.Branch (loc', ctyp_decls', pat, e')
               )
           end in

         Comp.Case (_loc, Pragma.RegularCase, i, [branch])
      | "let"; ctyp_decls = LIST0 clf_ctyp_decl;
           pat = cmp_branch_pattern; "="; i = cmp_exp_syn; "in"; e = cmp_exp_chk ->
          let ctyp_decls' = List.fold_left (fun cd cds -> LF.Dec (cd, cds))
                           LF.Empty ctyp_decls in

          let branch = Comp.Branch(_loc, ctyp_decls', pat, e)  in
          Comp.Case (_loc, Pragma.RegularCase, i, [branch])
      | "(" ; e1 = cmp_exp_chk; p_or_a = cmp_pair_atom ->
          begin match p_or_a with
            | Pair e2 ->   Comp.Pair (_loc, e1, e2)
            | Atom    ->   e1
          end

      | "?" -> Comp.Hole (_loc)

      ]

    | "atomic"
      [

        "["; phat_or_psi = clf_hat_or_dctx ; turnstile ; tM = clf_term_app;  "]"  ->
          begin match phat_or_psi with
            | Dctx cPsi ->  Comp.Syn(_loc, Comp.BoxVal (_loc, cPsi, tM))
            | Hat phat  ->                 Comp.Box (_loc, Comp.MetaObj (_loc, phat, tM))
      end


(*        "["; phat_or_psi = clf_hat_or_dctx ; " . " ; tM = clf_term_app; "]" ->
          begin match phat_or_psi with
            | Dctx cPsi ->  Comp.Syn(_loc, Comp.BoxVal (_loc, cPsi, tM))
            | Hat phat  ->                 Comp.Box (_loc, phat, tM)
      end
*)
(*      |
          "["; phat_or_psi = clf_hat_or_dctx ; "]" ; sigma = clf_sub_new ->
          begin match phat_or_psi with
(*            | Dctx cPsi ->  Comp.Syn(_loc, Comp.SBoxVal (_loc, cPsi, tM))  *)
            | Hat phat  ->                 Comp.SBox (_loc, phat, sigma)
          end
*)

       |
        "(" ; e1 = cmp_exp_chk; p_or_a = cmp_pair_atom ->
          begin match p_or_a with
            | Pair e2 ->   Comp.Pair (_loc, e1, e2)
            | Atom    ->   e1
          end
(*      |
        "("; e = SELF; ")" ->
          e
*)
      ]
 ];



(* isuffix: something that can follow an i; returns a function that takes the i it follows,
  and returns the appropriate synthesizing expression *)
isuffix:
 [ LEFTA [

  "["; phat_or_psi = clf_hat_or_dctx ; turnstile; tM = term_or_sub; "]"   ->
     begin match (phat_or_psi, tM) with
       | (Dctx cPsi, Term tM)   -> (fun i -> Comp.MApp (_loc, i,
                                                        Comp.MetaObjAnn(_loc, cPsi,  tM)))
       | (Hat phat, Term tM)    -> (fun i -> Comp.MApp (_loc, i,
                                                        Comp.MetaObj (_loc, phat, tM)))
       | (Dctx cPsi, Sub s) ->  (fun i -> Comp.MApp (_loc, i, Comp.MetaSObjAnn (_loc,cPsi, s)))
       | (Hat phat, Sub s)  ->  (fun i -> Comp.MApp (_loc, i, Comp.MetaSObj (_loc,phat, s)))
     end

  (*|    "["; phat_or_psi = clf_hat_or_dctx ; turnstile; h = clf_head; ","; t = clf_head; "]" ->
    let s = LF.Dot (_loc, (LF.Dot (_loc, LF.EmptySub _loc, LF.Head h)), LF.Head t) in
     begin match phat_or_psi with
       | Dctx cPsi ->  (fun i -> Comp.MApp (_loc, i, Comp.MetaSObjAnn (_loc,cPsi, s)))
       | Hat phat  ->  (fun i -> Comp.MApp (_loc, i, Comp.MetaSObj (_loc,phat, s)))
     end*)

  | "["; phat_or_psi = clf_hat_or_dctx; "]"   ->
     begin match phat_or_psi with
       | Dctx cPsi     -> (fun i -> Comp.MApp(_loc, i, Comp.MetaCtx (_loc,cPsi)))
       | Hat [psi]      -> (fun i -> Comp.MApp(_loc, i,
                                                       Comp.MetaCtx (_loc, LF.CtxVar (_loc, psi))))
       | Hat []       -> (fun i -> Comp.MApp(_loc, i, Comp.MetaCtx(_loc, LF.Null)))
       | _                      ->
         raise (MixError (fun ppf -> Format.fprintf ppf "Syntax error: meta object expected."))
     end

   (*| "["; phat_or_psi = clf_hat_or_dctx ; turnstile; s = clf_sub_new; "]"   ->
     begin match phat_or_psi with
       | Dctx cPsi ->  (fun i -> Comp.MApp (_loc, i, Comp.MetaSObjAnn (_loc,cPsi, s)))
       | Hat phat  ->  (fun i -> Comp.MApp (_loc, i, Comp.MetaSObj (_loc,phat, s)))
     end*)

 | "<"; phat_or_psi = clf_hat_or_dctx ; "."; tM = clf_term_app; ">"   ->
     begin match phat_or_psi with
       | Dctx cPsi ->  (fun i -> Comp.MApp (_loc, i, Comp.MetaObjAnn (_loc,cPsi, tM)))
       | Hat phat  ->  (fun i -> Comp.MApp (_loc, i, Comp.MetaObj (_loc,phat, tM)))
     end

   | "=="; i2 = cmp_exp_syn   ->  (fun i -> Comp.Equal(_loc, i, i2))
   | x = SYMBOL   ->
       (fun i -> Comp.Apply(_loc, i, Comp.Syn (_loc, Comp.Var (_loc, Id.mk_name (Id.SomeString x)))))
   | x = UPSYMBOL   ->
       (fun i -> Comp.Apply(_loc, i, Comp.Syn (_loc, Comp.DataConst (_loc, Id.mk_name (Id.SomeString x)))))
   | "ttrue"      ->
       (fun i -> Comp.Apply(_loc, i, Comp.Syn (_loc, Comp.Boolean (_loc, true))))
   | "ffalse"     ->
       (fun i -> Comp.Apply(_loc, i, Comp.Syn (_loc, Comp.Boolean (_loc, false))))
   | e = cmp_exp_chkX   ->
       (fun i -> Comp.Apply(_loc, i, e))
 ]];

cmp_exp_syn:
 [ LEFTA [
   "["; cPsi = clf_dctx; turnstile; tR = clf_term_app ; "]" ->
        Comp.BoxVal (_loc, cPsi, tR)

   | h = SELF; s = isuffix  ->  s(h)
   | h = SELF; "("; e = cmp_exp_chk; p_or_a = cmp_pair_atom   ->
       Comp.Apply (_loc, h, begin match p_or_a with
                                    | Pair e2 ->   Comp.Pair (_loc, e, e2)
                                    | Atom    ->   e
                            end)
   | x = UPSYMBOL ->  Comp.DataConst (_loc, Id.mk_name (Id.SomeString x))
   | x = SYMBOL ->  Comp.Var (_loc, Id.mk_name (Id.SomeString x))

   | "ttrue"    ->   Comp.Boolean (_loc, true)
   | "ffalse"   ->   Comp.Boolean (_loc, false)

   | "("; i = SELF; p_or_a = cmp_pair_atom_syn -> match p_or_a with
       | Pair_syn i2 -> Comp.PairVal (_loc, i, i2)
       | Atom_syn -> i
 ]];

(* pattern spine: something that can follow a constructor; returns a function
   that takes the constructor it follows, and returns the appropriate
   synthesizing expression. *)

clf_pattern :
    [
      [
        tM = clf_term_app -> PatCLFTerm (_loc, tM)
     |
        "{"; "}" -> PatEmpty _loc
      ]
    ]
  ;

  term_or_sub:
  [
    [
     h = SYMBOL; ","; t = SYMBOL ->
            let su = LF.Dot (_loc, (LF.Dot (_loc, LF.EmptySub _loc, LF.Head (LF.Name (_loc, Id.mk_name (Id.SomeString h))))), LF.Head (LF.Name (_loc, Id.mk_name (Id.SomeString t)))) in
            Sub su
    | tM = clf_term_app -> Term tM
    | s  = clf_sub_new -> Sub s
    ]
  ];
(*
    app_or_sub:
  [
    [
     h = SYMBOL; ","; t = SYMBOL ->
            let su = LF.Dot (_loc, (LF.Dot (_loc, LF.EmptySub _loc, LF.Head (LF.Name (_loc, Id.mk_name (Id.SomeString h))))), LF.Head (LF.Name (_loc, Id.mk_name (Id.SomeString t)))) in
            Sub su
(*        (* h = SELF; ",";  *)subs = LIST1 (clf_sub_new LEVEL "atomic") SEP "," -> 
         let su = List.fold_left (fun acc s -> match s with 
           |LF.Dot(l, LF.EmptySub _, front) -> LF.Dot(_loc, acc, front)) (LF.EmptySub(_loc)) (List.rev subs)
       in Sub su *)
    | tM = clf_term_app -> Term tM
    | s  = clf_sub_new -> Sub s
    ]
  ];*)

  cmp_branch_pattern:
    [
      [
        "["; cPsi = clf_dctx ; turnstile; tM = clf_pattern; "]" ;
         tau = OPT [ ":"; "["; cPsi = clf_dctx; turnstile; tA = clf_typ LEVEL "atomic"; "]" -> Comp.TypBox(_loc,tA, cPsi)]
          ->
              begin match tM with
            | PatEmpty _loc'   ->
                (match tau with None -> Comp.PatEmpty (_loc', cPsi)
                   | Some tau -> Comp.PatAnn (_loc', Comp.PatEmpty (_loc', cPsi), tau)
                )
            | PatCLFTerm (_loc', tM)  ->
                (match tau with None -> Comp.PatMetaObj (_loc, Comp.MetaObjAnn (_loc',  cPsi,  tM))
                  | Some tau -> Comp.PatAnn (_loc, Comp.PatMetaObj(_loc, Comp.MetaObjAnn (_loc, cPsi,    tM)), tau))

              end

      |"["; cPsi = clf_dctx ; "]" ;
         tau = OPT [ ":"; "["; cPsi = clf_dctx; turnstile; tA = clf_typ LEVEL "atomic"; "]" -> Comp.TypBox(_loc,tA, cPsi)]
	->
            begin match tau with 
	    |None -> Comp.PatMetaObj (_loc, Comp.MetaCtx (_loc,  cPsi))
            | Some tau -> Comp.PatAnn (_loc, Comp.PatMetaObj(_loc, Comp.MetaCtx (_loc, cPsi)), tau)
              end

      | "["; cPsi = clf_dctx ; turnstile; s = clf_sub_new; "]"   ->
          Comp.PatMetaObj (_loc, Comp.MetaSObjAnn (_loc, cPsi, s))


     | "<"; cPsi = clf_dctx ; turnstile; s = clf_sub_new; ">"   ->
          Comp.PatMetaObj (_loc, Comp.MetaSObjAnn (_loc, cPsi, s))

     | "ttrue" -> Comp.PatTrue (_loc)
     | "ffalse" -> Comp.PatFalse (_loc)
     | x = SYMBOL; tauOpt = OPT [":" ; tau = cmp_typ -> tau] ->
         (match tauOpt with
           | None -> Comp.PatVar (_loc, Id.mk_name (Id.SomeString x))
           | Some tau -> Comp.PatAnn (_loc, Comp.PatVar (_loc, Id.mk_name (Id.SomeString x)), tau)
         )
     | x = UPSYMBOL; s = LIST0 (cmp_branch_pattern) ->
         let sp = List.fold_right (fun t s -> Comp.PatApp (_loc, t, s)) s (Comp.PatNil _loc)in
           Comp.PatConst (_loc, Id.mk_name (Id.SomeString x), sp)
     | "("; p = SELF; p_or_a = cmp_pair_atom_pat   ->
         (match p_or_a with
            | Pair_pat p2 -> Comp.PatPair (_loc, p, p2)
            | Atom_pat None -> p
            | Atom_pat (Some tau) -> Comp.PatAnn (_loc, p, tau))
      ]
    ]
  ;

  cmp_branch:
    [
      [
        ctyp_decls = LIST0 clf_ctyp_decl;
        pattern = cmp_branch_pattern;
         rest = OPT [rArr; e = cmp_exp_chk -> e] ->
          let ctyp_decls' = List.fold_left (fun cd cds -> LF.Dec (cd, cds)) LF.Empty ctyp_decls in
           (match rest with
              | Some e  -> Comp.Branch (_loc, ctyp_decls', pattern, e)
              | None    ->  Comp.EmptyBranch (_loc, ctyp_decls', pattern)
           )
      ]
    ]
  ;



  meta_obj:
    [
      [

        "["; phat_or_psi = clf_hat_or_dctx ; mobj = OPT [turnstile; tM = term_or_sub -> tM ]; "]"   ->
          begin match (phat_or_psi , mobj) with
            | (Dctx cPsi, Some(Term tM))   -> Comp.MetaObjAnn (_loc, cPsi,  tM)
            | (Hat phat, Some(Term tM))    -> Comp.MetaObj (_loc, phat, tM)
            | (Dctx cPsi, Some(Sub s))   -> Comp.MetaSObjAnn (_loc, cPsi,  s)
            | (Hat phat, Some(Sub s))    -> Comp.MetaSObj (_loc, phat, s)
            | (Dctx cPsi, None)      -> Comp.MetaCtx (_loc, cPsi)
            | (Hat [psi], None)      -> Comp.MetaCtx (_loc, LF.CtxVar (_loc, psi))
            | (Hat [], None)         -> Comp.MetaCtx (_loc, LF.Null)
            | (_, _)                 ->
              raise (MixError (fun ppf -> Format.fprintf ppf "Syntax error: meta object expected."))
          end


      ]
    ];

  mixtyp:
    [ RIGHTA
      [
        "{"; psi = SYMBOL; ":";  w = SYMBOL; "}"; mixtau = SELF ->
          let ctyp_decl = (LF.Decl(Id.mk_name (Id.SomeString psi), LF.CTyp(_loc, Id.mk_name (Id.SomeString w), LF.No))) in
          MTPiBox (_loc, ctyp_decl, mixtau)

  | "("; psi = SYMBOL; ":";  w = SYMBOL; ")"; mixtau = SELF ->
          let ctyp_decl = (LF.Decl(Id.mk_name (Id.SomeString psi), LF.CTyp(_loc, Id.mk_name (Id.SomeString w), LF.Maybe))) in
          MTPiBox (_loc, ctyp_decl, mixtau)
      |
        ctyp_decl = clf_ctyp_decl; mixtau = SELF ->
          MTPiBox (_loc, ctyp_decl, mixtau)
      |
        mixtau1 = SELF; rarr; mixtau2 = SELF ->
          MTArr (_loc, mixtau1, mixtau2)
      ]
     |
        LEFTA
      [

        tau1 = SELF; "*"; tau2 = SELF ->
          MTCross (_loc, tau1, tau2)

      ]

     |
      "atomic"
      [

        tA = "Bool" -> MTBool _loc

      | tK = "ctype" -> MTCompKind _loc

      |
          a = UPSYMBOL; ms = LIST0 meta_obj  ->
            let sp = List.fold_right (fun t s -> Comp.MetaApp (t, s)) ms Comp.MetaNil in
              MTBase (_loc, Id.mk_name (Id.SomeString a), sp)

      | a = SYMBOL ->
          MTCtx (_loc, Id.mk_name (Id.SomeString a))
      |
        "("; mixtau = mixtyp ; ")" ->
           mixtau

      |   "(" ; "[";  cPsi = clf_dctx; turnstile; a = SYMBOL;  "]" ; rarr; mixtau2 = mixtyp ; ")" ->
              MTArr(_loc, MTBox (_loc, MTAtom(_loc, Id.mk_name (Id.SomeString a), LF.Nil), cPsi ),
                    mixtau2)

      |   "(" ; "#"; "[";  cPsi = clf_dctx; turnstile; a = SYMBOL;  "]" ; rarr; mixtau2 = mixtyp ; ")" ->
              MTArr(_loc, MTPBox (_loc, MTAtom(_loc, Id.mk_name (Id.SomeString a), LF.Nil), cPsi ),
                    mixtau2)

      |
          "#";"["; cPsi = clf_dctx; turnstile; a = SYMBOL;  ms = LIST0 clf_normal; "]"  ->
            let sp = List.fold_right (fun t s -> LF.App (_loc, t, s)) ms LF.Nil in
              MTPBox (_loc, MTAtom(_loc, Id.mk_name (Id.SomeString a), sp), cPsi )


      |
          "["; cPsi = clf_dctx; turnstile; "("; a = SYMBOL;  ms = LIST0 clf_normal; ")"; "]"  ->
            let sp = List.fold_right (fun t s -> LF.App (_loc, t, s)) ms LF.Nil in
              MTBox (_loc, MTAtom(_loc, Id.mk_name (Id.SomeString a), sp), cPsi )


      |
          "["; cPsi = clf_dctx; turnstile; a = SYMBOL;  ms = LIST0 clf_normal; "]"  ->
            let sp = List.fold_right (fun t s -> LF.App (_loc, t, s)) ms LF.Nil in
              MTBox (_loc, MTAtom(_loc, Id.mk_name (Id.SomeString a), sp), cPsi )


      | "("; ".";  ")"; "["; cPsi = clf_dctx; "]" ->
          let cPhi0 = LF.Null in
            MTSub (_loc, cPhi0, cPsi)


      | "("; x = SYMBOL; ":"; tA = clf_typ;  ")"; "["; cPsi = clf_dctx; "]" ->
          let cPhi0 = LF.DDec (LF.Null, LF.TypDecl (Id.mk_name (Id.SomeString x), tA)) in
            MTSub (_loc, cPhi0, cPsi)


      | "("; x = SYMBOL; ":"; tA = clf_typ; ","; decls = LIST1 clf_decl SEP ",";
          ")"; "["; cPsi = clf_dctx; "]" ->
          let cPhi0 = LF.DDec (LF.Null, LF.TypDecl (Id.mk_name (Id.SomeString x), tA)) in
          let cPhi = List.fold_left (fun d ds -> LF.DDec(d, ds)) cPhi0 decls in
            MTSub (_loc, cPhi, cPsi)


      | "("; psi = SYMBOL; ","; decls = LIST1 clf_decl SEP ",";
          ")"; "["; cPsi = clf_dctx; "]" ->
          let cPhi0 = LF.CtxVar (_loc, Id.mk_name (Id.SomeString psi)) in
          let cPhi = List.fold_left (fun d ds -> LF.DDec(d, ds)) cPhi0 decls in
            MTSub (_loc, cPhi, cPsi)
    ]
  ] ;


END

(********************)
(* Parser Interface *)
(********************)

let parse_stream ?(name = "<stream>") ~input entry =
  Grammar.parse entry (Grammar.Loc.mk name) input

let parse_string ?(name = "<string>") ~input entry =
  let stream = Stream.of_string input in
    parse_stream ~name:name ~input:stream entry

let parse_channel ?(name = "<channel>") ~input entry =
  let stream = Stream.of_channel input in
    parse_stream ~name:name ~input:stream entry

let parse_file ~name entry =
  let in_channel = Pervasives.open_in name in
  let stream     = Stream.of_channel in_channel in
  let result     = parse_stream ~name:name ~input:stream entry in
     close_in in_channel
   ; result<|MERGE_RESOLUTION|>--- conflicted
+++ resolved
@@ -604,34 +604,18 @@
     [
       [
         "{"; hash = "#"; p = SYMBOL; ":";
-<<<<<<< HEAD
-         "["; cPsi = clf_dctx; "|-"; tA = clf_typ LEVEL "atomic";  "]"; "}" ->
+         "["; cPsi = clf_dctx; turnstile; tA = clf_typ LEVEL "atomic";  "]"; "}" ->
            LF.Decl(Id.mk_name (Id.SomeString p), LF.PTyp(_loc, tA, cPsi, LF.No))
-
-      |
-        "{"; hash = "#"; s = UPSYMBOL; ":";
-         cPhi = clf_dctx; "["; cPsi = clf_dctx; "]"; "}" ->
-            LF.Decl(Id.mk_name (Id.SomeString s), LF.STyp(_loc, cPhi, cPsi, LF.No))
-
-      |
-          "{";  u = UPSYMBOL; ":";
-         "["; cPsi = clf_dctx; "|-"; tA = clf_typ LEVEL "atomic";  "]"; "}" ->
-           LF.Decl(Id.mk_name (Id.SomeString u), LF.MTyp(_loc, tA, cPsi, LF.No))
-=======
-         "["; cPsi = clf_dctx; turnstile; tA = clf_typ LEVEL "atomic";  "]"; "}" ->
-           LF.PDecl (_loc, Id.mk_name (Id.SomeString p), tA, cPsi)
 
       |
         "{"; hash = "#"; s = UPSYMBOL; ":";
          cPsi = clf_dctx; turnstile; cPhi = clf_dctx; "}" ->
-                LF.SDecl (_loc, Id.mk_name (Id.SomeString s), cPhi, cPsi)
-
+            LF.Decl(Id.mk_name (Id.SomeString s), LF.STyp(_loc, cPhi, cPsi, LF.No))
 
       |
           "{";  u = UPSYMBOL; ":";
          "["; cPsi = clf_dctx; turnstile; tA = clf_typ LEVEL "atomic";  "]"; "}" ->
-           LF.MDecl (_loc, Id.mk_name (Id.SomeString u), tA, cPsi)
->>>>>>> 8f2dd9bd
+           LF.Decl(Id.mk_name (Id.SomeString u), LF.MTyp(_loc, tA, cPsi, LF.No))
 
       |
           "{"; psi = SYMBOL; ":"; w = SYMBOL; "}" ->
