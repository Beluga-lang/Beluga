<<<<<<< HEAD
true : annot, warn(Azep-44), warn-error(A-37-39-11-29)
<src/core> : include
=======
true : annot, warn(Azep-44), warn-error(A-37)
"src/core" : include
>>>>>>> 4785e2b7
<**/*.{byte,native}> : package(unix, extlib, ulex, camlp4.lib)<|MERGE_RESOLUTION|>--- conflicted
+++ resolved
@@ -1,8 +1,3 @@
-<<<<<<< HEAD
-true : annot, warn(Azep-44), warn-error(A-37-39-11-29)
-<src/core> : include
-=======
 true : annot, warn(Azep-44), warn-error(A-37)
 "src/core" : include
->>>>>>> 4785e2b7
 <**/*.{byte,native}> : package(unix, extlib, ulex, camlp4.lib)