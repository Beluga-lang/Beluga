--- conflicted
+++ resolved
@@ -449,18 +449,7 @@
 
 ;;
 
-<<<<<<< HEAD
-let extend_mctx cD (x, (cdecl, dep), t) = match cdecl with
-  | I.CDecl(_psi, schema,_ ) ->
-      let dep' = match dep with Explicit -> I.No | Implicit -> I.Maybe | Inductive -> I.Inductive in
-        I.Dec(cD, I.CDecl(x, schema, dep'))
-  | I.MDecl(_u, tA, cPsi) ->
-      I.Dec(cD, I.MDecl(x, C.cnormTyp (tA, t), C.cnormDCtx (cPsi, t)))
-  | I.PDecl(_u, tA, cPsi) ->
-      I.Dec(cD, I.PDecl(x, C.cnormTyp (tA, t), C.cnormDCtx (cPsi, t)))
-  | I.SDecl (_s, cPhi, cPsi) ->
-      I.Dec(cD, I.SDecl(x, C.cnormDCtx (cPhi, t), C.cnormDCtx (cPsi, t)))
-=======
+
 (* extend_mctx cD (x, cdecl, t) = cD' 
 
    if cD mctx 
@@ -473,7 +462,7 @@
 let extend_mctx cD (x, cdecl, t) = match cdecl with
   | I.Decl (_u, cU) ->
       I.Dec (cD, I.Decl (x, C.cnormMTyp (cU, t)))
->>>>>>> 4785e2b7
+
 
 let useIH loc cD cG cIH_opt  e2 = match cIH_opt with
   | None -> None
@@ -698,35 +687,21 @@
         end
 
     | MApp (loc, e, mC) ->
-<<<<<<< HEAD
         let (cIH_opt, tau, t) = syn cD (cG,cIH) e in
         let (tau,t) = C.cwhnfCTyp (tau,t) in
         begin match (mC, (tau, t)) with
-          | (MetaCtx (loc, cPsi), (TypPiBox ((I.CDecl (_ , w, _ ), _ ), tau), t)) ->
-=======
-        begin match (mC, C.cwhnfCTyp (syn cD cG e)) with
           | (MetaCtx (loc, cPsi), (TypPiBox ((I.Decl (_ , I.CTyp (w, _) )), tau), t)) ->
->>>>>>> 4785e2b7
               let theta' = I.MDot (I.CObj (cPsi), t) in
               LF.checkSchema loc cD cPsi (Schema.get_schema w);
               (dprint (fun () -> "[check: syn] cPsi = " ^ P.dctxToString cD cPsi );
                dprint (fun () -> "[check: syn] tau1 = " ^
                           P.compTypToString cD (Whnf.cnormCTyp (tau, theta') ))) ;
-<<<<<<< HEAD
                  (useIH loc cD cG cIH_opt (Box (loc, mC)) , tau, theta')
 
-          | (MetaObj (loc, psihat, tM) , (TypPiBox ((I.MDecl (_u, tA, cPsi), _ ), tau), t)) ->
+          | (MetaObj (loc, psihat, tM) , (TypPiBox ((I.Decl (_u, I.MTyp (tA, cPsi, _ ))), tau), t)) ->
               checkMetaObj loc cD mC (MetaTyp (tA, cPsi), t) ;
               (useIH loc cD cG cIH_opt (Box (loc, mC)), tau, I.MDot(I.MObj (psihat, tM), t))
-
-          | (MetaParam(_, phat, h), (TypPiBox ((I.PDecl(_, tA, cPsi), _ ), tau), t)) ->
-=======
-                 (tau, theta')
-          | (MetaObj (loc, psihat, tM) , (TypPiBox ((I.Decl (_u, I.MTyp (tA, cPsi, _ ))), tau), t)) ->
-              checkMetaObj loc cD mC (MetaTyp (tA, cPsi), t) ;
-              (tau, I.MDot(I.MObj (psihat, tM), t))
           | (MetaParam(_, phat, h), (TypPiBox ((I.Decl(_, I.PTyp (tA, cPsi, _))), tau), t)) ->
->>>>>>> 4785e2b7
               let _ =  dprint (fun () -> "[check: inferHead] cPsi = " ^
                                  P.dctxToString cD (C.cnormDCtx (cPsi,t) )) in
               let tB = LF.inferHead loc cD (C.cnormDCtx (cPsi,t)) h in
@@ -734,19 +709,11 @@
                   (useIH loc cD cG cIH_opt (Box (loc, mC)), tau, I.MDot(I.PObj (phat, h), t))
                 else
                   raise (Error (loc, MismatchSyn (cD, cG, e, VariantPiBox, (tau,t))))
-<<<<<<< HEAD
-
-          | (MetaSObj(_, phat, s), (TypPiBox ((I.SDecl(_, tA, cPsi), _ ), tau), t)) ->
+          | (MetaSObj(_, phat, s), (TypPiBox ((I.Decl(_, I.STyp (tA, cPsi, _))), tau), t)) ->
               LF.checkSub loc cD (C.cnormDCtx (cPsi, t)) s (C.cnormDCtx (tA, t));
               (useIH loc cD cG cIH_opt (Box (loc, mC)), tau, I.MDot(I.SObj (phat, s), t))
 
-          | ( _ , (((TypPiBox ((I.CDecl _ , _ ), _ )) as tau), t) ) ->
-=======
-          | (MetaSObj(_, phat, s), (TypPiBox ((I.Decl(_, I.STyp (tA, cPsi, _))), tau), t)) ->
-              LF.checkSub loc cD (C.cnormDCtx (cPsi, t)) s (C.cnormDCtx (tA, t));
-              (tau, I.MDot(I.SObj (phat, s), t))
           | ( _ , ((TypPiBox (I.Decl _ , _ )) as tau, t) ) ->
->>>>>>> 4785e2b7
               raise (Error (loc, MismatchSyn (cD, cG, e, VariantCtxPi, (tau,t))))
 
           | (_ , ( tau, t)) ->
