(**

   @author Brigitte Pientka
*)

(* Context substitution  *)

open Context
open Syntax.Int.LF
open Store.Cid

module P = Pretty.Int.DefaultPrinter

let rec subToString = function
  | Shift n -> "Shift(NoCtxShift, " ^ string_of_int n ^ ")"
  | SVar _ -> "SVar(_,_)"
  | FSVar _ -> "FSVar(_,_)"
  | Dot(front, s) -> "Dot(" ^ frontToString front ^ ", " ^ subToString s ^ ")"

and frontToString = function
  | Head h -> "Head _"
  | Obj tM -> "Obj _"
  | Undef -> "Undef"

module Comp = Syntax.Int.Comp

let (dprint, _) = Debug.makeFunctions (Debug.toFlags [12])


let ctxShift cPsi = EmptySub (* match cPsi with *)
  (* | Null              -> Shift (NoCtxShift , 0 ) *)
  (* | CtxVar psi        -> Shift (CtxShift psi, 0) *)
  (* | DDec   (cPsi, _x) -> *)
  (*     let Shift(cshift, n) = ctxShift cPsi in *)
  (*       Shift (cshift, n+1) *)

(* ctxToSub_mclosed cD psi cPsi = (cD', s)

   if x1:A1, ... xn:An = cPsi  and
       . ; cD |- cPsi dctx


      cD, cD_ext ; psi  |-  s : cPsi
   then

   s.t. cD, cD_ext; psi |- u1[id]/x1 ... un[id]/xn : cPsi
    and where cD_ext = u1:A1[psi], ... un:An[psi]

if  ctxToSub_mclosed  cD psi cPsi = (cD',s) then
   cD' ; psi |- s : cPsi

*)
let ctxToSub_mclosed cD psi cPsi =
  let rec toSub cPsi =  match cPsi with
    | Null ->
      (* Substitution.LF.id  --changed 2010-07-26*)
      (cD, ctxShift psi, 0)

    | DDec (cPsi', TypDecl (_, (Atom _  as tA))) ->
        Debug.indent 2;
      let (cD', s, k) = toSub cPsi' in  (* cD' ; psi |- s : cPsi' *)
        Debug.outdent 2;
        dprint (fun () -> "s = " ^ subToString s);
        (* For the moment, assume tA atomic. *)

      let u     = Root(Syntax.Loc.ghost, MVar(Offset 1,  Substitution.LF.id), Nil) in

        (* cD' ; psi |- s : cPsi' *)
        (* cD' ; psi |- u[id] : [s]tA *)

      let tA'   = TClo(tA, s) in
      (* cD', u: _   ; psi |- s : cPsi', x:tA *)
      let s' = Whnf.cnormSub (s, MShift 1) in
      let result = Dot(Obj u, s') in

      let u_name = Id.mk_name (Id.MVarName (Typ.gen_mvar_name tA')) in
        (* dprint (fun () -> "[ctxToSub_mclosed] result = " ^ subToString result); *)
        (Dec (cD', Decl(u_name , MTyp (tA', Whnf.cnormDCtx (psi, MShift k), Maybe))), result, k+1)
  in
    toSub cPsi





(* ctxToSub' cD cPhi cPsi = s

   if x1:A1, ... xn:An = cPsi
      . ; . |- cPsi dctx
      cD    |- cPhi dctx

   then D = u1:A1[cD ; cPhi], ... un:An[cD ; cPhi]

   s.t. D; cPhi |- u1[m_id ; id]/x1 ... un[m_id]/xn : cPsi

   and  cD ; cPhi |- s : cPsi

*)
let rec ctxToSub' cD cPhi cPsi = match cPsi with
  | Null ->
      (* Substitution.LF.id  --changed 2010-07-26*)
      ctxShift cPhi

  | DDec (cPsi', TypDecl (n, tA)) ->
      Debug.indent 2;
      let s = ((ctxToSub' cD cPhi cPsi') : sub) in
      (* cD ; cPhi |- s : cPsi' *)
         Debug.outdent 2;
      dprint (fun () -> "s = " ^ subToString s);
        (* For the moment, assume tA atomic. *)
        (* lower tA? *)
        (* A = A_1 -> ... -> A_n -> P

           create cPhi = A_1, ..., A_n
           \x_1. ... \x_n. u[id]
           u::P[cPhi]

           already done in reconstruct.ml
           let (_, d) = dctxToHat cPsi in
           let tN     = etaExpandMV Null (tA, s) (Shift d) in
           in elSpineIW
        *)
      (* let (_, phat') = dctxToHat cPsi' in*)
      (* let u     = Whnf.etaExpandMV Null (tA, s) (Shift (NoCtxShift, phat')) in *)
      (* let u     = Whnf.etaExpandMV Null (tA, s) LF.id in *)
        (* let u = Whnf.newMVar (Null ,  TClo(tA, s)) in *)
(* following 3 lines removed, 2010-07-26
      let composition = Substitution.LF.comp s (ctxShift cPhi) in
      dprint (fun () -> "composition = " ^ subToString composition);
      let u     = Whnf.etaExpandMMV None cD cPhi (tA, composition) Substitution.LF.id in
*)
      let u     = Whnf.etaExpandMMV Syntax.Loc.ghost cD cPhi (tA, s) n Substitution.LF.id in
      let front = (Obj ((* Root(MVar(u, S.LF.id), Nil) *) u) : front) in
      (* cD ; cPhi |- s : cPsi' *)
      (* cD ; cPhi |- u[id] : [s]tA *)
      (* cD ; cPhi |- Dot(s, Obj u) : cPsi', x:tA *)
      (* let shifted = Substitution.LF.comp s Substitution.LF.shift in*)
      (* dprint (fun () -> "shifted = " ^ subToString shifted);*)
      let result = Dot(front, s) in
      dprint (fun () -> "result = " ^ subToString result);
        result




(* TODO: Clean this up more *)
let declToCVar (n, ctypn) = match ctypn with
<<<<<<< HEAD
  | MTyp (tA, cPsi) ->
    let u     = Whnf.newMVar (Some n) (cPsi, tA) in
    let phat  = Context.dctxToHat cPsi in
    MObj (phat, Root (Syntax.Loc.ghost, MVar (u, Substitution.LF.id), Nil))
  | PTyp (tA, cPsi) ->
	let p    = Whnf.newPVar (Some n) (cPsi, tA) in
	let phat = dctxToHat cPsi in
	PObj (phat, PVar (p, Substitution.LF.id))
  | STyp (cPhi, cPsi) ->
        let u     = Whnf.newSVar (Some n) (cPsi, cPhi) (* I guess these swap? *) in
	let phat  = Context.dctxToHat cPsi in
        SObj (phat, SVar (u, 0, Substitution.LF.id))
=======
  | MTyp (tA, cPsi, dep) ->
      let u     = Whnf.newMVar (Some n) (cPsi, tA) dep in
      let phat  = Context.dctxToHat cPsi in
      MObj (phat, Root (Syntax.Loc.ghost, MVar (u, Substitution.LF.id), Nil))
  | PTyp (tA, cPsi, dep) ->
    	let p    = Whnf.newPVar (Some n) (cPsi, tA) dep in
    	let phat = dctxToHat cPsi in
    	PObj (phat, PVar (p, Substitution.LF.id))
  | STyp (cPhi, cPsim, dep) ->
      let u     = Whnf.newSVar (Some n) (cPsim, cPhi) dep (* I guess these swap? *) in
  	  let phat  = Context.dctxToHat cPsim in
      SObj (phat, SVar (u, (NoCtxShift, 0), Substitution.LF.id))
>>>>>>> bd15d473
  | CTyp (sW, _) ->
        let cvar = Whnf.newCVar (Some n) sW in
	CObj (CtxVar cvar)

let rec mctxToMSub cD = match cD with
  | Empty -> Whnf.m_id
  | Dec (cD', Decl(n, ctyp)) ->
      let t     = mctxToMSub cD' in
      let ctypn = Whnf.cnormMTyp (ctyp, t) in
      MDot (declToCVar (n, ctypn) , t)

let mdeclToMMVar cD0 n mtyp = match mtyp with
  | MTyp (tA, cPsi, dep) ->
    let u     = Whnf.newMMVar (Some n) (cD0, cPsi, tA) dep in
    let phat  = Context.dctxToHat cPsi in
    MObj (phat, Root (Syntax.Loc.ghost, MMVar (u, (Whnf.m_id, Substitution.LF.id)), Nil))
  | STyp (cPhi, cPsi, dep) ->
    let u     = Whnf.newMSVar (Some n) (cD0, cPsi, cPhi) dep in
    let phat  = Context.dctxToHat cPsi in
<<<<<<< HEAD
    SObj (phat, MSVar (u, 0, (Whnf.m_id, Substitution.LF.id)))
  | PTyp (tA, cPsi) ->
    let p    = Whnf.newPVar (Some n) (cPsi, tA) in
=======
    SObj (phat, MSVar (u, (NoCtxShift, 0), (Whnf.m_id, Substitution.LF.id)))
  | PTyp (tA, cPsi, dep) ->
    let p    = Whnf.newPVar (Some n) (cPsi, tA) dep in
>>>>>>> bd15d473
    let phat = dctxToHat cPsi in
    PObj (phat, PVar (p, Substitution.LF.id))
  | CTyp (sW, _) ->
    let cvar = Whnf.newCVar (Some n) sW in
    CObj (CtxVar cvar)

let rec mctxToMMSub cD0 cD = match cD with
  | Empty -> MShift (Context.length cD0)
  | Dec (cD', Decl(n, mtyp)) ->
      let t     = mctxToMMSub cD0 cD' in
      let mtyp' = Whnf.cnormMTyp (mtyp,t) in
      MDot (mdeclToMMVar cD0 n mtyp' , t)


(* The following functions are from an attempt to improve printing of meta-variables;
   the idea was to check if the result of applying a substitution produced an "equivalent"
   context, and if so, to use the original names.  -jd 2010-07 *)
(*
let rec isomorphic cD1 cD2 = match (cD1, cD2) with
  | (Empty, Empty) -> true
  | (Empty, _) -> false
  | (_, Empty) -> false
  | (Dec(cD1', dec1),  Dec(cD2', dec2)) ->
       isomorphic cD1' cD2' && isomorphic_ctyp_decl dec1 dec2

and isomorphic_ctyp_decl dec1 dec2 = match (dec1, dec2) with
  | (MDecl(_, tA1, dctx1, _),  MDecl(_, tA2, dctx2, _)) -> isomorphic_typ tA1 tA2 && isomorphic_dctx dctx1 dctx2              
  | (PDecl(_, tA1, dctx1, _),  PDecl(_, tA2, dctx2, _)) -> isomorphic_typ tA1 tA2 && isomorphic_dctx dctx1 dctx2
  | (SDecl(_, dctx1A, dctx1B, _),  SDecl(_, dctx2A, dctx2B, _)) -> isomorphic_dctx dctx1A dctx2A && isomorphic_dctx dctx2A dctx2B
  | (CDecl _, CDecl _) -> false  (* unsupported *)
  | (MDeclOpt _, MDeclOpt _) -> true
  | (PDeclOpt _, PDeclOpt _) -> true
  | (CDeclOpt _, CDeclOpt _) -> false  (* unsupported *)
  | (_, _) -> false

and isomorphic_dctx dctx1 dctx2 = (dctx1 = dctx2) (* match (dctx1, dctx2) with *)

and isomorphic_typ tA1 tA2 = (tA1 = tA2)
*)
;; (* ocaml is unhappy without the ;; *)<|MERGE_RESOLUTION|>--- conflicted
+++ resolved
@@ -145,20 +145,6 @@
 
 (* TODO: Clean this up more *)
 let declToCVar (n, ctypn) = match ctypn with
-<<<<<<< HEAD
-  | MTyp (tA, cPsi) ->
-    let u     = Whnf.newMVar (Some n) (cPsi, tA) in
-    let phat  = Context.dctxToHat cPsi in
-    MObj (phat, Root (Syntax.Loc.ghost, MVar (u, Substitution.LF.id), Nil))
-  | PTyp (tA, cPsi) ->
-	let p    = Whnf.newPVar (Some n) (cPsi, tA) in
-	let phat = dctxToHat cPsi in
-	PObj (phat, PVar (p, Substitution.LF.id))
-  | STyp (cPhi, cPsi) ->
-        let u     = Whnf.newSVar (Some n) (cPsi, cPhi) (* I guess these swap? *) in
-	let phat  = Context.dctxToHat cPsi in
-        SObj (phat, SVar (u, 0, Substitution.LF.id))
-=======
   | MTyp (tA, cPsi, dep) ->
       let u     = Whnf.newMVar (Some n) (cPsi, tA) dep in
       let phat  = Context.dctxToHat cPsi in
@@ -167,11 +153,10 @@
     	let p    = Whnf.newPVar (Some n) (cPsi, tA) dep in
     	let phat = dctxToHat cPsi in
     	PObj (phat, PVar (p, Substitution.LF.id))
-  | STyp (cPhi, cPsim, dep) ->
-      let u     = Whnf.newSVar (Some n) (cPsim, cPhi) dep (* I guess these swap? *) in
-  	  let phat  = Context.dctxToHat cPsim in
-      SObj (phat, SVar (u, (NoCtxShift, 0), Substitution.LF.id))
->>>>>>> bd15d473
+  | STyp (cPhi, cPsi, dep) ->
+      let u     = Whnf.newSVar (Some n) (cPsi, cPhi) dep (* I guess these swap? *) in
+  	  let phat  = Context.dctxToHat cPsi in
+      SObj (phat, SVar (u, 0, Substitution.LF.id))
   | CTyp (sW, _) ->
         let cvar = Whnf.newCVar (Some n) sW in
 	CObj (CtxVar cvar)
@@ -191,15 +176,9 @@
   | STyp (cPhi, cPsi, dep) ->
     let u     = Whnf.newMSVar (Some n) (cD0, cPsi, cPhi) dep in
     let phat  = Context.dctxToHat cPsi in
-<<<<<<< HEAD
     SObj (phat, MSVar (u, 0, (Whnf.m_id, Substitution.LF.id)))
-  | PTyp (tA, cPsi) ->
-    let p    = Whnf.newPVar (Some n) (cPsi, tA) in
-=======
-    SObj (phat, MSVar (u, (NoCtxShift, 0), (Whnf.m_id, Substitution.LF.id)))
   | PTyp (tA, cPsi, dep) ->
     let p    = Whnf.newPVar (Some n) (cPsi, tA) dep in
->>>>>>> bd15d473
     let phat = dctxToHat cPsi in
     PObj (phat, PVar (p, Substitution.LF.id))
   | CTyp (sW, _) ->
