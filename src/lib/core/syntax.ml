(* -*- coding: utf-8; indent-tabs-mode: nil; -*- *)

(**
   @author Brigitte Pientka
*)

(** Syntax for the LF and Computation languages *)

open Id

module Loc = Camlp4.PreCast.Loc

(** External Syntax *)
module Ext = struct

  module LF = struct

    type kind =
      | Typ     of Loc.t
      | ArrKind of Loc.t * typ * kind
      | PiKind  of Loc.t * typ_decl * kind

    and typ_decl =
      | TypDecl of name * typ

    and typ =
      | Atom   of Loc.t * name * spine
      | ArrTyp of Loc.t * typ * typ
      | PiTyp  of Loc.t * typ_decl * typ

    and normal =
      | Lam  of Loc.t * name * normal
      | Root of Loc.t * head * spine

    and head =
      | Name of Loc.t * name

    and spine =
      | Nil
      | App of Loc.t * normal * spine

    type sgn_decl =
      | SgnTyp   of Loc.t * name * kind
      | SgnConst of Loc.t * name * typ

  end

end

<<<<<<< HEAD
=======
(** Approximate Simple Syntax *)
module Apx = struct

  module LF = struct

    type kind = 
      | Typ
      | PiKind of typ_decl * kind

    and typ_decl =
      | TypDecl of name * typ

    and typ = 
      | Atom  of cid_typ * spine
      | PiTyp of typ_decl * typ

    and normal =
      | Lam  of name * normal
      | Root of head * spine

    and head =
      | BVar  of offset
      | Const of cid_term
      | FVar  of name

    and spine =
      | Nil
      | App of normal * spine

  end

end


>>>>>>> 4e0c45d0
(** Internal Syntax *)
module Int = struct

  module LF = struct

    type kind =
      | Typ
      | PiKind of typ_decl * kind

    and typ_decl =                         (* LF Declarations                *)
      | TypDecl of name * typ              (* D := x:A                       *)

    and sigma_decl =
      | SigmaDecl of name * typ_rec        (* x:Sigma x1:A1 .... xk:Ak       *)

    and ctyp_decl =                        (* Contextual Declarations        *)
      | MDecl of name * typ  * dctx        (* D ::= u::A[Psi]                *)
      | PDecl of name * typ  * dctx        (*   |  p::A[Psi]                 *)
      | SDecl of name * dctx * dctx        (*   |  s::A[Psi]                 *)
                                           (* Potentially, A is Sigma type ? *)

    and typ =                              (* LF level                       *)
      | Atom  of cid_typ * spine           (* A ::= a M1 ... Mn              *)
      | PiTyp of typ_decl * typ            (*   | Pi x:A.B                   *)
      | TClo  of typ * sub                 (*   | TClo(A,s)                  *)

    and normal =                           (* normal terms                   *)
      | Lam  of name * normal              (* M ::= \x.M                     *)
      | Root of head * spine               (*   | h . S                      *)
      | Clo  of (normal * sub)             (*   | Clo(N,s)                   *)

    and head =
      | BVar  of offset                    (* H ::= x                        *)
      | Const of cid_term                  (*   | c                          *)
      | MVar  of cvar * sub                (*   | u[s]                       *)
      | PVar  of cvar * sub                (*   | p[s]                       *)
      | AnnH  of head * typ                (*   | (H:A)                      *)
      | Proj  of head * int                (*   | #k(x) | #k(p[s])           *)
      | FVar  of name                      (* free variable (type rec. only) *)

    and spine =                            (* spine                          *)
      | Nil                                (* S ::= Nil                      *)
      | App  of normal * spine             (*   | M . S                      *)
      | SClo of spine * sub                (*   | SClo(S,s)                  *)

    and sub =                              (* Substitutions                  *)
      | Shift of offset                    (* sigma ::= ^n                   *)
      | SVar  of cvar * sub                (*       | s[sigma]               *)
      | Dot   of front * sub               (*       | Ft . s                 *)

    and front =                            (* Fronts:                        *)
      | Head of head                       (* Ft ::= H                       *)
      | Obj  of normal                     (*    | N                         *)
      | Undef                              (*    | _                         *)

    and msub =                             (* Contextual substitutions       *)
      | MShift of offset                   (* theta ::= ^n                   *)
      | MDot   of mfront * msub            (*       | MFt . theta            *) 

    and mfront =                           (* Fronts:                        *)
      | Id   of offset                     (* MFt ::= k                      *)
      | MObj of psi_hat * normal           (*    | Psihat.N                  *)
      | PObj of psi_hat * offset           (*    | Psihat.x                  *)
      | CObj of dctx                       (*    | Psi                       *)

    and cvar =                             (* Contextual Variables           *)
      | Offset of offset                   (* Bound Variables                *)
      | Inst   of normal option ref * dctx * typ * cnstr list ref
          (* D ; Psi |- M <= A
             provided constraint *)
      | PInst  of head   option ref * dctx * typ * cnstr list ref
          (* D ; Psi |- H => A 
             provided constraint *)
      | CInst  of dctx   option ref * schema
          (* D |- Psi : schema   *)

    and constrnt =                         (* Constraint                     *)
      | Solved                             (* constraint ::= solved          *)
      | Eqn of psi_hat * normal * normal   (*            | Psi |-(M1 == M2)  *)
      | Eqh of psi_hat * head * head       (*            | Psi |-(H1 == H2)  *)

    and cnstr = constrnt ref

    and dctx =                             (* LF Context                     *)
      | Null                               (* Psi ::= .                      *)
      | CtxVar   of cvar                   (* | psi                          *)
      | DDec     of dctx * typ_decl        (* | Psi, x:A                     *)
      | SigmaDec of dctx * sigma_decl      (* | Psi, x:Sigma x1:A1...xn:An.A *)

    and 'a ctx =                           (* Generic context declaration    *)
      | Empty                              (* Context                        *)
      | Dec of 'a ctx * 'a                 (* C ::= Empty                    *)
                                           (* | C, x:'a                      *)

    and sch_elem =                         (* Schema Element                 *)
      | SchElem of typ ctx * sigma_decl    (* Pi    x1:A1 ... xn:An. 
                                              Sigma y1:B1 ... yk:Bk. B       *)
                                           (* Sigma-types not allowed in Ai  *)

    and schema =
      | Schema of sch_elem list

    and psi_hat = cvar option * offset     (* Psihat ::=         *)
                                           (*        | psi       *)
                                           (*        | .         *)
                                           (*        | Psihat, x *)

    and typ_rec = typ list                 (* Sigma x1:A1 ... xk:Ak          *)
                                           (* should not be a list ... -bp   *)

    type sgn_decl =
      | SgnTyp   of cid_typ  * kind
      | SgnConst of cid_term * typ



    (**********************)
    (* Type Abbreviations *)
    (**********************)

    type nclo     = normal  * sub          (* Ns = [s]N                      *)
    type sclo     = spine   * sub          (* Ss = [s]S                      *)
    type tclo     = typ     * sub          (* As = [s]A                      *)
    type trec_clo = typ_rec * sub          (* [s]Arec                        *)
    type mctx     = ctyp_decl ctx          (* Modal Context  D: CDec ctx     *)

  end



  module Comp = struct

    type typ =
      | TypBox   of LF.typ * LF.dctx
      | TypSBox  of LF.dctx * LF.dctx
      | TypArr   of typ * typ
      | TypCtxPi of (name * LF.schema) * typ
      | TypPiBox of LF.ctyp_decl * typ
      | TypClo   of typ * LF.msub


    and exp_chk =
       | Syn    of exp_syn
       | Rec    of name * exp_chk
       | Fun    of name * exp_chk
       | CtxFun of name * exp_chk
       | MLam   of name * exp_chk
       | Box    of LF.psi_hat * LF.normal
       | SBox   of LF.psi_hat * LF.sub
       | Case   of exp_syn * branch list

    and exp_syn =
       | Var    of offset
       | Apply  of exp_syn * exp_chk
       | CtxApp of exp_syn * LF.dctx
       | MApp   of exp_syn * (LF.psi_hat * LF.normal)
       | Ann    of exp_chk * typ

    and branch =
      | BranchBox  of LF.ctyp_decl LF.ctx
          * (LF.psi_hat * LF.normal * (LF.typ * LF.dctx))
          * exp_chk

      | BranchSBox of LF.ctyp_decl LF.ctx
          * (LF.psi_hat * LF.sub    * (LF.dctx * LF.dctx))
          * exp_chk

  end

end<|MERGE_RESOLUTION|>--- conflicted
+++ resolved
@@ -47,43 +47,6 @@
 
 end
 
-<<<<<<< HEAD
-=======
-(** Approximate Simple Syntax *)
-module Apx = struct
-
-  module LF = struct
-
-    type kind = 
-      | Typ
-      | PiKind of typ_decl * kind
-
-    and typ_decl =
-      | TypDecl of name * typ
-
-    and typ = 
-      | Atom  of cid_typ * spine
-      | PiTyp of typ_decl * typ
-
-    and normal =
-      | Lam  of name * normal
-      | Root of head * spine
-
-    and head =
-      | BVar  of offset
-      | Const of cid_term
-      | FVar  of name
-
-    and spine =
-      | Nil
-      | App of normal * spine
-
-  end
-
-end
-
-
->>>>>>> 4e0c45d0
 (** Internal Syntax *)
 module Int = struct
 
