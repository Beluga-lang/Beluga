(** Coverage checker

   @author Brigitte Pientka
*)

(* open Id *)

open Syntax.Int
(* open Store.Cid *)

module Types = Store.Cid.Typ
module Const = Store.Cid.Term

module S = Substitution
module U = Unify.EmptyTrail
module P = Pretty.Int.DefaultPrinter
module R = Store.Cid.NamedRenderer

let idSub  = S.LF.id (* LF.Shift (LF.NoCtxShift, 0) *)

let (dprint, _) = Debug.makeFunctions (Debug.toFlags [29])

type error =
    NoCover of string
  | MatchError of string
  | NothingToRefine
  | NoCoverageGoalsGenerated

exception Error of Syntax.Loc.t * error

let _ = Error.register_printer
  (fun (Error (loc, e)) ->
    Error.print_with_location loc (fun ppf ->
      match e with
	| NoCover s -> Format.fprintf ppf "\n######   COVERAGE FAILURE: Case expression doesn't cover: ######\n##   %s\n##" s
	| MatchError s -> Format.fprintf ppf "\n######   COVERAGE FAILURE: Case expression doesn't cover: ######\n##  Matching fails due to %s." s
	| NothingToRefine -> Format.pp_print_string ppf "Nothing to refine"
	| NoCoverageGoalsGenerated -> Format.pp_print_string ppf "No coverage goals generated"))

(* Generating meta-variable and parameter variable names,
 *  e.g. for Obj-no-split (MVars)
 *)
let counter = ref 0
let pv_counter = ref 0

let new_parameter_name string =
   counter := !counter + 1;
   Id.mk_name (Id.SomeString (string ^ string_of_int !counter))

let new_bvar_name string =
   counter := !counter + 1;
   Id.mk_name (Id.SomeString (string ^ string_of_int !counter))

let new_patvar_name () =
  pv_counter:= !pv_counter + 1;
  Id.mk_name (Id.SomeString ("v" ^ string_of_int !pv_counter))


let reset_counter () =
  (counter := 0 ; pv_counter := 0)

(* ****************************************************************************** *)
(* Coverage problem *)
type gctx = (Id.name * Comp.typ) list

let rec lookup cG x = match cG with
  | (y,tau) :: cG ->
      if x = y then tau
      else lookup cG x

type problem = {loc : Syntax.Loc.t;
                prag : Pragma.case_pragma;           (* indicates if %not appeared after ``case...of'' *)
                cD : LF.mctx;
		cG : gctx;
                branches : Comp.branch list;
                ctype : Comp.typ}         (* type and context of scrutinee *)


let trivial_meta_obj cD  (_loc, m0) mT = match m0, mT with
  | LF.CObj (LF.CtxVar _ ) , _ -> true 
  | LF.ClObj (phat, LF.MObj tM ) ,  LF.ClTyp (LF.MTyp _tA, cPsi) ->      
      (match tM with 
	 | LF.Root (_, LF.MVar (LF.Offset u, s), LF.Nil ) -> 
	     let (_, _tA', cPsi') = Whnf.mctxMDec cD u in 
		Whnf.convSub s (Substitution.LF.id) && Whnf.convDCtx cPsi' cPsi
	 | _ -> false
      ) 
  | LF.ClObj (phat, LF.PObj tH )  ,  LF.ClTyp (LF.PTyp tA, cPsi) ->   
      (match tH with 
	 | LF.PVar (p, s)  -> 
	     let (_, _tA', cPsi') = Whnf.mctxPDec cD p in 
	     Whnf.convSub s (Substitution.LF.id) && Whnf.convDCtx cPsi' cPsi
	 | _ -> false
      ) 
   
  | LF.ClObj (phat, LF.SObj s )  ,  LF.ClTyp (LF.STyp cPhi, cPsi) ->      
      ( match s with 
	  | LF.SVar (0,0, s) -> Whnf.convSub s Substitution.LF.id
	  | _ -> false
      )
  | _ -> false


let is_id cD t cD' = 
  let l = Context.length cD in 
  let rec id t cD0 = match t, cD0 with 
  | LF.MShift n , _ ->  n = l
  | LF.MDot (LF.MV _ , t), LF.Dec (cD0, _ ) -> id t cD0
  | LF.MDot (LF.CObj (LF.CtxVar _ ), t), LF.Dec (cD0, _ ) -> id t cD0
  | LF.MDot ((LF.ClObj (_, _) as m0), t), LF.Dec (cD0, LF.Decl(_, tU, _ ))-> 
      let  m0' = (Syntax.Loc.ghost, m0) in
      let b = trivial_meta_obj cD m0' (Whnf.cnormMetaTyp (tU,t)) in 
	(* if b then () else print_string ("NON-Trivial Obj\n" ^ P.metaObjToString cD m0' ^ " \n");*)
	id t cD0 && b
  | _ -> false
  in 
   id t cD' 



let trivial_branch cD b tau_sc = match b, tau_sc  with 
  | Comp.Branch (_loc, cD0, _cG, Comp.PatVar _ , t, _e), _  -> is_id cD0 t cD
  | Comp.Branch (_loc, cD0, _cG, Comp.PatMetaObj (_ , m0), t, _e), Comp.TypBox (_, mT) ->  
      let b = trivial_meta_obj cD0 m0 (Whnf.cnormMetaTyp (mT, t)) in 
	((* print_string ("Trivial Branch " ^ P.metaObjToString cD0 m0 ^ " ?\n");
	if b then print_string ("===> Yes\n") else print_string ("===> No\n");*)
	is_id cD0 t cD && b)
  | Comp.Branch (_loc, cD0, _cG, patt , _t, _e), _ -> false
  | _ -> false


let trivial_coverage cD branches tau_sc =
   List.exists (fun b -> trivial_branch cD b tau_sc) branches 


(* Make a coverage problem *)
let make loc prag cD branches typ =
      {loc= loc;
       prag= prag;
       cD= cD;
       cG= [];
       branches= branches;
       ctype = typ }


(* Final Coverage Result *)
type coverage_result =
  | Success
  | Failure of string

(* ****************************************************************************** *)
(* Rigid matching  algorithm : pre-matching algorithm which will generate
   candidates*)

type depend   = Atomic | Dependent

type cov_goal =  CovGoal of LF.dctx * LF.normal * LF.tclo
                            (*  cPsi |- tR <= sP *)
		 | CovCtx of LF.dctx
		 | CovPatt of gctx * Comp.pattern * Comp.tclo

type pattern =
  | MetaPatt  of  LF.dctx * LF.normal * LF.tclo
  | MetaCtx   of LF.dctx
  | EmptyPatt of  LF.dctx * LF.tclo
  | EmptyParamPatt of  LF.dctx * LF.tclo
  | GenPatt of Comp.gctx * Comp.pattern * Comp.tclo


type eqn   = Eqn of cov_goal * pattern | EqnCtx of LF.dctx * LF.dctx

type split = Split of cov_goal * pattern | SplitCtx of LF.dctx * LF.dctx
	     | SplitPat of (Comp.pattern * Comp.tclo)  * (Comp.pattern * Comp.tclo)

type candidate =
    Cand of  LF.mctx *  Comp.gctx *        (* meta-context of pattern        *)
              eqn list * split list

type candidates = candidate list

type covproblem = LF.mctx * gctx * candidates * Comp.pattern

type covproblems = covproblem list

let open_cov_goals  = ref ([]   :  (LF.mctx * gctx * Comp.pattern) list )

let reset_cov_problem () = open_cov_goals := []

type solved = Solved | NotSolvable | PossSolvable of candidate

type refinement_candidate =
  | TermCandidate of (LF.mctx * cov_goal * LF.msub)
  | CtxCandidate of (LF.mctx * LF.dctx * LF.msub)
(*  | PatCandidate of (LF.mctx * gctx * cov_goal * LF.msub * Comp.pattern list) *)

type refinement_cands =
    NoCandidate
  | SomeTermCands of depend * (refinement_candidate list)
  | SomeCtxCands of refinement_candidate list
(*  | SomePatCands of refinement_candidate list *)


let rec lower cPsi sA = match sA with
  | (LF.Atom (_ , a, _tS), s) -> (cPsi , Whnf.whnfTyp sA)
  | (LF.PiTyp ((decl, _ ), tB), s) -> lower (LF.DDec (cPsi, S.LF.decSub decl s)) (tB, S.LF.dot1 s)


let gen_str cD cPsi (LF.Atom (_, a, _tS) as tP) =  
  let (cPhi, conv_list) = ConvSigma.flattenDCtx cD cPsi in
  let s_proj            = ConvSigma.gen_conv_sub conv_list in
  let tQ                = ConvSigma.strans_typ cD (tP, S.LF.id) conv_list in
    (*  cPsi |- s_proj : cPhi
        cPhi |- tQ   where  cPsi |- tP   and [s_proj]^-1([s]tP) = tQ  *)
  let (ss', cPhi') = Subord.thin' cD a cPhi in
    (* cPhi |- ss' : cPhi' *)
  let ssi' = S.LF.invert ss' in
    (* cPhi' |- ssi : cPhi *)
    (* cPhi' |- [ssi]tQ    *)
    (* cPhi |- ss'    : cPhi'
       cPsi |- s_proj : cPhi
       cPsi |- comp  ss' s_proj   : cPhi' *)
  let ss_proj = S.LF.comp ss' s_proj in
     (ss_proj , (cPhi', LF.TClo(tQ,ssi')))



(* etaExpandMVstr cPsi sA  = tN
 *
 *  cPsi   |- [s]A <= typ
 *  cPsi   |- ss  <= cPsi'
 *  cPsi'  |- tN   <= [s'][s]A
 *)


let rec etaExpandMVstr cD cPsi sA  = etaExpandMVstr' cD cPsi (Whnf.whnfTyp sA)

and etaExpandMVstr' cD cPsi sA  = match sA with
  | (LF.Atom (_, a, _tS) as tP, s) ->
      let (cPhi, conv_list) = ConvSigma.flattenDCtx cD cPsi in
      let s_proj = ConvSigma.gen_conv_sub conv_list in
      let tQ    = ConvSigma.strans_typ cD (tP, s) conv_list in
      (*  cPsi |- s_proj : cPhi
          cPhi |- tQ   where  cPsi |- tP   and [s_proj]^-1([s]tP) = tQ  *)

      let (ss', cPhi') = Subord.thin' cD a cPhi in
      (* cPhi |- ss' : cPhi' *)
      let ssi' = S.LF.invert ss' in
      (* cPhi' |- ssi : cPhi *)
      (* cPhi' |- [ssi]tQ    *)
<<<<<<< HEAD
      let u = Whnf.newMMVar None (LF.Empty, cPhi', LF.TClo(tQ,ssi')) in             
=======
      let u = Whnf.newMMVar None (LF.Empty, cPhi', LF.TClo(tQ,ssi')) LF.Maybe in             
>>>>>>> 6ff57a19
      (* cPhi |- ss'    : cPhi'
         cPsi |- s_proj : cPhi
         cPsi |- comp  ss' s_proj   : cPhi' *)
      let ss_proj = S.LF.comp ss' s_proj in
        LF.Root (Syntax.Loc.ghost, LF.MMVar ((u,Whnf.m_id), ss_proj), LF.Nil)

  | (LF.PiTyp ((LF.TypDecl (x, _tA) as decl, _ ), tB), s) ->
      LF.Lam (Syntax.Loc.ghost, x, etaExpandMVstr cD (LF.DDec (cPsi, S.LF.decSub decl s)) (tB, S.LF.dot1 s) )



(*
(* etaExpandMVstr cPsi sA  = tN
 *
 *  cPsi   |- [s]A <= typ
 *  cPsi   |- ss  <= cPsi'
 *  cPsi'  |- tN   <= [s'][s]A
 *)


let rec etaExpandMVstr cO cPsi sA  = etaExpandMVstr' cO cPsi (Whnf.whnfTyp sA)

and etaExpandMVstr' cO cPsi sA  = match sA with
  | (LF.Atom (_, a, _tS) as tP, s) ->
      let (ss', cPsi') = Subord.thin' cO a cPsi in
      (* cPsi |- ss' : cPsi' *)
      let ssi' = S.LF.invert ss' in
      (* cPsi' |- ssi : cPsi *)
      let s0 = S.LF.comp s ssi' in
      (*  cPsi0 |- tP   and cPsi |- s : cPsi0
          cPsi' |- comp s ss1 <= cPsi0
      *)
      let u = Whnf.newMVar (cPsi', LF.TClo(tP,s0)) in
        LF.Root (Syntax.Loc.ghost, LF.MVar (u, ss'), LF.Nil)

  | (LF.PiTyp ((LF.TypDecl (x, _tA) as decl, _ ), tB), s) ->
      LF.Lam (None, x, etaExpandMVstr cO (LF.DDec (cPsi, S.LF.decSub decl s)) (tB, S.LF.dot1 s) )
*)

(*
 Example:

 X:nat
 |-  Cand ( Null  ,  [] , [ X = z ] ),
     Cand ( N:nat ,  [],  [ X = suc N ] ),

*)

(* let rec mvlistToString mvlist = match mvlist with
  | [] -> ""
  | LF.Offset k :: []  -> string_of_int k
  | LF.Offset k :: mvl -> string_of_int k ^ " , " ^ mvlistToString mvl

*)
let rec gctxToCompgctx cG = match cG with
  | [] -> LF.Empty
  | (x,tau) :: cG ->
      LF.Dec(gctxToCompgctx cG, Comp.CTypDecl (x, tau))

let rec compgctxTogctx cG = match cG with
  | LF.Empty  -> []
  | LF.Dec(cG, Comp.CTypDecl (x,tau)) ->
      (x,tau)::compgctxTogctx cG


let pattToString cD patt = match patt with
  | MetaPatt (cPsi, tR, sA) ->
      P.dctxToString cD cPsi ^ " . " ^
      P.normalToString cD cPsi (tR, S.LF.id) ^ " : " ^ P.typToString cD cPsi sA
  | EmptyPatt (cPsi, sA) ->
           P.dctxToString cD cPsi ^ " . " ^ "     ()    : " ^ P.typToString cD cPsi sA
  | EmptyParamPatt (cPsi, sA) ->
           P.dctxToString cD cPsi ^ " . " ^ "     ()    : " ^ P.typToString cD cPsi sA


let covGoalToString cD cg = match cg with
  | CovGoal(cPsi, tR, sA) ->
      P.dctxToString cD cPsi ^ " . " ^
	P.normalToString cD cPsi (tR, S.LF.id) ^ " : " ^ P.typToString cD cPsi sA
  | CovPatt (cG, patt, ttau) ->
      P.patternToString cD (gctxToCompgctx cG) patt ^ " : " ^ P.compTypToString cD (Whnf.cnormCTyp ttau)

let rec covGoalsToString cov_goals = match cov_goals with
  | [] -> "\n"
  | (cD, cg, _ ) :: cgoals ->
      " -- " ^  P.mctxToString cD ^ " |- " ^ covGoalToString cD cg ^
	"\n " ^  covGoalsToString  cgoals

let rec splitsToString' (cD, cG) (cD_p, cG_p) splits = match splits with
  | [] -> "\n"
  | (Split (cg, patt) :: splits ) ->
      covGoalToString cD cg ^ " == " ^ pattToString cD_p patt ^ "\n   "
      ^ splitsToString' (cD, cG) (cD_p, cG_p) splits
  | (SplitCtx (cPsi, cPhi) :: splits ) ->
      P.dctxToString cD cPsi ^ " == " ^ P.dctxToString cD_p cPhi ^ "\n    "
      ^  splitsToString' (cD, cG) (cD_p, cG_p) splits
  | (SplitPat ((patt, ttau) , (patt', ttau')) :: splits ) ->
      P.patternToString cD cG patt ^ " : " ^ P.compTypToString cD (Whnf.cnormCTyp ttau) ^ " == " ^
	P.patternToString cD_p cG_p patt' ^ " : " ^
	P.compTypToString cD_p (Whnf.cnormCTyp ttau') ^ " , \n" ^
	splitsToString' (cD, cG) (cD_p, cG_p) splits
(*
let splitsToString (cD, cG) (cD_p, cG_p) splits =
  splitsToString' (cD, gctxToCompgctx cG) (cD_p, cG_p) splits
  *)
let rec eqnsToString cD cD_p eqns = match eqns with
  | [] -> "\n"
  | (Eqn (cg, patt) :: eqns ) ->
      covGoalToString cD cg ^ " == " ^ pattToString cD_p patt ^ "\n   "
      ^ eqnsToString cD cD_p eqns
  | (EqnCtx (cPsi, cPhi) :: splits ) ->
      P.dctxToString cD cPsi ^ " == " ^ P.dctxToString cD_p cPhi ^ "\n    "
      ^  eqnsToString cD cD_p splits


let candToString (cD, cG) (Cand (cD_p, cG_p, eqns, splits)) =
	 P.mctxToString cD     ^ " ; \n"  ^
	 P.mctxToString cD_p ^ " \n   |- \n" ^
	 " MATCHES { \n    " ^ eqnsToString cD (cD_p) eqns ^ "         }\n" ^
	 " SPLITS { \n    " ^ splitsToString' (cD,cG) (cD_p, cG_p) splits ^ "          }\n]\n"

let rec candidatesToString' (cD, cG) candidates k = match candidates with
  | [] -> "\n\n"
  | (Cand (cD_p, cG_p, eqns, splits) :: cands) ->
       "[CANDIDATE " ^ string_of_int k ^ " : \n" ^
	 P.mctxToString cD     ^ " ; " ^ P.gctxToString cD cG ^ "\n"  ^
	 P.mctxToString cD_p ^ " ; " ^ P.gctxToString cD_p cG_p  ^ " \n   |- \n" ^
	 " MATCHES { \n    " ^ eqnsToString cD cD_p eqns ^ "         }\n" ^
	 " SPLITS { \n    " ^ splitsToString' (cD, cG) (cD_p, cG_p) splits ^ "          }\n]\n" ^
	 candidatesToString' (cD, cG)  cands (k+1)

let candidatesToString (cD,cG, candidates, patt ) =
  let cG' = gctxToCompgctx cG in
"\n##### COVERAGE GOAL : " ^
P.gctxToString cD cG' ^ " |- " ^
P.patternToString cD cG' patt
^ "\n##### is possibly covered by \n" ^
candidatesToString' (cD, cG') candidates 1
^ "\n###############################################"

let rec covproblemsToString cov_problems = match cov_problems with
  | [] -> "\n"
  | cov_prob :: cov_probs ->
      candidatesToString cov_prob ^ "\n   " ^ covproblemsToString cov_probs


let rec goalsToString ogoals k = match ogoals with
  | [] -> ""
  | (cD, cG, patt) :: ogoals ->
      "\n(" ^ string_of_int k ^ ")   " ^
        P.mctxToString cD ^ "\n " ^
	P.gctxToString cD (gctxToCompgctx cG) ^ "\n  |-  " ^
	P.patternToString cD (gctxToCompgctx cG) patt  ^ "\n" ^
	goalsToString ogoals (k+1)


let opengoalsToString ogoals = goalsToString ogoals 1


(* ****************************************************************************** *)

type result = Yes of LF.tclo * LF.tclo | Inst | SplitCand | No | 
    CtxSplitCand of (eqn list * split list)

(* pre_match_head (cPsi, tH) (cPsi', tH') = result

- Yes (tA, tA') if tH is an instance of tH' and tH:tA and tH':tA'
- No            if tH can never be an instance of tH'
- Inst          if tH is claimed to be an instance of tH',
                  i.e. tH's structure matches the structure of a
                       subterm in tH', but there might be HO constraints
- SplitCand     if tH can maybe be an instance of tH' after we split
                tH further; this happens if tH is more general (i.e.
                it is a meta-variable or a parameter variable) than tH'

                
 *) 
let rec pre_match_head cD cD' (cPsi, tH) (cPsi', tH') = match (tH , tH') with
(*  | (LF.MVar (LF.Offset u,s), LF.MVar (LF.Offset v,s')) -> 
     if Whnf.convHead (tH, idSub) (tH', idSub) then 
       let (_, tA, _cPsi)   = Whnf.mctxMDec cD u in
       Yes ((tA, s), (tA, s'))
     else 
      Inst 

   ** How to check that two terms M and N with mvars that fall outside
   the pattern fragment are identical? - 
   **
   - Convertibility doesn't quite apply because cD and cD' might be different
   - Matching will fail due to unresolved constraints

*) 
  | (_         , LF.MVar  _ ) -> Inst
  | (LF.BVar k , LF.BVar k') ->
      if k = k' then
	let LF.TypDecl (_x, tA )  = Context.ctxDec cPsi  k  in
	let LF.TypDecl (_y, tA') = Context.ctxDec cPsi' k' in
	  Yes ((tA,idSub), (tA', idSub))
      else No
  | (LF.PVar _ , LF.BVar k)  -> SplitCand
  | (LF.BVar k , LF.PVar _ ) -> Inst
(*
  | (LF.PVar (k,s) , LF.PVar (n,s')) -> 
     if k = n then 
       (match s, s' with 
	| LF.Shift l, LF.Shift l' -> 
	   if l = l' then  
	     Inst (* could return Yes *)
	   else (if l < l' then SplitCand else No)
	| LF.Shift l, LF.EmptySub -> No  
          (* this would mean the written pattern is not inhabited *)
	| _, _ -> Inst
       )
     else No
 *)
  | (LF.PVar (p,s), LF.PVar (q,s')) -> 
    let ms = Ctxsub.mctxToMMSub cD cD' in
    let cPsi_p' = Whnf.cnormDCtx (cPsi', ms) in
    let tH'     = Whnf.cnormHead (tH', ms) in 
    let mC, sC = pre_match_dctx cD cD' cPsi cPsi' [] [] in
      dprint (fun () -> ("[pre_match_head] pvar - case \n" ^ 
		 P.dctxToString cD cPsi ^ " |- " ^ P.headToString cD cPsi tH ^ "\n" ^
		 P.dctxToString cD cPsi' ^ " |- " ^ P.headToString cD' cPsi' tH' ^ "\n"));
       dprint (fun () -> ("pre_match_dctx yields  sC = " ^  
		 splitsToString' (cD, LF.Empty) (cD', LF.Empty) sC ^   
		 "                       mC = " ^ 
		 eqnsToString cD cD' mC ^ "\n")) ; 
      begin try 
	U.unifyDCtx cD cPsi cPsi_p' ; 
	U.unifyH cD (Context.dctxToHat cPsi') tH tH';
	let (_, tA, _cPsi)   = Whnf.mctxPDec cD p in
	let (_, tA', _cPsi') = Whnf.mctxPDec cD' q in
	  Yes ((tA,idSub), (tA', idSub))	
      with _ ->  dprint (fun () -> "[pre_match_head] pvar - SplitCand");SplitCand  (* CtxSplitCand (pre_match_dctx cD cD_p cPsi cPsi_p [] []) *)
      end
(*       (match cPsi , cPsi' with
	  | _  , LF.Null -> No
	  | LF.CtxVar _ , LF.CtxVar _ -> 
	      if Whnf.convSub s s' then 
		let (_, tA1, _cPsi)   = Whnf.mctxPDec cD p in
		let (_, tA1', _cPsi') = Whnf.mctxPDec cD' q in
		Yes ((tA1, s), (tA1', s'))
	      else
		No
	  | _ , LF.CtxVar _ -> 
	      if Whnf.convSub s' (LF.Shift 0) then 
		Inst
	      else 
		No
	  | LF.CtxVar _ , LF.DDec (_, _ ) -> 
	      PSplit (SplitCtx (cPsi, cPsi'))
				    
	  | _ , _ -> 
	      let (_, tA1, _cPsi)   = Whnf.mctxPDec cD p in
	      let (_, tA1', _cPsi') = Whnf.mctxPDec cD' q in
	      (match pre_match_dctx cD cD' cPsi cPsi' [] [] with
		 | [] , [] -> 
		     (match s, s' with 
			| LF.Shift 0, LF.Shift n -> 
			    if n > 0 then SplitCand 
			    else Yes ((tA1, s), (tA1', s'))
			| LF.Shift n, LF.Shift n' -> 
			    if n' <= n then 
				Yes ((tA1, s), (tA1', s'))
			    else 
		
	  | _ , _ -> Inst (* could be analyzed further to allow further splits *)	      
       )
*)
  | (LF.Const c, LF.Const c') ->
      if c = c' then
	let tA  = (Const.get c ).Const.typ   in
	  Yes ((tA,idSub), (tA,idSub))
      else No

  | (LF.Const c, LF.PVar _ ) -> No
  | (LF.Const c, LF.BVar _ )   -> No
  | (LF.Const c, LF.Proj (_, _ ) ) -> No

  | (LF.Proj (LF.BVar k, j), LF.Proj (LF.BVar k', j')) ->
    if k = k' && j = j' then
	let LF.TypDecl (_ , tA )  = Context.ctxDec cPsi  k  in
	let LF.TypDecl (_ , tA')  = Context.ctxDec cPsi' k' in
	  Yes ((tA,idSub), (tA',idSub))
    else No
  | (LF.Proj (LF.PVar _ , j)  , LF.Proj (LF.BVar k', j'))  ->
      if j == j' then SplitCand else No
  | (LF.Proj (LF.BVar k , j)  , LF.Proj (LF.PVar _ , j'))  ->
      if j == j' then Inst  else No
  | (LF.Proj (LF.PVar _ , j)  , LF.Proj (LF.PVar _ , j'))  ->
      if j == j' then Inst else No

  | (LF.MVar _ ,  _         ) -> SplitCand

  | (LF.PVar _ , LF.Const _) -> No
  | (LF.Proj ( _, _ ) , LF.Const _ ) -> No
  | (LF.PVar _ , LF.Proj (LF.BVar _ , _ ) )-> No (* Inst *)
  | (LF.PVar _ , LF.Proj (LF.PVar _ , _ ) )-> No (* Inst *)
  | (LF.Proj ( _, _ ) , LF.BVar _ ) -> No
  | (LF.Proj ( _, _ ) , LF.PVar _ ) -> No
  | ( _ , _ ) -> No

(* pre_match (cPsi,tM, tA) (cPsi', tM', tA') matchCands splitCands = (matchCands', splitCands')

   if cD ; cPsi |- tM  <= tA
      cD ; cPsi |- tM' <= tA
   then
      matchCands' is an extension of matchCands containing
       atomic equations which need to be solved for tM to be an instance of tM'

      splitCands' is an extension of splitCands containing
       atomic splitting candidates, i.e. where tM and tM' currently disagree


   Effect: pre_match may raise an exception MatchError, if tM can never be an
   instance of tM' and splitting is not able to make any progress.

 *)
and pre_match cD cD_p covGoal patt matchCands splitCands =

  let CovGoal (cPsi, tM, sA ) = covGoal in
  let MetaPatt(cPhi, tN, sA') = patt in

  begin match  (tM, tN)  with
    | (LF.Lam (_ , x, tM) , LF.Lam (_, _y, tN)) ->

	let (LF.PiTyp((tdecl , _ ), tB ), s ) = Whnf.whnfTyp sA in
	let (LF.PiTyp((tdecl', _ ), tB'), s') = Whnf.whnfTyp sA' in

	let covGoal' = CovGoal (LF.DDec (cPsi, S.LF.decSub tdecl s),
				 tM, (tB, S.LF.dot1 s) ) in
	let patt'    = MetaPatt (LF.DDec (cPhi, S.LF.decSub tdecl' s'),
				 tN, (tB', S.LF.dot1 s')) in

	  pre_match cD cD_p covGoal' patt' matchCands splitCands

    | (LF.Root (_ , tH, tS), LF.Root (loc, tH', tS')) ->
	 begin match pre_match_head cD cD_p (cPsi, tH) (cPhi, tH') with
          | Yes (sA, sA') ->
	      pre_match_spine  cD cD_p
			       (cPsi , tS , sA)
			       (cPhi , tS', sA')
			       matchCands splitCands
          | No            -> raise (Error (loc,
						MatchError ("Head mismatch " ^ P.headToString cD cPsi tH ^ " =/= " ^ P.headToString cD_p cPhi tH' ^ "\n")))
	  | Inst          ->
	      (Eqn (covGoal, patt) :: matchCands , splitCands)
	  | SplitCand     -> (matchCands , Split (covGoal, patt)::splitCands)
	  | CtxSplitCand (mC, sC) -> (mC @ matchCands , sC @ splitCands)
	 end
  end

and pre_match_spine cD cD_p (cPsi , tS , sA)
                              (cPsi', tS', sA') matchCands splitCands =
  begin match (tS, tS') with
    | (LF.Nil , LF.Nil) -> (matchCands, splitCands)
    | (LF.App (tM, tS) , LF.App (tM', tS')) ->

	let (LF.PiTyp((LF.TypDecl(_x, tB1) , _ ), tB2 ), s)  = Whnf.whnfTyp sA in
	let (LF.PiTyp((LF.TypDecl(_y, tC1) , _ ), tC2 ), s') = Whnf.whnfTyp sA' in

	let covGoal1  = CovGoal  (cPsi , tM , (tB1,s)) in
	let patt1     = MetaPatt (cPsi', tM', (tC1,s')) in

        let sB2' = (tB2, LF.Dot(LF.Obj(tM ), s)) in
        let sC2' = (tC2, LF.Dot(LF.Obj(tM'), s')) in

	let (matchCands', splitCands') = pre_match cD cD_p covGoal1 patt1 matchCands splitCands in

	  pre_match_spine cD cD_p (cPsi , tS , sB2')
                                    (cPsi', tS', sC2') matchCands' splitCands'
  end



and pre_match_typ_spine cD cD_p (cPsi, tS1, sK1) (cPsi', tS2, sK2)
                       matchCands splitCands =
  begin match ((tS1,sK1), (tS2, sK2)) with
    | (LF.Nil, (LF.Typ, _ )) , (LF.Nil, (LF.Typ, _ )) -> (matchCands, splitCands)
    | (LF.App (tM, tS), sK) , (LF.App (tM', tS') , sK')->

	let (LF.PiKind((LF.TypDecl(_x, tB) , _ ), tK1 ), s)  = sK in
	let (LF.PiKind((LF.TypDecl(_y, tC) , _ ), tK2 ), s') = sK' in

	let covGoal1  = CovGoal  (cPsi , tM , (tB,s)) in
	let patt1     = MetaPatt (cPsi', tM', (tC,s')) in

        let sK1' = (tK1, LF.Dot(LF.Obj(tM ), s)) in
        let sK2' = (tK2, LF.Dot(LF.Obj(tM'), s')) in

	let (matchCands', splitCands') = pre_match cD cD_p covGoal1 patt1 matchCands splitCands in

	  pre_match_typ_spine cD cD_p (cPsi , tS , sK1')
                                        (cPsi', tS', sK2') matchCands' splitCands'
  end

and pre_match_typ cD cD_p (cPsi, sA) (cPhi, sB) matchCands splitCands =
  let _ = dprint (fun () ->
		    let cD' = cD_p in
		      "[pre_match_typ] sA = " ^ P.typToString cD cPsi sA ^ "\n" ^
		      "                sB = " ^ P.typToString cD' cPhi sB) in
    match (Whnf.whnfTyp sA , Whnf.whnfTyp sB) with
  | (LF.Atom (_, a, tS1) , s1) , (LF.Atom (loc, b, tS2), s2) ->
      let tK1 = (Types.get a).Types.kind in
      let tK2 = (Types.get b).Types.kind in
      let tS1' = Whnf.normSpine (tS1, s1) in
      let tS2' = Whnf.normSpine (tS2, s2) in
	if a = b then
	  pre_match_typ_spine cD cD_p (cPsi, tS1', (tK1, S.LF.id)) (cPhi, tS2', (tK2, S.LF.id))
                              matchCands splitCands
	else raise (Error (loc, MatchError "Type Head mismatch"))
  | (LF.PiTyp ((LF.TypDecl(x, tA1), _ ), tA2), s1) ,  (LF.PiTyp ((LF.TypDecl(y, tB1), _ ), tB2), s2) ->
      let (matchCands' , splitCands') = pre_match_typ cD cD_p (cPsi, (tA1, s1)) (cPhi, (tB1, s2))
	                                              matchCands splitCands
      in
	pre_match_typ cD cD_p (LF.DDec (cPsi, LF.TypDecl (x, LF.TClo (tA1, s1))), (tA2, S.LF.dot1 s1))
                                (LF.DDec (cPhi, LF.TypDecl (y, LF.TClo (tB1, s1))), (tB2, S.LF.dot1 s2))
         	      matchCands' splitCands'

  | (LF.Sigma trec1 , s1) , (LF.Sigma trec2, s2) ->
      pre_match_trec cD cD_p cPsi cPhi (trec1, s1) (trec2, s2)
	matchCands splitCands



and pre_match_trec cD cD_p cPsi cPhi srec1 srec2 matchCands splitCands = match (srec1, srec2) with
  | (LF.SigmaLast(_, tA1), s1)  , (LF.SigmaLast (_, tA2), s2) ->
      pre_match_typ cD cD_p (cPsi , (tA1, s1)) (cPhi, (tA2, s2)) matchCands splitCands
  | (LF.SigmaElem (x1, tA1, trec1) , s1) , (LF.SigmaElem (x2, tA2, trec2) , s2) ->
      let (mC, sC) = pre_match_typ cD cD_p (cPsi , (tA1, s1)) (cPhi, (tA2, s2)) matchCands splitCands in
	pre_match_trec cD cD_p (LF.DDec(cPsi, LF.TypDecl(x1, LF.TClo(tA1,s1)))) (LF.DDec(cPhi, LF.TypDecl(x2, LF.TClo(tA2,s2))))
	  (trec1, S.LF.dot1 s1) (trec2, S.LF.dot1 s2)
	  mC sC


and pre_match_dctx cD cD_p cPsi cPhi_patt matchCands splitCands =
  let _ = dprint (fun () ->
		  let cD' = cD_p in
		    "[pre_match_dctx] cPsi " ^ P.dctxToString cD cPsi ^
		    "\n               cPhi " ^ P.dctxToString cD' cPhi_patt ) in
  begin match (cPsi , cPhi_patt) with
    | (LF.Null     , LF.Null)       -> (matchCands , splitCands)
(*    | (cPsi        , LF.CtxVar _  ) -> ((EqnCtx (cPsi, cPhi_patt) ::  matchCands) , splitCands) *)
    | (cPsi        , LF.CtxVar _  ) -> (matchCands , splitCands)  (* will be unified as part of the contextual obj *)
    | (LF.CtxVar _ , cPhi_patt)     -> (matchCands, SplitCtx (cPsi, cPhi_patt) :: splitCands)
    | (LF.DDec (cPsi', LF.TypDecl(_, tA)) , LF.DDec (cPhi', LF.TypDecl (_, tB))) ->
	 let (mC , sC) = pre_match_dctx cD cD_p cPsi' cPhi' matchCands splitCands in
	   pre_match_typ cD cD_p (cPsi', (tA, S.LF.id)) (cPhi', (tB, S.LF.id)) mC sC
    | (_ , _ ) -> raise (Error (Syntax.Loc.ghost, MatchError "Ctx mismatch"))
  end


let match_metaobj cD cD_p ((loc,mO),mt) ((loc',mO_p),mtp) mC sC = match ((mO,mt), (mO_p,mtp)) with
  | (LF.CObj cPsi , _w) , (LF.CObj cPsi', _w') ->
      pre_match_dctx cD cD_p cPsi cPsi' mC sC
  | (LF.ClObj (_, LF.MObj tR), LF.ClTyp (LF.MTyp tA, cPsi)),
      (LF.ClObj (_ , LF.MObj tR') , LF.ClTyp (LF.MTyp tA', cPsi'))  ->
      let (mC1, sC1) = pre_match_dctx cD cD_p cPsi cPsi' mC sC in
      let covGoal = CovGoal (cPsi, tR, (tA, S.LF.id)) in
      let pat = MetaPatt (cPsi', tR', (tA', S.LF.id)) in
	pre_match cD cD_p covGoal pat mC1 sC1

let rec match_pattern (cD, cG) (cD_p, cG_p) (pat, ttau) (pat_p, ttau_p) mC sC =
match (pat, ttau) , (pat_p, ttau_p) with
  | (Comp.PatMetaObj (loc, mO) , (Comp.TypBox (_, LF.ClTyp (LF.MTyp tA, cPsi)), t)) ,
    (Comp.PatMetaObj (_loc, mO'), (Comp.TypBox (_, LF.ClTyp (LF.MTyp tA', cPsi')), t')) ->
      let tau = LF.ClTyp (LF.MTyp (Whnf.cnormTyp (tA,t)), Whnf.cnormDCtx (cPsi, t)) in
      let tau' = LF.ClTyp (LF.MTyp (Whnf.cnormTyp (tA',t')), Whnf.cnormDCtx (cPsi', t')) in
      match_metaobj cD cD_p (mO, tau) (mO', tau') mC sC
  | (Comp.PatConst (_, c, pS) , (Comp.TypBase _, t)) ,
    (Comp.PatConst (loc, c', pS'), (Comp.TypBase _,t')) ->
      if c = c' then
	let ttau = ((Store.Cid.CompConst.get c).Store.Cid.CompConst.typ, Whnf.m_id) in
	let ttau' = ((Store.Cid.CompConst.get c').Store.Cid.CompConst.typ, Whnf.m_id) in
	match_spines (cD, cG) (cD_p, cG_p) (pS, ttau) (pS', ttau') mC sC
      else
	raise (Error (loc, MatchError "Const mismatch"))
  | (pat, ttau),
    (Comp.PatVar (_, v), ttau') ->   (* success *)
      (mC, sC)
(*  | (Comp.PatFVar (_, v) , ttau),
    (pat_p, ttau')  -> (* splitting candidate *)
      (mC, SplitPat ((pat, ttau) , (pat_p, ttau')) :: sC)
*)

(*  | (Comp.PatFVar (_, _v) , ttau),
      (Comp.PatVar (_, _p) , ttau')  -> (* success *)
      let _ = print_string "\n\n [match_pattern] – PatVar - PatVar case \n\n" in
      let covGoal = CovPatt (cG, pat, ttau) in
      let patt = GenPatt (cG_p, pat_p, ttau_p) in
      let mC' = (EqnPatt (covGoal, patt)) :: mC in
        (mC', sC)
*)
  | (Comp.PatFVar (_, v) , ttau),
    (pat_p, ttau')  -> (* splitting candidate *)
      (mC, SplitPat ((pat, ttau) , (pat_p, ttau')) :: sC)

(*  | (Comp.PatFVar (_, _v) , ttau),
      (Comp.PatVar (_, _p) , ttau')  -> (* success *)
      let _ = print_string "\n\n [match_pattern] – PatVar - PatVar case \n\n" in
      let covGoal = CovPatt (cG, pat, ttau) in
      let patt = GenPatt (cG_p, pat_p, ttau_p) in
      let mC' = (EqnPatt (covGoal, patt)) :: mC in
        (mC', sC)

  | (Comp.PatFVar (_, v) , ttau),
    (pat_p, ttau')  -> (* splitting candidate *)
      (mC, SplitPat ((pat, ttau) , (pat_p, ttau')) :: sC)
*)
  | (Comp.PatPair (_, pat1, pat2) , (Comp.TypCross (tau1, tau2), t)),
    (Comp.PatPair (_, pat1', pat2'), (Comp.TypCross (tau1', tau2'),t')) ->
      let (mC1, sC1) = match_pattern (cD,cG) (cD_p, cG_p)
	                 (pat1, (tau1,t)) (pat1', (tau1',t')) mC sC in
	match_pattern (cD,cG) (cD_p, cG_p)
	  (pat2, (tau2,t))  (pat2', (tau2',t')) mC1 sC1
  | (Comp.PatTrue _ , _ ),
    (Comp.PatTrue _ , _ ) -> (mC, sC)
  | (Comp.PatFalse _ , _ ),
    (Comp.PatFalse _ , _ ) -> (mC, sC)
  | pat_ttau , (Comp.PatAnn (_, pat', tau' ), (_ ,t'))  ->
      match_pattern (cD,cG) (cD_p, cG_p) pat_ttau (pat', (tau',t')) mC sC
  | (Comp.PatAnn (_, pat', tau' ), (_ ,t')), pat_ttau  ->
      match_pattern (cD,cG) (cD_p, cG_p) (pat', (tau',t')) pat_ttau mC sC
  | _ -> raise (Error (Syntax.Loc.ghost, MatchError "Mismatch"))

and match_spines (cD,cG) (cD_p, cG_p) pS pS' mC sC = match (pS, pS') with
  | (Comp.PatNil , _ ) ,
    (Comp.PatNil , _ ) -> (mC, sC)
  | (Comp.PatApp (_ , pat, pS) , (Comp.TypArr (tau1, tau2) , t)) ,
    (Comp.PatApp (_, pat', pS') , (Comp.TypArr (tau1', tau2'),t')) ->
     let (mC1, sC1) = match_pattern (cD,cG) (cD_p, cG_p)
                         (pat, (tau1,t)) (pat', (tau1',t')) mC sC in
	match_spines (cD,cG) (cD_p, cG_p)
	  (pS, (tau2,t)) (pS', (tau2',t')) mC1 sC1
  | (Comp.PatApp (_ , pat, pS) , (Comp.TypPiBox ((LF.Decl (_, LF.ClTyp (LF.MTyp tA, cPsi), _)), tau2), t)),
    (Comp.PatApp (_, pat', pS') , (Comp.TypPiBox ((LF.Decl (_, LF.ClTyp (LF.MTyp tA', cPsi'), _)), tau2'), t')) ->
      let Comp.PatMetaObj (_, (loc,mO)) = pat in
      let Comp.PatMetaObj (_, (loc',mO')) = pat' in
      let tau1 = LF.ClTyp (LF.MTyp (Whnf.cnormTyp (tA,t)), Whnf.cnormDCtx (cPsi, t)) in
      let tau1' = LF.ClTyp (LF.MTyp (Whnf.cnormTyp (tA',t)), Whnf.cnormDCtx (cPsi', t')) in
      let t2 = LF.MDot(mO, t) in
      let t2' = LF.MDot(mO', t') in
      let (mC1, sC1) = match_metaobj cD cD_p ((loc,mO), tau1) ((loc',mO'), tau1') mC sC in
	match_spines (cD,cG) (cD_p, cG_p)
	  (pS, (tau2, t2)) (pS', (tau2', t2')) mC1 sC1

  | (Comp.PatApp (_ , pat, pS) , (Comp.TypPiBox ((LF.Decl(_x,LF.CTyp w, _ )), tau2), t)),
    (Comp.PatApp (_, pat', pS') , (Comp.TypPiBox ((LF.Decl(_,LF.CTyp w',_ )) , tau2'), t')) ->
      let Comp.PatMetaObj (_, (loc,mO)) = pat in
      let Comp.PatMetaObj (_, (loc',mO')) = pat' in
      let tau1 = LF.CTyp w in
      let tau1' = LF.CTyp w' in
      let t2 = LF.MDot(mO, t) in
      let t2' = LF.MDot(mO', t')in
      let (mC1, sC1) = match_metaobj cD cD_p ((loc,mO), tau1) ((loc',mO'), tau1') mC sC in
	match_spines (cD,cG) (cD_p, cG_p)
	  (pS, (tau2, t2)) (pS', (tau2', t2')) mC1 sC1

  |  _ , (Comp.PatApp (loc, _pat', _pS') , _ )
        -> raise (Error (loc, MatchError "Spine Mismatch"))

  | _ -> raise (Error (Syntax.Loc.ghost, MatchError "Spine Mismatch"))

(* ********************************************************************************)
(* getSchemaElems : LF.mctx -> LF.dctx -> LF.sch_elem list
 * getSchemaElems cO cPsi
 *    = [F_1, ..., F_n]   if cPsi has a context variable of schema F_1 + ... + F_n
 *    = []                if cPsi has no context variable
 *)
let getSchemaElems cD cPsi =  match Context.ctxVar cPsi with
  | None -> []
  | Some psi ->
      let LF.Schema elems =
	Store.Cid.Schema.get_schema
	  (Context.lookupCtxVarSchema cD psi)
      in
        elems

(* ****************************************************************************** *)
(* Generate object tR of type tP in a context cPsi and meta-context cD            *)

(* genSpine cPsi sA  tP = (cD', tS)

  if {cD} ; cPsi |- sA <= typ   and FMV(sA) = {}
     {cD} ; cPsi |- tP <= typ
  then
     cD' ; cPsi |- tS : sA <= tP
*)
let rec genSpine cD cPsi sA tP = begin match Whnf.whnfTyp sA with
  | (LF.PiTyp ((LF.TypDecl (_, tA) , _ ), tB), s) ->
      (* cPsi' |- Pi x:A.B <= typ
         cPsi  |- s <= cPsi'
         cPsi  |- tN <= [s]tA
         cPsi |- tN . s <= cPsi', x:A
      *)
(*      let tN         = Whnf.etaExpandMV cPsi (tA,s) idSub in     *)
      let tN = etaExpandMVstr cD cPsi (tA,s)  in
      let _  = dprint (fun () -> "[genSpine] tN = " ^ P.normalToString cD cPsi (tN, S.LF.id) ) in
      let tS  = genSpine cD cPsi (tB, LF.Dot(LF.Obj(tN), s))  tP  in
	LF.App (tN, tS)

  | (LF.Atom (_ , _a, _tS) as tQ, s) ->
      (U.unifyTyp LF.Empty cPsi (tQ, s) (tP, idSub);
       LF.Nil )
end


(* genObj (cD, cPsi, tP) (tH, tA) =  (cD', CovGoal (cPsi', tR, tP'), ms)

   if cD ; cPsi |- tH => tA   and
      there exists a spine tS s.t.  cD ; cPsi |- tS : A > P
   then

      R = Root (tH, tS) and cD' ; [ms]cPsi |- tR <= [ms]tP
                        and cD' |- ms : cD

*)
let genObj (cD, cPsi, tP) (tH, tA) =
    (* make a fresh copy of tP[cPsi] *)
   let _ = dprint (fun () -> "[genObj] cD = " ^ P.mctxToString cD) in
    let _ = dprint (fun () -> "[genObj] " ^ P.dctxToString cD cPsi ^ " |- "
		      ^ P.typToString cD cPsi (tP, S.LF.id)) in
    let _ = dprint (fun () -> "[genObj] Head : " ^ P.headToString cD cPsi tH) in
    let _ = dprint (fun () -> "[genObj] type of head : " ^ P.typToString cD cPsi (tA, S.LF.id)) in 
    let ms    = Ctxsub.mctxToMSub cD in
(*    let _ = dprint (fun () -> " ms = " ^ P.msubToString LF.Empty ms ) in *)
    let tP'   = Whnf.cnormTyp (tP, ms) in
    let cPsi' = Whnf.cnormDCtx (cPsi, ms) in
    let tA'   = Whnf.cnormTyp (Whnf.normTyp (tA, S.LF.id), ms) in
    let tH'   = Whnf.cnormHead (tH, ms) in
    let _ = dprint (fun () -> "[genObj] Head of type : " ^
		      P.dctxToString LF.Empty cPsi' ^ " |- " ^
		      P.typToString LF.Empty cPsi' (tA', S.LF.id) )      in

    let tM = LF.Root (Syntax.Loc.ghost, tH' , genSpine LF.Empty cPsi' (tA', S.LF.id) tP') in
    let _  = U.forceGlobalCnstr (!U.globalCnstrs) in
    let (cD', cPsi', tR, tP', ms') =
      begin try
	Abstract.covgoal cPsi'  tM   tP' (Whnf.cnormMSub ms) (* cD0 ; cPsi0 |- tM : tP0 *)
      with Abstract.Error (_, Abstract.LeftoverConstraints) as e ->
	(print_string ("WARNING: Encountered left-over constraints in higher-order unification\n");
	 print_string ("Coverage goal : " ^ P.normalToString LF.Empty  cPsi' (tM, S.LF.id) ^ " : " ^
			  P.typToString LF.Empty cPsi' (tP', S.LF.id) ^ "\n");
	 raise e)
      end
      in
    let (cPsi', tR', tP')  = (Whnf.normDCtx cPsi', Whnf.norm (tR, S.LF.id), Whnf.normTyp (tP', S.LF.id)) in
      (cD' , CovGoal (cPsi', tR', (tP', S.LF.id)), ms')

let rec genAllObj cg tHtA_list  = match tHtA_list with
  | [] -> []
  | tH_tA :: tHAlist ->
      begin try
	let cg' = genObj cg tH_tA in
	   cg' :: genAllObj cg tHAlist
      with U.Failure _ -> (dprint (fun () -> "Unification failure - no Obj generated"); genAllObj cg tHAlist)
	| U.GlobalCnstrFailure _ -> genAllObj cg tHAlist
(*	| _ ->(dprint (fun () -> "Other failure - no Obj generated") ;genAllObj cg tHAlist)*)
      end

let genConst  ((cD, cPsi, LF.Atom (_, a, _tS)) as cg) =
  begin
    let _ = Types.freeze a in
    let constructors = (Types.get a).Types.constructors in
      (* Reverse the list so coverage will be checked in the order that the
	 constructors were declared, which is more natural to the user *)
    let constructors = List.rev !constructors in
    let tH_tA_list   = List.map (function c -> (LF.Const c,
						(Const.get  c).Const.typ))
                                constructors
    in
      genAllObj cg tH_tA_list
  end


let genHeads (tH, tA) = begin match Whnf.whnfTyp (tA, S.LF.id) with
  | (LF.Sigma tArec, s) ->
      let k = LF.blockLength tArec in
      let rec getComponents i = if i = k+1 then []
      else
	(LF.Proj (tH, i) , LF.TClo (LF.getType tH (tArec, s) i 1)) :: getComponents (i+1)
      in
	getComponents 1
  | _ -> [(tH, tA)]
end

let genBVar ((_cD, cPsi, _tP) as cg) =
  let k = Context.dctxLength cPsi in

  let rec genBVarCovGoals i  = if i = (k+1) then []
   else
    let LF.TypDecl (_ , tA)  = Context.ctxDec cPsi i in   (* x_i : tA   in   cPsi *)
    let tH_tA_list   = genHeads (LF.BVar i , tA) in
    let cov_goals_i  = genAllObj  cg tH_tA_list in
      cov_goals_i @ genBVarCovGoals (i+1)
  in
    genBVarCovGoals 1


let genPVar (cD, cPsi, tP)   =
  let _ = dprint (fun () -> "Generate PVar Cases .. \n" ^
		    P.mctxToString cD ^ " ; " ^
		    P.dctxToString cD cPsi ^
		    "\n      |- " ^ P.typToString cD cPsi (tP, S.LF.id)) in
  begin
    match Context.ctxVar cPsi with
    | None -> (dprint (fun () -> "[genPVar] No PVar cases because there is no ctx-var\n"); [])
    | Some psi ->
	let _ = dprint (fun () -> "Generate PVar ") in 
	let cvar_psi = LF.CtxVar psi in
	let selems = getSchemaElems cD cPsi in

	let rec genPVarCovGoals elems = match elems with
	  | [] -> []
	  | LF.SchElem (decls, trec) :: elems ->
	      let pv_list = genPVarCovGoals elems in

	      let cPhi             = Context.projectCtxIntoDctx decls in
	      let (cD', s, offset) = Ctxsub.ctxToSub_mclosed cD  cvar_psi cPhi in
		(* cO ; cD' ; psi |- [s]trec  *)
		(* cO ; cD'  |- (cPsi, mshift offset)
		   cO ; cD' ; (cPsi, mshift offset) |- (tP, mshift offset)
		*)
	      let trec'     = Whnf.normTypRec (trec, s) in

	      let (pdecl, tA)  = (match trec' with
				      LF.SigmaLast(n, tA) ->
<<<<<<< HEAD
					(LF.Decl(new_parameter_name "p@",
						   LF.ClTyp (LF.PTyp tA, Whnf.cnormDCtx (cvar_psi, LF.MShift offset)), LF.Maybe) , tA)
				    | LF.SigmaElem _  ->
					(LF.Decl (new_parameter_name "p@",
=======
					(LF.Decl(new_parameter_name "p",
						   LF.ClTyp (LF.PTyp tA, Whnf.cnormDCtx (cvar_psi, LF.MShift offset)), LF.Maybe) , tA)
				    | LF.SigmaElem _  ->
					(LF.Decl (new_parameter_name "p",
>>>>>>> 6ff57a19
						    LF.ClTyp (LF.PTyp (LF.Sigma trec'), Whnf.cnormDCtx (cvar_psi, LF.MShift offset)), LF.Maybe) , LF.Sigma trec')
			   ) in

	      let cD'_pdecl = LF.Dec(cD', pdecl) in
	      let cPsi'  = Whnf.cnormDCtx (cPsi, LF.MShift (offset + 1)) in
	      let tP'    = Whnf.cnormTyp (tP, LF.MShift (offset + 1)) in
	      let cg'    = (cD'_pdecl, cPsi', tP') in

(*	      let _      = dprint (fun () -> "cg ' = \n  " ^ P.mctxToString cD'_pdecl ^ ";\n  " ^
				     P.dctxToString cD'_pdecl cPsi' ^ "\n  |- \n   " ^
				     P.typToString cD'_pdecl cPsi' (tP', S.LF.id)) in*)
	      let id_psi = Substitution.LF.justCtxVar cPsi' in
		(* cO ; cD_ext, pdec   ; cPsi' |- id_psi : cvar_psi  *)

	      let h      = LF.PVar (1, id_psi) in
	      let tA' = Whnf.normTyp (Whnf.cnormTyp (tA, LF.MShift 1), id_psi) in
		(* cO ; cD', pdec ; cPsi'  |- p[id_psi] : [id_psi](trec[|MShift 1|])
		   or to put it differently
		   cO ; cD', pdec ; cPsi'  |- head : trec'
		*)
	      let tH_tA_list = genHeads (h, tA') in
	      let _ = dprint (fun () -> "#Generated Heads = " ^ string_of_int (List.length tH_tA_list)) in
	      let cg_list    = genAllObj cg' (tH_tA_list) in
	      let _ = dprint (fun () -> "#Generated Obj = " ^ string_of_int (List.length cg_list)) in
              (* each cg in cg_list:    (cO_k,cD_k), ms_k
                 where cD_k |- ms_k : cD'_pdcl
                 we need however:    cD_k |- ms'_k : cD

                    mcomp (MShift (offset + 1) ms_k
               *)
	      let cg_list'    = List.map (fun (cD',cg, ms) -> 					      
					    (cD', cg, Whnf.mcomp (LF.MShift (offset + 1)) ms)) cg_list in
	      let all_cg = cg_list' @ pv_list in 
	      let _ = dprint (fun () -> "Generated " ^ string_of_int (List.length all_cg) ^ " pvar cases") in
	      let _ = dprint (fun () -> "They are: " ^ covGoalsToString all_cg) in		
		all_cg
	in
	  genPVarCovGoals selems

  end

(* genCovGoals cD cPsi tP = cov_goal list

   - For each constant for the typeFamily (tP)
      we generate a coverage goal

   - For each bound variable in cPsi belonging to the typeFamily(tP),
     we generate a coverage goal

   - For each schema element of a context variable belonging to the typeFamily  (tP),
     we generate a coverage goal.


  A coverage goal is of the following form:

     cD' ; cPsi |- tR : tP  and is represented as  (cD'   ,  CovGoal (cPsi, tR, (tP,s)))

*)

let rec genBCovGoals ((cD, cPsi, tA) as cov_problem) =  match tA  with
  | LF.Atom _ ->
      genPVar cov_problem @
      genBVar cov_problem
  | LF.Sigma trec ->
      raise Error.NotImplemented
  | LF.PiTyp ((tdecl, dep ) , tA) ->
      let x = match tdecl with LF.TypDecl (x, _ ) -> x | LF.TypDeclOpt x -> x in
      let cg_list = genBCovGoals (cD, LF.DDec (cPsi, tdecl), tA) in
	List.map (fun (cD',cg, ms) ->
		    let CovGoal (LF.DDec(cPsi', tdecl'), tM, sA) = cg in
		    let cg' = CovGoal (cPsi', LF.Lam (Syntax.Loc.ghost, x, tM),
				       (LF.PiTyp ((tdecl' , dep), LF.TClo(sA)), S.LF.id)) in
		      (cD', cg', ms))
	  cg_list


(* genCovGoals (cD, cPsi, tA) = S

   if cD ; cPsi |- tA  (the type we need to cover, i.e. the coverage problem)

   then S is a list of meta-context cD_i, cg_i = CovGoal (cPsi_i, tR_i, tP_i)
                   and refinement substitutions ms_i s.t.

       S = { (cD_i, cg_i, ms_i) |

              cD_i |- ms_i : cD
              cD_i ; cPsi_i |- tR_i : tP_i
           }
*)
let rec genCovGoals (((cD, cPsi, tA) as cov_problem) : (LF.mctx * LF.dctx * LF.typ) )
 =  match tA  with
  | LF.Atom _ ->
      let g_pv = genPVar cov_problem in (* (cD', cg, ms) list *)
      (* let _ = dprint (fun () -> "[genCovGoals] generated pvar cases\n") in *)
      let g_bv = genBVar cov_problem in
      (* let _ = dprint (fun () -> "[genCovGoals] generated bvar cases\n") in *)
	g_pv @ g_bv @ genConst cov_problem

  | LF.PiTyp ((tdecl, dep ) , tB) ->
      let cov_goals = genCovGoals (cD, LF.DDec (cPsi, tdecl), tB) in
      let LF.TypDecl (x, _ ) = tdecl in
	List.map (function (cD', cg, ms) ->
		    let CovGoal (LF.DDec (cPsi', tdecl'), tM, sA) = cg in
		      (cD', CovGoal (cPsi', LF.Lam (Syntax.Loc.ghost, x, tM),
				     (LF.PiTyp ((tdecl',dep) , LF.TClo(sA)),
				      S.LF.id)),
		       ms))
	  cov_goals

let trivially_empty cov_problem =
  begin try
    begin match genCovGoals cov_problem with
      | [] -> true
      | _  -> false
    end
  with Abstract.Error _ -> (print_endline "Unable to prove remaining open coverage goals trivially empty due to higher-order constraints." ; false)
  end

let trivially_empty_param cov_problem =
  begin try
    begin match genPVar cov_problem with
      | [] -> true
      | _  -> false
    end
  with Abstract.Error _ -> (print_endline "Unable to prove remaining open coverage goals trivially empty due to higher-order constraints." ; false)
  end



let rec solve' cD (matchCand, ms) cD_p mCands' sCands' = match matchCand with
  | [] -> (match sCands' with
             | []  ->  begin try ((* dprint (fun () -> "[solve'] Check that all global constraints are true");*)
                                  U.forceGlobalCnstr (!U.globalCnstrs);
                                  dprint (fun () -> "[solve'] All global constraints are true.");
                                  Solved)
                      with
                        | U.Failure "Unresolved constraints" ->
                          (dprint (fun () -> "Global constraints failed\n");
                         (* PossSolvable (Cand (cD_p , LF.Empty, mCands, sCands)) *)
                           NotSolvable
                          )
                        | U.GlobalCnstrFailure (_ , cnstr) ->
 	                 (* let _ = print_string ("Unification of global constraint " ^ cnstr ^ " failed.\n")
                         in *)
                         NotSolvable
                      end
	     | _ -> PossSolvable (Cand (cD_p , LF.Empty, mCands', sCands')))
  | mc :: mCands ->
      begin match mc with
	| Eqn (CovGoal (cPsi, tR, sA) , MetaPatt (cPsi_p, tR_p, sA_p)) ->
	  let cPsi_p' = Whnf.cnormDCtx (cPsi_p, ms) in
	  let tR_p'   = Whnf.cnorm (tR_p, ms) in
	  let tA_p'   = Whnf.cnormTyp (Whnf.normTyp sA_p,  ms) in
	  let _       = (dprint (fun () -> "\n[solve'] " ^ P.dctxToString cD  cPsi ^
				   "    ==    " ^ P.dctxToString cD cPsi_p' );
			 dprint (fun () -> "        " ^ P.typToString cD cPsi sA ^
				   "    ==    " ^ P.typToString cD cPsi (tA_p', S.LF.id)) ;
			 dprint (fun () -> "        " ^
				   P.normalToString cD cPsi (tR, S.LF.id) ^
				   "    ==    " ^ P.normalToString cD cPsi (tR_p', S.LF.id) ^ "\n")) in

	    begin try
	      U.unifyDCtx cD cPsi cPsi_p' ;
	      U.matchTyp cD cPsi sA (tA_p', S.LF.id);
	      U.matchTerm cD cPsi (tR, S.LF.id) (tR_p', S.LF.id) ;
	      solve' cD (mCands, ms) cD_p (mc::mCands') sCands'
	    with
	      (* should this case betaken care of  during pre_match phase ? *)
              | U.GlobalCnstrFailure ( _loc, cnstr) ->
		 let _ = print_string ("Unification of pre-solved equation failed due to the fact the constraint " ^ cnstr ^ " cannot be solved.") in
                   NotSolvable
	      | U.Failure "Context clash" ->
		 let _ = print_string "Unification of pre-solved equation failed due to context mismatch - initiate context matching" in
	      	let sc = SplitCtx (cPsi , cPsi_p) in
		let _ = dprint (fun () -> "Initiate context splitting: " ^ P.dctxToString cD cPsi ^ " == " ^
		  P.dctxToString cD cPsi_p' ^ " \n") in
		  solve' cD (mCands, ms) cD_p mCands' (sc::sCands')
	      | U.Failure msg ->
	      (if U.unresolvedGlobalCnstrs () then
		let _ = dprint (fun () -> " UNIFY FAILURE " ^ msg ^ "\n MOVED BACK TO SPLIT CAND") in
		let sc = Split (CovGoal (cPsi, tR, sA) , MetaPatt (cPsi_p, tR_p, sA_p)) in
		  solve' cD (mCands, ms) cD_p mCands' (sc::sCands')
	      else
                begin match msg with
                  | "Pruning" ->
                    (* Match Candidate is kept ? *)
		    let sc = Split (CovGoal (cPsi, tR, sA) , MetaPatt (cPsi_p, tR_p, sA_p)) in
                      solve' cD (mCands, ms) cD_p (mCands') (sc::sCands')
                  | _ ->
		    let _ = dprint (fun () -> " UNIFY FAILURE " ^ msg ^ " \n NOT SOLVABLE\n") in
                     NotSolvable
	        end)
            end

	| EqnCtx (cPsi, cPsi_p) ->
	    let cPsi_p' = Whnf.cnormDCtx (cPsi_p, ms) in
	      begin try
		dprint (fun () -> "EqnCtx " ^ P.dctxToString cD cPsi ^ " == " ^
			  P.dctxToString cD cPsi_p' ^ " \n");
		U.unifyDCtx cD cPsi cPsi_p' ;
		solve' cD (mCands, ms) cD_p (mc::mCands') sCands'
	      with U.Failure msg ->
		  let _ = dprint (fun () -> " UNIFY FAILURE " ^ msg ) in
		    NotSolvable
	      end
      end


let solve cD cD_p matchCand = match matchCand with
  | [] ->  Solved

  | mc :: mCands ->
      let ms = Ctxsub.mctxToMMSub cD cD_p in
	solve' cD (matchCand ,  ms) cD_p [] []

(* refineSplits matchL splitL ms = (matchL', splitL')

 if   cD' |- ms : cD
      cD' |- matchL
      cD  |- splitL
then
      cD' |- matchL'    and matchL @ matchL0 = matchL'
      cD' |- splitL'    and splitL' is the refined splitL
*)
let rec refineSplits (cD:LF.mctx) (cD_p:LF.mctx) matchL splitL ms = match splitL with
  | [] -> (matchL , [] )
  | Split (CovGoal (cPsi, tR, sA) , patt ) :: splits ->
      (let (matchL', splitL') = refineSplits cD cD_p matchL splits ms in
      let tA     = Whnf.normTyp sA in

      let (cPsi, tR, tA) = (Whnf.cnormDCtx (cPsi, ms), Whnf.cnorm (tR, ms), Whnf.cnormTyp (tA, ms)) in

      let (CovGoal (cPsi', tR', sA')  as covG)   = CovGoal (cPsi, tR, (tA, S.LF.id))  in
      (* let MetaPatt(cPhi, _tN, sB') = patt in *)
      (* let (mL', sL') = pre_match_typ cD cD_p (cPsi, sA') (cPhi, sB') matchL' splitL' in   *)
      (* let (mL', sL') = pre_match_dctx cD cD_p cPsi cPhi matchL' splitL' in *)
      let result = pre_match cD cD_p covG patt matchL' splitL' in
	result
      )
  | SplitCtx (cPsi, cPsi_patt ) :: splits ->
      let (matchL', splitL') = refineSplits cD cD_p matchL splits ms in
      let cPsi' = Whnf.cnormDCtx (cPsi, ms) in
	pre_match_dctx cD  cD_p cPsi' cPsi_patt matchL' splitL'

  | SplitPat ((Comp.PatFVar (loc, x) , (tau,t)) , pPatt_p) :: splits ->
      let (matchL', splitL') = refineSplits cD cD_p matchL splits ms in
      	(matchL', SplitPat ((Comp.PatFVar (loc, x), (tau, Whnf.mcomp t ms)), pPatt_p )::splitL')

(* cnormCtx (cG, ms) = cG' *)
let rec cnormCtx (cG, ms) = match cG with
  | [] -> []
  | (x,tau) :: cG' -> (x, Whnf.cnormCTyp (tau, ms)) :: (cnormCtx (cG', ms))

(* cnormEqn matchL ms = [ms]matchL

   if cD |- matchL
      cD' |- ms : cD
  then
      cD' |- [ms]matchL
*)
let rec cnormEqn matchL ms = begin match matchL with
  | [] -> []
  | (Eqn (CovGoal (cPsi, tR, sA) , patt ) :: matchL') ->
      let tA     = Whnf.normTyp sA in

      let (cPsi, tR, tA) = (Whnf.cnormDCtx (cPsi, ms), Whnf.cnorm (tR, ms), Whnf.cnormTyp (tA, ms)) in


      let covG0   = CovGoal (cPsi, tR, (tA, S.LF.id)) in

      let matchL0 = cnormEqn matchL' ms in
	Eqn (covG0, patt) :: matchL0
end

(* refine_covprob (cD_cg, ms) cand = [ms]cand

if
   cD |- ms : cD'
   cO' ; cD' |- cand
then
   cO ; cD |- [ms]cand

*)

let refine_cand (cD',cG', ms) (cD, cG, Cand (cD_p, cG_p, matchL, splitL)) =
  let matchL' = cnormEqn matchL  ms in
(*  let _ = dprint (fun () -> "[refine_cand]  old  matchL = " ^ eqnsToString cD cD_p  matchL ) in
  let _ = dprint (fun () -> "[refine_cand] ms = " ^ P.msubToString cD' ms) in
  let _ = dprint (fun () -> "[refine_cand] new matchL' = " ^ eqnsToString cD' cD_p matchL' ) in *)
  let (matchL0,splitL0) = refineSplits cD' cD_p matchL' splitL ms in
(*  let _ = dprint (fun () -> "[refine_cand] splitL = " ^ splitsToString (cD, cG) (cD_p, cG_p) splitL) in
  let _ = dprint (fun () -> "[refine_cand] splitL' = " ^ splitsToString (cD', cG') (cD_p, cG_p) splitL0) in *)
    Cand (cD_p, cG_p, matchL0, splitL0)

let rec refine_candidates (cD', cG', ms) (cD, cG, candidates) = match candidates with
  | [] -> []
  | cand :: cands ->
      begin try
	let cand' = refine_cand (cD', cG', ms) (cD, cG, cand)  in
	let _ = dprint (fun () -> "REFINED CANDIDATE \n" ^ candToString (cD', LF.Empty) cand')  in
	  cand' :: refine_candidates (cD', cG', ms) (cD, cG, cands)
      with
	  Error (_, MatchError _) ->
            (dprint (fun () -> "[refine_candidate] not relevant candidate : " ^
              candToString (cD, LF.Empty) cand  );
            refine_candidates (cD', cG', ms) (cD, cG, cands))
      end


let rec refine_pattern cov_goals ( (cD, cG, candidates, patt ) as cov_problem ) =
  match cov_goals with
  | [] -> []
  | (TermCandidate ((cD_cg, _, ms) as cg)) :: cgs  ->
       let _ = dprint (fun () -> "\n##### [Consider coverage goal] \n     " ^ covGoalsToString [cg] ) in
       let _ = (dprint (fun () -> "  There are " ^ string_of_int (List.length candidates) ^
			  " candidates.\n");
                (* dprint (fun () -> "Are candidates covering? - \n       " ^ candidatesToString (cD,cG, candidates, patt));*)
		(* dprint (fun () -> "cD = " ^ P.mctxToString cD);
		dprint (fun () -> "ms = " ^ P.msubToString cD_cg ms )*))   in

       let cG'         = cnormCtx (cG, ms) in
       let candidates' = refine_candidates (cD_cg, cG', ms) (cD, cG, candidates) in

       let _ =  dprint (fun () -> "[refine_candidates] DONE : The remaining #refined candidates = " ^ string_of_int  (List.length candidates')) in
       let pat' = Whnf.cnormPattern (patt, ms) in

	 (match candidates' with
	   | [] -> (dprint (fun () -> "[OPEN COVERAGE GOAL] " ^ covGoalsToString [cg] ) ;
	            open_cov_goals := (cD_cg, cG', pat')::!open_cov_goals ;
		    refine_pattern cgs cov_problem )
	   | _  ->
	      (dprint (fun () -> "  There are " ^ string_of_int (List.length candidates'));
	       dprint (fun () -> "  Covering Candidates (after refine_pattern) : \n         " ^
                 candidatesToString (cD_cg, cG', candidates', pat')) ;
	       ((cD_cg, cG', candidates', pat') :: refine_pattern cgs cov_problem) )
	 )

  | CtxCandidate (cD_cg, cPhi_r, ms) :: cgs  ->
       let _ = dprint (fun () -> "\n##### [Consider context goal] \n     " ^
			 P.dctxToString cD_cg cPhi_r) in
       let _ = (dprint (fun () -> "  There are " ^ string_of_int (List.length candidates) ^
			  " candidates.\n");
		dprint (fun () -> "cD = " ^ P.mctxToString cD);
		dprint (fun () -> "ms = " ^ P.msubToString cD_cg ms ))   in

	 let cG'     = cnormCtx (cG, ms) in
       let candidates' = refine_candidates (cD_cg, cG', ms) (cD, cG, candidates) in

       let _ =  dprint (fun () -> "[refine_candidates] DONE : " ^
                            "Remaining #refined candidates = " ^
			  string_of_int (List.length candidates')) in
       let pat' = Whnf.cnormPattern (patt, ms) in
	 let _ = dprint (fun () -> "cG = " ^ P.gctxToString cD (gctxToCompgctx cG)) in
	 (* cD |- cPhi     and     cD0, cD |- ms : cD ? *)

	 begin match candidates' with
	   | [] -> (dprint (fun () -> "[OPEN CONTEXT GOAL] " ^ P.dctxToString cD_cg cPhi_r) ;
		    dprint (fun () -> "[OPEN COVERAGE GOAL] " ^
			    P.patternToString cD_cg (gctxToCompgctx cG') pat'  );
	            open_cov_goals := (cD_cg, cG', pat')::!open_cov_goals ;
		    refine_pattern cgs cov_problem )
	   | _  ->
	      (dprint (fun () -> "  There are " ^ string_of_int (List.length candidates') ^
			 " refined candidates for " ^ P.patternToString cD (gctxToCompgctx cG) patt ^ "\n");
	       dprint (fun () -> candidatesToString (cD_cg, cG', candidates', pat')) ;
	       (cD_cg, cG', candidates', pat') :: refine_pattern cgs cov_problem)
	 end

let rec check_empty_pattern k candidates = match candidates with
  | [] -> []
  | Cand (cD_p, cG_p, ml, sl) :: cands ->
      let sl' = List.filter (fun (Split (CovGoal (_cPsi, tR, _sA) , patt)) ->
			       match patt with
				 | EmptyPatt (_cPhi, _sB) ->
				     (match tR with
					|LF.Root (_, LF.MVar (LF.Offset k', _ ), LF.Nil ) -> not (k = k' )
					| _ -> true)

				 | EmptyParamPatt (_cPhi, _sB) ->
				     (match tR with
					|LF.Root (_, LF.PVar (k', _ ), LF.Nil ) -> not (k = k' )
					| _ -> true)

				 | _ -> true )
	sl in
	Cand (cD_p, cG_p, ml, sl') :: check_empty_pattern k cands


(* ************************************************************************************* *)

(* TODO: Cleanup *)
(*  addToMCtx cD' (cD_tail, ms) = cD0, ms0 

if cD' |- ms : cD
then  cD',{cD_tail}   |- ms0 : cD, cD_tail 
      and ms0 is ms extended with the identity for declarations in cD_tail
*)

let rec addToMCtx cD (cD_tail, ms) = match cD_tail with
  | [] -> (cD , ms)
  | LF.Decl (u, LF.ClTyp (LF.MTyp tA, cPsi), dep) :: cD_tail ->
      let mdec = LF.Decl(u, LF.ClTyp (LF.MTyp (Whnf.cnormTyp (tA, ms)), Whnf.cnormDCtx (cPsi, ms)), dep) in
<<<<<<< HEAD
	addToMCtx (LF.Dec (cD, mdec)) (cD_tail, Whnf.mvar_dot1 ms)
  | LF.Decl (u,  LF.ClTyp (LF.PTyp tA, cPsi), dep) :: cD_tail ->
      let pdec = LF.Decl(u,  LF.ClTyp (LF.PTyp (Whnf.cnormTyp (tA, ms)), Whnf.cnormDCtx (cPsi, ms)), dep) in
	addToMCtx (LF.Dec (cD, pdec)) (cD_tail, Whnf.mvar_dot1 ms)
=======
        addToMCtx (LF.Dec (cD, mdec)) (cD_tail, Whnf.mvar_dot1 ms)
  | LF.Decl (u,  LF.ClTyp (LF.PTyp tA, cPsi), dep) :: cD_tail ->
      let pdec = LF.Decl(u,  LF.ClTyp (LF.PTyp (Whnf.cnormTyp (tA, ms)), Whnf.cnormDCtx (cPsi, ms)), dep) in
        addToMCtx (LF.Dec (cD, pdec)) (cD_tail, Whnf.mvar_dot1 ms)
  | LF.Decl (u,  LF.ClTyp (LF.STyp cPhi, cPsi), dep) :: cD_tail ->
      let sdec = LF.Decl(u,  LF.ClTyp (LF.STyp (Whnf.cnormDCtx (cPhi, ms)), Whnf.cnormDCtx (cPsi, ms)), dep) in
        addToMCtx (LF.Dec (cD, sdec)) (cD_tail, Whnf.mvar_dot1 ms)
>>>>>>> 6ff57a19
  | cdecl :: cD_tail ->
      addToMCtx (LF.Dec (cD, cdecl)) (cD_tail, Whnf.mvar_dot1 ms)


let rec append cD cD_tail = match cD_tail with
  | [] -> cD
  | dcl :: cD_tail -> append (LF.Dec (cD, dcl)) cD_tail

(* append (cO, cO_tail) cD1 (cD2 (cpsi, tB)) = (cD1, cD2')

   if  cO, cO_tail |- cD2 mctx
       cO, cO_tail |- cD1 mctx
       cO, cO_tail ; cD1 ; cpsi |- tB
   then
       cO |- cD1, [psi,x:tB / psi]cD2' mctx

*)
(* let rec append cD1 (cD2, (cpsi, tB), d) = match cD2 with
  | LF.Empty ->  cD1

  | LF.Dec (cD2', dec) ->
      let cD1' = append cD1 (cD2', (cpsi, tB), d-1) in
      let tB'  = Whnf.cnormTyp (tB, LF.MShift (d-1)) in
      (* cD1 *)
      let cs   = LF.MDot (LF.CObj(LF.DDec (cpsi, LF.TypDecl (new_bvar_name "@x", tB'))), LF.MShift k) in
      let dec' = match dec with
	| LF.MDecl(u, tA, cPhi) -> LF.MDecl(u, Ctxsub.ctxnorm_typ (tA, cs), Ctxsub.ctxnorm_dctx (cPhi, cs))
	| LF.PDecl(u, tA, cPhi) -> LF.PDecl(u, Ctxsub.ctxnorm_typ (tA, cs), Ctxsub.ctxnorm_dctx (cPhi, cs))
      in
        LF.Dec (cD1', dec')
*)

(* cD0, cD |- id(cD) : cD *)
(*
let rec gen_mid cD0 cD = match cD with
  | LF.Empty -> LF.MShift (Context.length cD0)
  | LF.Dec(cD, _mdec) ->
      let ms' = gen_mid cD0 cD (* cD0, cD |- ms' : cD *)
      in LF.MDot (LF.MV 1, Whnf.mcomp ms' (LF.MShift 1))

*)
(*
(* extend_cs cs (cO, k) = cs'

   if cO'' |- cs : cO'
     k = |cO|   and cO'' = cO', cO
   then
      cO'' |- cs' : cO', cO  , i.e. cs extended with identity

*)
let rec extend_cs cs (cO_tail, k) = match (cO_tail, k) with
  | ([], 0) -> cs
  | (cdec :: cO_tail', k) ->
      extend_cs (LF.CDot (LF.CtxVar (LF.CtxOffset k), cs)) (cO_tail', (k-1))
*)
  (* decTomdec cD' cPhi = (cD'' , s)
    where
    cD'' = cD', cD0
    cD'' ; cpsi |- s : cPhi
    x:A in cPhi iff x:A[cpsi] in cD0

    and   cO'' |- cD'' mctx
  *)
  let rec decTomdec cD' ((LF.CtxVar (LF.CtxOffset k)) as cpsi) (d, decls) = match decls with
    | LF.Empty ->   (cD', S.LF.id)
    | LF.Dec(decls, dec) ->
	let LF.TypDecl (x, tA) = dec in
        (* . ; decls |- tA : type            *)
        (*  cD' ; cpsi, @x: _  |- s' : decls         *)
	let (cD'', s')  = decTomdec cD' cpsi (d-1, decls) in
	let (cPsi, (LF.Atom (_ , a, _tS) as tP, s)) = lower (LF.CtxVar (LF.CtxOffset (k+d))) (tA, s') in
	let _ = dprint (fun () -> "[decTomdec] cPsi = " ^ P.dctxToString cD''  cPsi) in
	let _ = dprint (fun () -> "[decTomdec] tP = " ^ P.typToString cD'' cPsi (tP, S.LF.id)) in
	let _ = dprint (fun () -> "[decTomdec] s' = " ^ P.subToString cD''  LF.Null s')in
	(* bp : Context substitution associated with declaration is off by 1 *)
	let (ss', cPsi') = Subord.thin' cD''  a cPsi in
	let _ = dprint (fun () -> "[Subord.thin'] ss' = " ^ P.subToString cD'' cPsi' ss') in
        (* cPsi |- ss' : cPsi' *)
        let ssi' = S.LF.invert ss' in
        (* cPsi' |- ssi : cPsi *)
	let ssi = S.LF.comp s ssi' in
	let _ = dprint (fun () -> "[Subord.thin'] ss' = " ^ P.subToString cD'' cPsi' ssi) in
	let _ = dprint (fun () -> "[genCtx] generated mvar of type " ^ P.dctxToString cD'' cPsi'  ^ " |- " ^
			  P.typToString cD'' cPsi' (tP, ssi)) in
	let mdec = LF.Decl (x, LF.ClTyp (LF.MTyp (LF.TClo(tP,ssi)), cPsi'), LF.Maybe) in
	let mv   = LF.Root(Syntax.Loc.ghost, LF.MVar(LF.Offset 1, Whnf.cnormSub  (ss', LF.MShift 1)), LF.Nil) in
	  (LF.Dec (cD'', mdec) , LF.Dot(LF.Obj mv, Whnf.cnormSub (s', LF.MShift 1)))

  (* genCtx elems = ctx_goal_list

     for each ctx_goal in ctx_goal_list .
        ctx_goal = (cD_i, cPsi_i, ms_i)  s.t.
        cO ; cD_i |- ms_i   : cD
        cO ; cD_i |- cPsi_i : ctx
  *)
  let rec genCtx  (LF.Dec (_cD', LF.Decl _ ) as cD) cpsi elems  = begin match elems with
    | [] -> []
    | LF.SchElem (decls, trec) :: elems ->
	let cPsi_list = genCtx cD cpsi elems in
	let d = Context.length decls in
	let (cD0, s)   = decTomdec cD cpsi (d-1, decls) in
	let _ = dprint (fun () -> "[genCtx] s = " ^ P.subToString cD0 cpsi s) in
	let cpsi' = LF.CtxVar (LF.CtxOffset (d+1)) in
         (* cD0 = cD, decls *)
	let tA = match trec with LF.SigmaLast(_, tA) -> LF.TClo (tA, s) | _ -> LF.TClo(LF.Sigma trec, s) in
	let _ = dprint (fun () -> "[genCtx] tA = " ^ P.typToString cD0 cpsi' (tA, S.LF.id)) in
	  (* cD0 ; cpsi |- tA : type *)
	(* let ms = gen_mid cD0 cD in *)
	let ms = LF.MShift ((Context.length cD0) - (Context.length cD)) in
        (* cD0 |- ms : cD
              cD' |- cPsi' ctx *)
	let cPsi'      = LF.DDec (cpsi', LF.TypDecl (new_bvar_name "@x" , tA)) in

	let _ = dprint (fun () -> "[genCtx] cPsi' = " ^  P.dctxToString cD0 cPsi' ^ "\n") in
	let _ = dprint (fun () -> "         ms = " ^ P.msubToString cD0 ms ^ "\n") in
	let _ = dprint (fun () -> "         cD0 = " ^ P.mctxToString cD0 ^ "\n") in
	let _ = dprint (fun () -> "         cD = " ^ P.mctxToString cD ^ "\n") in
	   (cD0, cPsi', ms) :: cPsi_list
  end


(* genCtxGooals cD (psi:W) = goal_list

   such that
   goal-list =
   [cD, psi:schema, cD' |- psi, x:s_elem_1 , ...  where cD' = FMV(s_elem1)
    cD, psi:schema, cD' |- psi, x:s_elem_n , ...  where cD' = FMV(s_elemn)
    cD                  |- .
   ]
*)
let genCtxGoals cD (LF.Decl(x, LF.CTyp schema_cid, dep)) =
  let LF.Schema elems = Store.Cid.Schema.get_schema schema_cid in
  let cD'  = LF.Dec(cD, LF.Decl(x, LF.CTyp schema_cid, dep)) in
    genCtx cD' (LF.CtxVar (LF.CtxOffset 1)) elems


(* Find mvar to split on *)


(* let rec mdot  ms k = match k with
  | 0 -> ms
  | k -> mdot (Whnf.mvar_dot1 ms) (k-1)
*)

let genCGoals (cD':LF.mctx) mdec = match mdec with
  | LF.Decl (_u, LF.ClTyp (LF.MTyp tA, cPsi), _) ->
      let _ = dprint (fun () -> "[SPLIT] CovGoal : " ^ P.dctxToString cD' cPsi ^ " . " ^
			P.typToString cD' cPsi (tA, S.LF.id) ^ "\n")  in
      let dep0 = match tA with LF.Atom (_, _ , LF.Nil) -> Atomic | _ -> Dependent in
	(genCovGoals (cD', cPsi, Whnf.normTyp (tA, S.LF.id)) , dep0)
  | LF.Decl (_u,  LF.ClTyp (LF.PTyp tA, cPsi), _) ->
<<<<<<< HEAD
      let _ = dprint (fun () -> "[SPLIT] CovGoal (PVAR): " ^ P.dctxToString cD' cPsi ^ " . " ^
			P.typToString cD' cPsi (tA, S.LF.id) ^ "\n")  in
      let dep0 = match tA with LF.Atom (_, _ , LF.Nil) -> Atomic | _ -> Dependent in
      (* bp : This may potentially even loop! ;
	 but this could initiate a potential split of PV including splitting the context
	 g |- #A  should result in  g',x|- x   g',x|- #q
         in this implementation, we assume that the context split has been done separetely,
	 and hence we would only loop if we were to split #p (and initiate another context split)
      *)
	(genBCovGoals (cD', cPsi, tA), dep0)
	(* raise Error.NotImplemented *)

=======
      (*    raise Error.NotImplemented*)
      (* Below is wrong somehow? *)
      let _ = dprint (fun () -> "[SPLIT] CovGoal (PVAR): " ^ P.dctxToString cD' cPsi ^ " . " ^ 
       			P.typToString cD' cPsi (tA, S.LF.id) ^ "\n")  in 
      let dep0 = match tA with LF.Atom (_, _ , LF.Nil) -> Atomic | _ -> Dependent in 
       (* bp : This may potentially even loop! ; 
       	 but this could initiate a potential split of PV including splitting the context 
       	 g |- #A  should result in  g',x|- x   g',x|- #q 
          in this implementation, we assume that the context split has been done separetely, 
       	 and hence we would only loop if we were to split #p (and initiate another context split) 
        *)
       	(genBCovGoals (cD', cPsi, Whnf.normTyp (tA, S.LF.id)), dep0) 
       	(* raise Error.NotImplemented *) 
>>>>>>> 6ff57a19

let rec best_ctx_cand (cD, cv_list) k cD_tail = match (cv_list, cD)  with
  | [], _  -> NoCandidate
  | [LF.CtxOffset j] , LF.Dec (cD', cd) ->
      if j = k then
	let ctx_goals = genCtxGoals cD' cd in
	let ctx_goals' = List.map (fun (cD', cPhi, ms) ->
				     (* cD' |- ms : cD *)
				     let ms' = LF.MDot (LF.CObj (cPhi),  ms) in
				     let k = List.length cD_tail in
				     let _ = dprint (fun () -> "[ctx_goal] cD' = " ^ P.mctxToString cD') in
				     let _ = dprint (fun () -> "[ctx_goal] ms' = " ^ P.msubToString cD' ms) in
				     let (cD'', ms0) = addToMCtx cD' (cD_tail, ms') in
				       (* cD', cD_tail |- ms0 : cD, cD_tail *)
				     let _ = dprint (fun () -> "[ctx_goal] " ^
						       P.mctxToString cD'' ^ " \n |- \n" ^
						       P.msubToString cD'' ms0 ^
						       " : " ^ P.mctxToString (append cD cD_tail)) in
				       CtxCandidate (cD'' , Whnf.cnormDCtx (cPhi, LF.MShift k),  ms0 )
                                  )
          ctx_goals in
            SomeCtxCands ctx_goals'
      else
	best_ctx_cand (* (cO, cv_list)*) (cD', cv_list) (k+1) (cd::cD_tail)


let rec best_cand (* (cO,cv_list) *) (cD, mv_list) k cD_tail  =
match (mv_list, cD) with
  | ([] , _ )  -> NoCandidate
  | (LF.Offset j :: mvlist' ,  LF.Dec (cD', md))->
      if k = j then
	begin try
	  let (cov_goals' , dep0) =  genCGoals cD' md  in
	  let cov_goals0 = List.map (fun (cD', cg, ms) ->
				       let CovGoal (cPsi', tR, sA') = cg in
<<<<<<< HEAD
=======
				       let _ = dprint (fun () -> "[Generated CovGoal]" ^ covGoalToString cD' cg) in
>>>>>>> 6ff57a19
				       let ms' = LF.MDot (LF.ClObj ( Context.dctxToHat cPsi' , LF.MObj tR),  ms) in
				       let k = List.length cD_tail in
				       let (cD'', ms0) = addToMCtx cD' (cD_tail, ms') in
				       let cg' = CovGoal (Whnf.cnormDCtx (cPsi', LF.MShift k) ,
							  Whnf.cnorm (tR, LF.MShift k) ,
							  (Whnf.cnormTyp (Whnf.normTyp sA' , LF.MShift k), S.LF.id)) in
					 TermCandidate (cD'' , cg',  ms0 )
				    )
                           cov_goals'
	  in

	    match best_cand (* (cO, cv_list)*) (cD', mvlist') (k+1) (md::cD_tail) with
	      | NoCandidate -> SomeTermCands (dep0, cov_goals0)
	      | SomeTermCands (dep, cov_goals) ->
		  (match (dep, dep0) with
		     | (Dependent,  Atomic) -> SomeTermCands (dep, cov_goals)
		     | (Atomic,  Dependent) -> SomeTermCands (dep0, cov_goals0)
		     | ( _       , _      ) -> (if  List.length cov_goals < List.length cov_goals0
						then SomeTermCands (dep, cov_goals) else SomeTermCands (dep0, cov_goals0 )
					       )
		  )
	  with Abstract.Error (_, Abstract.LeftoverConstraints) ->
	    (print_endline ("WARNING: Encountered left-over constraints in higher-order unification.\n\
                             Try another candidate.");
	     best_cand (* (cO,cv_list)*) (cD', mvlist') (k+1) (md::cD_tail))
	end
      else
	best_cand (* (cO, cv_list)*) (cD', mv_list) (k+1) (md::cD_tail)


(* Implement function which generates coverage goals for general computation-level types *)
(* genPattSpine cD (tau_v, t) = (cD0, cG0, pS, ttau)

   if cD |- [t] tau_v

   then

      cD0 ; cG0 |- pS : [t]tau_v > ttau

*)
let rec genPattSpine (tau_v, t) = match (tau_v,t) with
  | (Comp.TypBool, t) ->
      ([], Comp.PatNil, (tau_v,t))

  | (Comp.TypArr (tau1, tau2) , t) ->
      let pv1 = new_patvar_name () in
      let pat1 = Comp.PatFVar (Syntax.Loc.ghost, pv1) in
      let (cG, pS, ttau) = genPattSpine (tau2,t) in
	((pv1, Whnf.cnormCTyp (tau1,t))::cG ,
	 Comp.PatApp (Syntax.Loc.ghost, pat1, pS), ttau)
  | (Comp.TypPiBox ((LF.Decl(x, LF.CTyp sW, _)), tau), t) ->
      let cPsi' = LF.CtxVar (LF.CInst ((x, ref None, LF.Empty, LF.CTyp sW, ref [], LF.Maybe), Whnf.m_id)) in
      let pat1 = Comp.PatMetaObj (Syntax.Loc.ghost,
				  (Syntax.Loc.ghost, LF.CObj cPsi')) in
      let (cG, pS, ttau0) = genPattSpine (tau, LF.MDot (LF.CObj(cPsi'), t)) in
	(cG, Comp.PatApp (Syntax.Loc.ghost, pat1, pS), ttau0)

  | (Comp.TypPiBox ((LF.Decl (u, LF.ClTyp (LF.MTyp tP,  cPsi), _)), tau), t) ->
      let tP' = Whnf.cnormTyp (tP, t) in
      let cPsi' = Whnf.cnormDCtx (cPsi,t) in
      let tR    = etaExpandMVstr LF.Empty cPsi' (tP', S.LF.id) in
      let pat1 = Comp.PatMetaObj (Syntax.Loc.ghost,
				  (Syntax.Loc.ghost, LF.ClObj(Context.dctxToHat cPsi', LF.MObj tR))) in
      let (cG, pS, ttau0) = genPattSpine (tau, LF.MDot (LF.ClObj (Context.dctxToHat cPsi', LF.MObj tR), t)) in
	(cG, Comp.PatApp (Syntax.Loc.ghost, pat1, pS), ttau0)

  | (Comp.TypBox _ , t ) ->
      ( [], Comp.PatNil, (tau_v, t))
  | _ -> ( [], Comp.PatNil, (tau_v, t))

let genPatt (cD_p,tau_v) (c, tau_c) =
  let (cG, pS, (tau,t)) = genPattSpine  (tau_c, Whnf.m_id) in
  let pat = Comp.PatConst (Syntax.Loc.ghost, c, pS) in
  let _ = dprint (fun () -> "\n[genPatt] " ^ P.patternToString LF.Empty (gctxToCompgctx cG) pat ^
		    " : " ^ P.compTypToString LF.Empty (Whnf.cnormCTyp (tau,t))) in
  let _ = dprint (fun () -> "          expected type: " ^ P.compTypToString cD_p tau_v ^"\n") in
  let ms    = Ctxsub.mctxToMSub cD_p in
    begin try
      U.unifyCompTyp LF.Empty (tau,t) (tau_v, ms);
      let (cD', cG', pat', tau', ms') = Abstract.covpatt (gctxToCompgctx cG) pat (Whnf.cnormCTyp (tau_v, ms)) ms in
      let ccG' = compgctxTogctx cG' in
	Some (cD', CovPatt (ccG', pat', (tau', Whnf.m_id)), ms')
    with U.Failure _ -> (* expected type and generated type for spine do not
			 unify; therefore c pS is not inhabit tau_v *)
                       None
      | Abstract.Error (_, Abstract.LeftoverConstraints) as e ->
	(print_string ("WARNING: Generation of pattern encountered left-over constraints in higher-order unification\n");
	 raise e)
    end

let rec genAllPatt ((cD_v, tau_v): LF.mctx * Comp.typ) ctau_list = match ctau_list with
  | [] -> []
  | (c,tau_c) :: ctau_list ->
      match genPatt (cD_v,tau_v) (c,tau_c) with
	| Some (cD,cg,ms) ->
	    let pat_list = genAllPatt (cD_v, tau_v) ctau_list
	    in (cD, cg, ms) :: pat_list
	| None -> genAllPatt (cD_v, tau_v) ctau_list

let genPatCGoals (cD:LF.mctx) (cG1:gctx) tau (cG2:gctx) = match tau with
  | Comp.TypBool ->
      let cG' = cG1@cG2 in
      let loc = Syntax.Loc.ghost in
      let cg_true = CovPatt (cG', Comp.PatTrue loc, (tau, Whnf.m_id)) in
      let cg_false = CovPatt (cG', Comp.PatFalse loc, (tau, Whnf.m_id)) in
	(cD, cg_true, Whnf.m_id) ::(cD, cg_false, Whnf.m_id) ::[]
  | Comp.TypCross (tau1, tau2) ->
      let pv1 = new_patvar_name () in
      let pv2 = new_patvar_name () in
      let cG1' = (pv1, tau1) :: (pv2,tau2):: cG1 in
      let cG' = cG1'@cG2 in
      let loc_ghost = Syntax.Loc.ghost in
      let pat = Comp.PatPair (loc_ghost,  Comp.PatFVar (loc_ghost, pv1), Comp.PatFVar (loc_ghost, pv2))  in
      let cg = CovPatt (cG', pat, (tau, Whnf.m_id)) in
	[ (cD, cg, Whnf.m_id) ]

<<<<<<< HEAD
  | Comp.TypBox (loc, LF.ClTyp (LF.MTyp tA, cPsi)) ->
      let (cgoals, _ ) = genCGoals cD (LF.Decl(Id.mk_name(Id.NoName), LF.ClTyp (LF.MTyp tA, cPsi), LF.Maybe)) in
=======
  | Comp.TypBox (loc, (LF.ClTyp (LF.MTyp tA, cPsi) as mT)) ->
      let name = Id.mk_name (Whnf.newMTypName mT) in
      let (cgoals, _ ) = genCGoals cD (LF.Decl(name, LF.ClTyp (LF.MTyp tA, cPsi), LF.Maybe)) in
>>>>>>> 6ff57a19

	List.map (fun (cD', cg, ms) ->
		    let CovGoal (cPsi', tR, sA') = cg in
		    let _ = dprint (fun () -> "[genPatCGoals] " ^
				      P.mctxToString cD' ^ " \n |- " ^
				      P.msubToString cD' ms ^ " \n : " ^
				      P.mctxToString cD) in
		    let ghost_loc = Syntax.Loc.ghost in
		    let pat_r = Comp.PatMetaObj (ghost_loc , (ghost_loc, LF.ClObj(Context.dctxToHat cPsi', LF.MObj tR))) in
	            let tau_r = (Comp.TypBox (loc, LF.ClTyp (LF.MTyp (LF.TClo sA'), cPsi')), Whnf.m_id) in
		    let cG' = cnormCtx (cG1, ms)@cnormCtx(cG2,ms) in
		    let _ = dprint (fun () -> "[genPatCGoals] " ^
				      "old cG = " ^ P.gctxToString cD (gctxToCompgctx (cG1@cG2))) in
		    let _ = dprint (fun () -> "[genPatCGoals] " ^
				      "new cG' = " ^ P.gctxToString cD' (gctxToCompgctx cG')) in
		      (cD', CovPatt (cG', pat_r, tau_r), ms)
		 )

	cgoals


  | Comp.TypBase (_, c, mS) ->
      let _ = dprint (fun () -> "\n[genPatCGoals] for " ^ P.compTypToString cD tau  ^ "\n") in
      let constructors = (Store.Cid.CompTyp.get c).Store.Cid.CompTyp.constructors in
      let _ = if constructors = [] then dprint (fun () -> "[genPatCGoals] No Constructors defined for " ^ P.compTypToString cD tau) else () in
      let constructors = List.rev constructors in
      let ctau_list   = List.map (function c ->
				    let tau_c = (Store.Cid.CompConst.get  c).Store.Cid.CompConst.typ in
	                              dprint (fun () -> R.render_cid_comp_const c ^ " : " ^
						P.compTypToString LF.Empty tau_c);
      	                              (c, tau_c)
						)
                                constructors
      in
	List.map (fun (cD, cg, ms) ->
		    let CovPatt (cG0, pat, ttau) = cg in
		    let cG0' = cnormCtx (cG1, ms)@cG0@ cnormCtx(cG2, ms) in
		      (cD, CovPatt (cG0', pat, ttau), ms))
	  (genAllPatt (cD,tau) ctau_list)

  | _ -> []

(* best_candidate cO cD = cov_goals

   cov_goals is a list of coverage goals   CovGoal (cOD', cg, ms)

   where

   cg = CovGoal (cPsi, tR, sA) and   cOD' |- ms : cO;cD

*)

let rec mvInSplitCand cD vlist candidates = match candidates with
  | [] -> vlist
  | Cand(_, _, _ , sl) :: cands ->
      mvInSplitCand cD (mvInSplit cD vlist sl) cands

and mvInSplit cD vlist slist = match slist with
  | [] -> vlist
  | Split (CovGoal (_, LF.Root (_ , LF.MVar (u, _ ) , _ ), _ ), _ ) :: sl ->
      let (pvlist, cvlist , mvlist) = vlist in
      if List.mem u mvlist then
	mvInSplit cD vlist sl
      else mvInSplit cD (pvlist, cvlist, (u::mvlist)) sl

  | Split (CovGoal (_, LF.Root (_ , LF.PVar (k, _ ) , _ ), _ ), _ ) :: sl ->
      let (pvlist, cvlist , mvlist) = vlist in
      if List.mem (LF.Offset k) mvlist then
	mvInSplit cD vlist sl
      else 
	(* we only split on a parameter variable, if its context is
           a proper context and not just a context variable *)
	(match Whnf.mctxPDec cD k with
	   | (_, _tA, LF.CtxVar _ ) -> 	mvInSplit cD (pvlist, cvlist, mvlist) sl
	   | _ -> 	mvInSplit cD (pvlist, cvlist, (LF.Offset k)::mvlist) sl)

  | Split (CovGoal (_, LF.Root (_ , LF.Proj (_ , _ ), _tS), _tA), _patt) :: sl ->
      mvInSplit cD vlist sl

  | Split (_cg, _patt) :: sl ->
   (dprint (fun () -> "SPLIT CAND (other - an equation which was not solvable earlier due to constraints (for example pruning of a bound meta-variable is not possible) :\n");
    mvInSplit cD vlist sl)
(*      (dprint (fun () -> "SPLIT CAND (other - an equation which was not solvable earlier due to global constraints) :\n       " ^ covGoalToString cD cg ^ " == " ^
		 pattToString cD patt );
      raise (Error (Syntax.Loc.ghost, NothingToRefine)))
*)
  | SplitCtx (LF.CtxVar psi, cPhi) :: sl ->
      let (pvlist, cvlist , mvlist) = vlist in
(*	mvInSplit cD (psi::cvlist, mvlist) sl  *)
	if List.mem psi cvlist then
	mvInSplit cD (pvlist, cvlist, mvlist) sl
      else mvInSplit cD (pvlist, psi::cvlist, mvlist) sl

  | SplitPat ((Comp.PatFVar (_, x) , ttau) , (patt_p, ttau_p)) :: sl ->
      let (pvlist, cvlist , mvlist) = vlist in
	if List.mem x pvlist then
	  mvInSplit cD vlist sl
	else mvInSplit cD (x :: pvlist, cvlist, mvlist) sl

let best_split_candidate cD candidates =
  (* assume candidates are non-empty *)
  let (_pvsplit_list, cvsplit_list, mvsplit_list)  = mvInSplitCand cD ([], [], []) candidates in
   (* _pvsplit_list desribes the pattern variables one can split on,
      but we always split on pattern variables before calling best_split_candidate *)
  let mv_list_sorted = List.sort (fun (LF.Offset k) -> fun (LF.Offset k') ->
				    if k' < k then 1 else (if k' = k then 0 else -1))
                                 mvsplit_list in
  let cv_list_sorted = List.sort (fun (LF.CtxOffset k) -> fun (LF.CtxOffset k') ->
				    if k' < k then 1 else (if k' = k then 0 else -1))
                                 cvsplit_list in

(*  let _ = dprint (fun () -> "SHOW SPLIT CANIDATE LIST " ^ mvlistToString mv_list_sorted ) in *)
   if cv_list_sorted = [] then
     best_cand (cD, mv_list_sorted) 1 []
   else
     (dprint (fun () -> "Context Split possible\n") ;
      best_ctx_cand (cD, cv_list_sorted) 1 [])


(* ************************************************************************************* *)
(* refine_mv (cD, cG, candidates, patt) =

   if   cD ; cG |- patt
        and candidates = [(cD_p, cG_p, mE, sE), ... ]
        cG = Empty
   then
        refine the best candidate from cD using
        cD1 |- ms1 : cD, .... cDk |- msk : cD
        and generate k new coverage problems

*)
let refine_mv ( (cD, cG, candidates, patt) as cov_problem )  =
  begin match cD with
    | LF.Empty  ->
	((* print_string (candidatesToString cov_problem ) ; *)
	 open_cov_goals := (cD, cG, patt)::!open_cov_goals ;
	 raise (Error (Syntax.Loc.ghost, NothingToRefine))
	 (* [] *))
	(* raise (Error "Nothing to refine"))*)
    | _  ->
	let cov_goals' = best_split_candidate cD candidates in
	(* let _ = dprint (fun () -> "[Original candidates] \n" ^ candidatesToString cov_problem ) in *)
	  begin match (cov_goals', candidates ) with
	    | (SomeCtxCands ctx_goals, [] )  ->  []
	    | (SomeCtxCands ctx_goals,  _ )  ->
		(* bp : TODO refine_ctx_covproblem ctx_goals cov_problem *)
		(*	raise (Error "Context refinment not implemented yet") *)
		let _ = dprint (fun () -> "Some CtxCands ... ") in
              let cands = refine_pattern ctx_goals cov_problem in
              (dprint (fun () -> "[refine_pattern] done") ; cands)

	    | (SomeTermCands (_, []), [])  -> []
	    | (SomeTermCands (_, []), _ )  ->
		let _ = dprint (fun () -> "Check whether one of the candidates is empty ... ") in
		[(cD, [], check_empty_pattern 1 candidates, patt)]
	    | (SomeTermCands (_, cgoals), _ )  ->
		let _ = dprint (fun () ->
				  let cgs = List.map (fun (TermCandidate cg) -> cg) cgoals in
				    "#################################\n##### [Generated coverage goals] \n" ^
				      covGoalsToString cgs ) in
		let _ = dprint (fun () -> "for pattern " ^ P.patternToString cD (gctxToCompgctx cG) patt) in
		  refine_pattern cgoals cov_problem
(*		let Comp.PatMetaObj (_, mO) = patt in
		let (cPhi, tM) = match mO with
		  | Comp.MetaObjAnn (_, cPhi, tM) -> (cPhi, tM)
		  | Comp.MetaObj (loc, phat, tM) -> (Context.hatToDCtx phat, tM)
		in

		let lf_covproblem = (cD, cG, candidates, (cPhi, tM)) in
  		  refine_lf_covproblem cgoals lf_covproblem	*)
	    | (NoCandidate,   [] ) -> []
	    | (NoCandidate, _    ) -> (open_cov_goals := (cD, cG, patt) :: !open_cov_goals;[])
(*		let _ = dprint (fun () -> "No Candidates found: Remaining Candidates : \n" ^
				  candidatesToString (cD, candidates, (cPhi, tM) )) in
		raise (Error (Syntax.Loc.ghost, NoCoverageGoalsGenerated)) *)
	  end
  end

let rec subst_pattern (pat_r, pv) pattern = match pattern with
  | Comp.PatFVar (loc, y) ->
      if y = pv then pat_r else pattern
  | Comp.PatPair (loc, pat1, pat2) ->
      let pat1' = subst_pattern (pat_r, pv) pat1 in
      let pat2' = subst_pattern (pat_r, pv) pat2 in
	Comp.PatPair (loc, pat1', pat2')
  | Comp.PatAnn (loc, pat, tau) ->
      let pat' = subst_pattern (pat_r, pv) pat in
	Comp.PatAnn (loc, pat', tau)
  | Comp.PatConst (loc, c, pS) ->
      let pS' = subst_pattern_spine (pat_r, pv) pS in
	Comp.PatConst (loc, c, pS')
  | _ -> pattern

and subst_pattern_spine (pat_r, pv) pS = match pS with
  | Comp.PatNil -> Comp.PatNil
  | Comp.PatApp (loc, pat, pS) ->
      let pat' = subst_pattern (pat_r, pv) pat in
      let pS' = subst_pattern_spine (pat_r, pv) pS in
	Comp.PatApp (loc, pat', pS')

let rec subst_spliteqn (cD, cG) (pat_r, pv) (cD_p, cG_p, ml)  sl = match sl with
  | [] -> (ml, sl)
  | (SplitPat ((Comp.PatFVar (_, x), ttau), (patt_p, ttau_p)) as seqn) :: sl ->
      let ml', sl' = subst_spliteqn (cD, cG) (pat_r, pv) (cD_p, cG_p, ml)  sl in
	if x = pv then
	  match_pattern (cD, cG) (cD_p, cG_p) (pat_r, ttau) (patt_p, ttau_p) ml' sl'
	else
	  let ml', sl' = subst_spliteqn (cD, cG) (pat_r, pv) (cD_p, cG_p, ml)  sl in
	    (ml', seqn :: sl')
  | seqn :: sl ->
      let ml' , sl' = subst_spliteqn (cD, cG) (pat_r, pv) (cD_p, cG_p, ml)  sl in
	(ml', seqn :: sl')

let rec subst_candidates (cD, cG) (pat_r, pv) candidates = match candidates with
  | [] -> []
  | Cand (cD_p, cG_p,ml, sl) :: cands ->
      let cands' = subst_candidates (cD, cG) (pat_r, pv) cands in
	begin try
	  let (ml', sl') = subst_spliteqn (cD, cG) (pat_r, pv) (cD_p, cG_p, ml) sl in
	    Cand (cD_p, cG_p,ml', sl') :: cands'
	with
	    Error (_, MatchError _) -> cands'
	end

let rec best_pv_cand' (cD, cG) pvlist (l, bestC) =
  match pvlist with
    | []  -> bestC
    | x :: pvlist ->
	let cov_goals' = genPatCGoals cD cG (lookup cG x) [] in
	let l' = List.length cov_goals' in
	  if l > l' then
	    best_pv_cand' (cD, cG) pvlist (l', (cov_goals' , x))
	  else
	     best_pv_cand' (cD, cG) pvlist (l, bestC)

let best_pv_cand (cD, cG) (x :: pvlist) =
  let cov_goals' = genPatCGoals cD cG (lookup cG x) [] in
  let _ = dprint (fun () -> "[genPatCGoals] for " ^ R.render_name x ) in
  let _ = dprint (fun () -> covGoalsToString cov_goals') in
  let l = List.length cov_goals' in
    best_pv_cand' (cD, cG) pvlist (l, (cov_goals' , x))

(* find_splitCand sl  =  list of pattern variables which occur in a
   splitting equation on the left and hence are potential splitting candidates

*)

let rec pvInSplitCand sl pvlist  = match sl with
  | [] -> pvlist
  | Split (CovGoal _ , _ ) :: sl -> pvInSplitCand sl pvlist
  | SplitCtx (_ , _ ) :: sl -> pvInSplitCand sl  pvlist
  | SplitPat ((Comp.PatFVar (_, x) , ttau) , (patt_p, ttau_p)) :: sl ->
      (dprint (fun () -> "[pvInSplitCand] Patttern variable " ^ R.render_name x);
      if List.mem x pvlist then
	pvInSplitCand sl pvlist
      else pvInSplitCand sl (x::pvlist))

let rec pvInSplitCands candidates pvlist = match candidates with
  | [] -> pvlist
  | Cand(_, _, _ , sl) :: cands ->
      let pvlist' = pvInSplitCand sl pvlist in
	pvInSplitCands cands pvlist'

let rec refine_patt_cands ( (cD, cG, candidates, patt) as cov_problem ) (pvsplits, pv) = match pvsplits with
  | [] -> []
  | (cD', cg, ms) :: pvsplits ->
      let CovPatt (cG', pat_r , ttau) = cg in
      let _ = dprint (fun () -> "[refine_patt_cands] "
			^ "cD = " ^ P.mctxToString cD ^ "\n"
                        ^ "cG = " ^ P.gctxToString cD (gctxToCompgctx cG)
			^ "\nold pat = " ^
			P.patternToString cD (gctxToCompgctx cG) patt) in

      let _ = dprint (fun () -> "[refine_patt_cands] \n"
			^ "cD' = " ^ P.mctxToString cD'
			^ "\n cG' = " ^ P.gctxToString cD' (gctxToCompgctx cG')
                      ^ "\n[ms]pat = " ^
			P.patternToString cD' (gctxToCompgctx cG') (Whnf.cnormPattern (patt, ms))) in
      let patt' = subst_pattern (pat_r,pv) (Whnf.cnormPattern (patt, ms)) in
      let _ = dprint (fun () -> "[refine_patt_cands] new patt = " ^
			P.patternToString cD' (gctxToCompgctx cG') patt') in
      let _ = dprint (fun () -> "ms = " ^ P.msubToString cD' ms ) in
      let candidates' = refine_candidates (cD', cG', ms) (cD, cG, candidates) in
      let candidates'' = subst_candidates (cD, cG) (pat_r,pv) candidates' in
      let r_cands =  refine_patt_cands cov_problem (pvsplits, pv) in
	(match candidates'' with
	   |  [] ->(open_cov_goals := (cD', cG', patt') :: !open_cov_goals;
		    r_cands)
	   | _ -> (cD', cG', candidates'', patt') :: r_cands
	)

let refine ( (cD, cG, candidates, patt) as cov_problem ) =
  begin match pvInSplitCands candidates [] with
    | [] ->
	(dprint (fun () -> "[refine] no pattern variables to refine - refine meta-variables");
         (* dprint (fun () ->  "[refine_mv] cov_problem : " ^ candidatesToString cov_problem ); *)
	refine_mv cov_problem  (* there are no pattern variables *))
    | pvlist ->  (* there are pattern variables to be split *)
	let _ = dprint (fun () -> "\n\n[refine] Pattern = " ^ P.patternToString cD (gctxToCompgctx cG) patt) in
	let _ = dprint (fun () -> "\n[refine] found " ^ string_of_int (List.length pvlist) ^ " candidates\n") in
	let (pv_splits, pv) = best_pv_cand (cD, cG) pvlist in
	let r_cands =  refine_patt_cands cov_problem (pv_splits, pv) in
	let _ = dprint (fun () -> "\n[refine] refined cov_problem = " ) in
	let _ = List.map (fun (cD', cG', cands, patt) ->
			    (dprint (fun () -> "\n Pattern : " ^ P.patternToString cD' (gctxToCompgctx cG') patt);
			    dprint (fun () -> "\n Candidates : " ^
				      candidatesToString (cD', cG', cands, patt)
	                                  ^ "\n")))
	  r_cands
	in
	  r_cands
  end

let rec check_all f l = (match l with
  | [] -> ()
  | h::t ->
      ((try f h with
	  Error (_, MatchError _)  -> dprint (fun () ->  "MATCH ERROR"  )
        | Error (_, NothingToRefine)  -> dprint (fun () ->  "Nothing to refine ERROR" )); (* ??? *)
       check_all f t )
			)
(* At least one of the candidates in cand_list must be solvable,
   i.e. splitCand = []  and matchCand are solvable
*)


(* check_covproblem cov_problem = ()

   (cD, cG, candidates, cg) = cov_problem

   succeeds if there exists a candidate (Cand (cD_p, cG_p, matchCand, splitCand ))
   s.t. there are no splitCand and all matchCand can we solved using unification.

   otherwise

   will try to refine the given candidates and check coverage again.


   if there are candidates where there are no splitCandidate but matchCand
   cannot be solved, then add them to open_cov_goals, i.e. objects which are
   not covered.

*)
let rec check_covproblem cov_problem  =
  let ( cD , cG, candidates, cg) = cov_problem in
  (* existsCandidate candidates nCands open_cg
      Tries to see whether a given candidate is true, i.e.
      the pattern covers cg.

      If the pattern covers cg, coverage succeeds
      If the pattern does not cover cg, we add it to the open goals
      If the pattern does not YET cover cg, but it possibly can
      in the future, we extend nCands, the list of new candidates to consider.      

  *)
  let rec existsCandidate candidates nCands open_cg =  match candidates with
    | [] ->
	let cov_prob' = (cD, cG, nCands, cg)  in
	let _ =  open_cov_goals := open_cg @ !open_cov_goals in
        let cp = (refine cov_prob') in
        (* Refine must make progress, i.e. cp =/= cov_problem, 
           i.e. nCands must be different from the candidates of the original
           coverage problem *)
        (dprint (fun () -> "\nCheck Coverage (again) for " ^ covproblemsToString cp);
	  check_coverage cp)

    | ((Cand (cD_p, cG_p, matchCand, splitCand )) as c) :: cands ->
	(match splitCand with
	   |  [] ->
		let _ = dprint (fun () -> "\n\n #### [check_covproblem] CHECK WHETHER  " ^
                                  P.patternToString cD (gctxToCompgctx cG) cg ^" IS COVERED?\n") in
                let s_result = solve cD cD_p matchCand in
                   (match (s_result , U.unresolvedGlobalCnstrs ()) with
		   | (Solved, false) -> (* No new splitting candidates and all match
				  candidates are satisfied *)
			 dprint (fun () -> " \n #### [check_covproblem] COVERED " ^
				   P.patternToString cD (gctxToCompgctx cG) cg) ;
		       (* Coverage succeeds *)   ()

                   | (Solved, true) ->  (* No new splitting candidates, but leftover constraints *)
                                        (* Coverage Fails *)
		       let open_goal = (cD, cG, cg) in
		       existsCandidate cands nCands  (open_goal::open_cg)

		   | (PossSolvable cand, _ )  ->
                     (dprint (fun () -> "\n#### (A) NOT COVERED YET BUT THERE IS HOPE AND WE CAN SPLIT on ... ");
                      dprint (fun () -> "      " ^ candToString (cD, (gctxToCompgctx cG)) c);
		       (* Some equations in matchCand cannot be solved by hounif;
			  they will be resurrected as new splitting candidates *)
		       existsCandidate cands (cand :: nCands) open_cg)

		   | (NotSolvable, _ ) -> (* match candidates were not solvable;
                                             this candidate gives rise to coverage failure *)
                                          (* Coverage Fails *)
                     let _ = (dprint (fun () -> "\n**** (B) THE FOLLOWING CANDIDATE IS NOT COVERED ... " );
                              dprint (fun () -> "      " ^ candToString (cD, (gctxToCompgctx cG)) c)) in
		       let open_goal = (cD, cG, cg) in
	               (* open_cov_goals := ((cO, cD), cPhi,  tM)::!open_cov_goals ;  *)
		       existsCandidate cands nCands  (open_goal::open_cg)
		)
	   | _ ->  existsCandidate cands  (c :: nCands)  open_cg
	)
  in
    existsCandidate candidates [] []

and check_coverage (cov_problem_list : covproblems) =
  check_all (function  cov_prob -> check_covproblem cov_prob )   cov_problem_list


(* ****************************************************************************** *)

(* Flags *)
let enableCoverage = ref false  (* true iff coverage should be checked *)
let warningOnly    = ref false     (* true iff failed coverage should generate a warning *)
let no_covers = ref 0           (* number of times coverage checking has yielded a negative result *)

(* ****************************************************************************** *)
(* Printing for debugging *)

<<<<<<< HEAD
let extract_patterns tau branch_patt = match branch_patt with
=======
let rec extract_patterns tau branch_patt = match branch_patt with
>>>>>>> 6ff57a19
  | Comp.Branch (loc, cD, _cG, Comp.PatMetaObj (loc', (_, LF.CObj cPsi)), ms, _e) ->
	(cD, MetaCtx (cPsi))
  | Comp.Branch (loc, cD, _cG, Comp.PatAnn (loc', pat, _), ms, _e) -> 
      extract_patterns tau (Comp.Branch (loc, cD, _cG, pat, ms, _e))
  | Comp.Branch (loc, cD, _cG, Comp.PatMetaObj (loc', pat), ms, _e) ->
      let (tA, cPhi) = match tau with
        | Comp.TypBox (_, LF.ClTyp (LF.MTyp tA, cPhi)) -> (tA, cPhi)
        | Comp.TypBox (_, LF.ClTyp (LF.PTyp tA, cPhi)) -> (tA, cPhi) in
      let (cPsi, tR) = (match pat with
			  | (loc, LF.ClObj (phat, LF.MObj tR)) ->
				(Whnf.cnormDCtx (cPhi, ms), tR)) in
	(cD, MetaPatt (cPsi, tR, (Whnf.cnormTyp (tA, ms), S.LF.id)))
  | Comp.EmptyBranch (loc, cD, Comp.PatEmpty (loc', cPsi), ms)  ->
      begin match tau with
        | Comp.TypBox (_, LF.ClTyp (LF.MTyp tA, cPhi)) ->	(cD, EmptyPatt (cPsi, (Whnf.cnormTyp (tA, ms), S.LF.id)))
        | Comp.TypBox (_, LF.ClTyp (LF.PTyp tA, cPhi)) -> (cD, EmptyParamPatt (cPsi, (Whnf.cnormTyp (tA, ms), S.LF.id)))
      end

  | Comp.Branch (loc, cD, cG, pat, ms, _e) ->
      (cD, GenPatt (cG, pat, (tau, ms)))



let rec gen_candidates loc cD covGoal patList = match patList with
  | [] -> []
  | (cD_p, EmptyPatt (cPsi, sA) ) :: plist ->
      if trivially_empty (cD_p, cPsi, Whnf.normTyp sA) then
	gen_candidates loc cD covGoal plist
      else
	raise (Error (loc, NoCover
			(Printf.sprintf "\n##   Empty Pattern ##\n \n##   Case expression of type : \n##   %s\n##   is not empty.\n\n"
			   (P.typToString cD_p cPsi sA))))

  | (cD_p, EmptyParamPatt (cPsi, sA) ) :: plist ->
      if trivially_empty_param (cD_p, cPsi, Whnf.normTyp sA) then
	gen_candidates loc cD covGoal plist
      else
	raise (Error (loc, NoCover
			(Printf.sprintf "\n##   Empty Parameter Pattern ##\n \n##   Case expression of parameter type : \n##   %s\n##   is not empty.\n\n"
			   (P.typToString cD_p cPsi sA))))
  | (cD_p, (MetaPatt(cPhi, _tN, sB') as pat)) :: plist ->
      let CovGoal (cPsi', _, sA') =  covGoal in
      let _ = dprint (fun () -> "PATTERN : \n     " ^ P.mctxToString cD_p ^ " |- " ^  pattToString cD_p pat)  in

      let ml0, sl0   = pre_match_dctx cD cD_p cPsi' cPhi [] [] in
      let (ml', sl') = pre_match_typ cD cD_p (cPsi', sA') (cPhi, sB') ml0 sl0 in
      let (ml, sl)   = pre_match cD cD_p covGoal pat ml' sl' in
	Cand (cD_p, LF.Empty, ml, sl) :: gen_candidates loc cD covGoal plist

  | (cD_p, MetaCtx (cPhi)) :: plist ->
      let CovCtx cPsi = covGoal in
      let ml, sl = pre_match_dctx cD cD_p cPsi cPhi [] [] in
	Cand (cD_p, LF.Empty, ml, sl) :: gen_candidates loc cD covGoal plist

  | (cD_p, GenPatt (cG_p, pat, ttau)) :: plist ->
      let CovPatt (cG', pat', ttau') = covGoal in
      let ml , sl = match_pattern (cD, cG') (cD_p, cG_p) (pat', ttau') (pat, ttau) [] [] in
	Cand (cD_p, cG_p, ml, sl) :: gen_candidates loc cD covGoal plist


(* initialize_coverage problem =

*)
let initialize_coverage problem projOpt = begin match problem.ctype with
  | Comp.TypBox(loc, LF.CTyp w) ->
<<<<<<< HEAD
      let cD'        = LF.Dec (problem.cD, LF.Decl(Id.mk_name (Id.NoName), LF.CTyp w, LF.Maybe)) in
=======
      let cD'        = LF.Dec (problem.cD, LF.Decl(Id.mk_name (Whnf.newMTypName (LF.CTyp w)), LF.CTyp w, LF.Maybe)) in
>>>>>>> 6ff57a19
      let cG'        = cnormCtx (problem.cG, LF.MShift 1) in
      let cPsi       = LF.CtxVar (LF.CtxOffset 1) in
      let covGoal    = CovCtx cPsi in 
      let pat_list  = List.map (function b -> extract_patterns problem.ctype b) problem.branches in

      let cand_list =  gen_candidates problem.loc cD' covGoal pat_list in
      let loc = Syntax.Loc.ghost in
	[ ( cD', cG', cand_list, Comp.PatMetaObj(loc, (loc,LF.CObj cPsi)) ) ]

  | Comp.TypBox(loc, LF.ClTyp (LF.MTyp tA, cPsi)) ->
<<<<<<< HEAD
      let cD'        = LF.Dec (problem.cD, LF.Decl(Id.mk_name (Id.NoName), LF.ClTyp (LF.MTyp tA, cPsi), LF.Maybe)) in
=======
      let (s, (cPsi', tA')) = gen_str problem.cD cPsi tA in 
      let mT         =  LF.ClTyp (LF.MTyp tA', cPsi') in 
      let name       = Id.mk_name (Whnf.newMTypName mT) in
      let cD'        = LF.Dec (problem.cD, LF.Decl(name, mT, LF.Maybe)) in
>>>>>>> 6ff57a19
      let cG'        = cnormCtx (problem.cG, LF.MShift 1) in
      let mv         = LF.MVar (LF.Offset 1, s) in
      let tM         = LF.Root (Syntax.Loc.ghost, mv, LF.Nil) in
      let cPsi       = Whnf.cnormDCtx (cPsi, LF.MShift 1) in
      let tA         = Whnf.cnormTyp (tA, LF.MShift 1) in
      let covGoal    = CovGoal (cPsi, tM, (tA, S.LF.id)) in
(*      let _          = print_string "\nGenerated Coverage goal: " in 
      let _          = print_string (covGoalToString cD' covGoal) in
      let _          = print_string ("\n cD' = " ^ P.mctxToString cD' ^ "\n") in
      let _          = print_string "\n\n" in
*)
      let pat_list  = List.map (function b -> extract_patterns problem.ctype b) problem.branches in

      let cand_list =  gen_candidates problem.loc cD' covGoal pat_list in
      let loc = Syntax.Loc.ghost in
<<<<<<< HEAD
	[ ( cD' , cG', cand_list , Comp.PatMetaObj(loc , (loc, LF.ClObj(Context.dctxToHat cPsi', LF.MObj tM)))) ]


  | Comp.TypBox(loc, LF.ClTyp (LF.PTyp tA, cPsi)) ->
      (* let _ = print_endline ("Encountering parameter : " ^ P.typToString problem.cD cPsi (tA, S.LF.id) ^ " ") in *)
      let cD'        = LF.Dec (problem.cD, LF.Decl(Id.mk_name (Id.NoName),  LF.ClTyp (LF.PTyp tA, cPsi), LF.Maybe)) in
=======
      [ ( cD' , cG', cand_list , Comp.PatMetaObj(loc , (loc, LF.ClObj(Context.dctxToHat cPsi, LF.MObj tM)))) ]

  | Comp.TypBox(loc, LF.ClTyp (LF.PTyp tA, cPsi)) ->
      let (s, (cPsi', tA')) = gen_str problem.cD cPsi tA in 
      let mT         = LF.ClTyp (LF.PTyp tA', cPsi') in
      let cD'        = LF.Dec (problem.cD, LF.Decl(Id.mk_name (Whnf.newMTypName mT),  mT, LF.Maybe)) in
>>>>>>> 6ff57a19
      let cG'        = cnormCtx (problem.cG, LF.MShift 1) in
      let mv         = match projOpt with None -> LF.PVar (1, idSub) | Some k -> LF.Proj(LF.PVar (1, idSub), k) in
      let tM         = LF.Root (Syntax.Loc.ghost, mv, LF.Nil) in
      let cPsi      = Whnf.cnormDCtx (cPsi, LF.MShift 1) in
      let tA        = Whnf.cnormTyp (tA, LF.MShift 1) in
      let covGoal    = CovGoal (cPsi, tM, (tA, S.LF.id)) in

      let pat_list  = List.map (function b -> extract_patterns problem.ctype b) problem.branches in

      let cand_list =  gen_candidates problem.loc cD' covGoal pat_list in
      let loc = Syntax.Loc.ghost in
<<<<<<< HEAD
	[ ( cD' , cG', cand_list , Comp.PatMetaObj(loc , (loc, LF.ClObj (Context.dctxToHat cPsi', LF.MObj tM) ))) ]
=======
      [ ( cD' , cG', cand_list , Comp.PatMetaObj(loc , (loc, LF.ClObj (Context.dctxToHat cPsi, LF.MObj tM) ))) ]
>>>>>>> 6ff57a19

 | tau ->  (* tau := Bool | Cross (tau1, tau2) | U *)
      let loc_ghost = Syntax.Loc.ghost in
      let pv = new_patvar_name () in
      let cG' = (pv, tau ) :: problem.cG in
      let pat = Comp.PatFVar (loc_ghost, pv) in
      let pat_list = List.map (function b -> extract_patterns problem.ctype b) problem.branches in
      let covGoal = CovPatt (cG', pat, (problem.ctype, Whnf.m_id)) in
      let cand_list = gen_candidates problem.loc problem.cD covGoal pat_list in
	[ (problem.cD, cG', cand_list, pat) ]

end

(* check_emptiness cD = bool
   if for all declarations X:U in cD such that
   splitting on X yields no candidates
*)

let rec check_emptiness cD = match cD with
  | LF.Empty -> false
  | LF.Dec(cD', LF.Decl (_u, LF.ClTyp (LF.MTyp tA, cPsi), _)) ->
      begin try
	(match genCovGoals (cD', cPsi, Whnf.normTyp (tA, S.LF.id)) with
	   | [] -> true
	   | _  -> check_emptiness cD'
	)
      with Abstract.Error (_, msg) ->
	print_endline ("Unable to prove : " ^ P.typToString cD' cPsi (tA, S.LF.id) ^ " to be empty") ;
	print_endline "Try next meta-variable ...";
	check_emptiness cD'
      end
  | LF.Dec(cD', LF.Decl (_u,  LF.ClTyp (LF.PTyp LF.Sigma _ , _cPsi), _)) ->
      check_emptiness cD'
  | LF.Dec(cD', LF.Decl (_u,  LF.ClTyp (LF.PTyp tA, cPsi), _)) ->
      begin try
	(match genBCovGoals (cD' , cPsi, Whnf.normTyp (tA, S.LF.id)) with
	   | [] -> true
	   | _  -> check_emptiness cD'
	)
      with Abstract.Error (_, msg) ->
	print_string "Unable to prove given type is empty\n" ; check_emptiness cD'
      end

  | LF.Dec (cD', LF.Decl _ ) -> check_emptiness cD'


let rec check_empty_comp cD cG = match cG with
  | [] -> false
  | (_x, tau)::cG ->
      begin try
        let cov_goals' = genPatCGoals cD cG tau [] in
          match  cov_goals' with
            | [] -> true
            | _ -> check_empty_comp cD cG
      with _ -> check_empty_comp cD cG
      end

let rec revisit_opengoals ogoals = begin match ogoals with
  | [] -> ([], [])
  | ((cD, cG, _patt) as og) :: ogoals ->
      if check_emptiness cD then
        let (oglist , trivial_list) = revisit_opengoals ogoals in
	  (oglist, og::trivial_list)
      else
        if check_empty_comp cD cG then
        let (oglist , trivial_list) = revisit_opengoals ogoals in
	  (oglist, og::trivial_list)
        else
	  let (oglist, trivial_list) = revisit_opengoals ogoals in
	    (og :: oglist, trivial_list)
end

let check_coverage_success problem  =
  Debug.popIndentationLevel ();
  match problem.prag with
    | Pragma.RegularCase ->
      if !open_cov_goals = [] then
	(dprint (fun () -> "\n ###### COVERS ####### \n ");
	 Success)
      else
	(* Check if the open coverage goals can be proven to be impossible *)
	Failure (Printf.sprintf "    %s\n\n"
		   ("CASE(S) NOT COVERED :\n" ^ opengoalsToString (!open_cov_goals)))

    | Pragma.PragmaNotCase ->
      if !open_cov_goals = [] then
	Failure (Printf.sprintf "\n##   Case expression covers : ##\n##   %s\n##\n\n"
                   (Syntax.Loc.to_string problem.loc))
      else begin
	Printf.printf "\n##   Case expression doesn't cover, consistent with \"case ... of %%not\" ##\n##   %s\n##   %s\n\n"
          (Syntax.Loc.to_string problem.loc)
          ("CASE(S) NOT COVERED :\n" ^ opengoalsToString (!open_cov_goals) );
	Success
      end

(* covers problem = ()

  problem  = {loc: loc ; prag : pragma ;
              cD : LF.mctx ; cG ;
              branches ; ctype : tau }

  where   cD ; cPsi |- tA

  Succeeds, if there is at least one pattern which covers elements of type tau
  Fails, otherwise
*)
let covers problem projObj =
if !Total.enabled || !enableCoverage then 
 (if trivial_coverage problem.cD problem.branches problem.ctype then
   ((* print_string "Trival Coverage\n";*)
    Success)
  else 
    (let _ = dprint (fun () -> "\n #################################\n ### BEGIN COVERAGE FOR TYPE tau = " ^
		       P.compTypToString problem.cD problem.ctype) in
     let _ = (Debug.pushIndentationLevel(); Debug.indent 2) in
     let _ = U.resetGlobalCnstrs () in
       
     let cov_problems : covproblems = initialize_coverage problem projObj in
       
       dprint (fun () -> "Coverage checking a case with "
		 ^ string_of_int (List.length problem.branches)
		 ^ " branch(es) at:\n"
		 ^ Syntax.Loc.to_string problem.loc);
       
       dprint (fun () -> "\n ### Initial coverage problem: " );
       dprint (fun () -> covproblemsToString cov_problems ) ;
       
       check_coverage cov_problems ;  (* there exist all cov_problems are solved *)
       let o_cg         = !open_cov_goals in
       let r            = List.length  o_cg in
       let (revisited_og, trivial_og) = revisit_opengoals o_cg in
       let r'           = List.length (revisited_og) in
	 
	 if r  > r' then
	   ((* print_endline "\n(Some) coverage goals were trivially proven to be impossible.";
	    print_endline ("CASES TRIVIALLY COVERED in line " ^
			     Syntax.Loc.to_string  problem.loc
			   ^ " : " ^ string_of_int (List.length (trivial_og)))*)
	      (* opengoalsToString trivial_og *)
	   )
	 else () ;

    open_cov_goals :=  revisited_og ;
    check_coverage_success problem
  )
 )
else
  Success



let process problem projObj  =
  reset_cov_problem () ;
  match covers problem projObj with
  | Success -> reset_counter ()
  | Failure message ->
      (reset_counter () ;
      if !warningOnly then
        (print_string "WARNING: CASES DID NOT COVER\n";
        Error.addInformation ("WARNING: Cases didn't cover: " ^ message))
      else
        raise (Error (problem.loc, NoCover message)))



let problems = ref ([] : problem list)
(*
let clear () =
  problems := []

let stage problem =
  problems := problem::!problems
*)
let force f =
  (match !problems with [] -> []
     | _ ->   List.map (fun problem -> f (covers problem None)) (List.rev !problems))
<|MERGE_RESOLUTION|>--- conflicted
+++ resolved
@@ -247,11 +247,7 @@
       let ssi' = S.LF.invert ss' in
       (* cPhi' |- ssi : cPhi *)
       (* cPhi' |- [ssi]tQ    *)
-<<<<<<< HEAD
-      let u = Whnf.newMMVar None (LF.Empty, cPhi', LF.TClo(tQ,ssi')) in             
-=======
       let u = Whnf.newMMVar None (LF.Empty, cPhi', LF.TClo(tQ,ssi')) LF.Maybe in             
->>>>>>> 6ff57a19
       (* cPhi |- ss'    : cPhi'
          cPsi |- s_proj : cPhi
          cPsi |- comp  ss' s_proj   : cPhi' *)
@@ -979,17 +975,10 @@
 
 	      let (pdecl, tA)  = (match trec' with
 				      LF.SigmaLast(n, tA) ->
-<<<<<<< HEAD
-					(LF.Decl(new_parameter_name "p@",
-						   LF.ClTyp (LF.PTyp tA, Whnf.cnormDCtx (cvar_psi, LF.MShift offset)), LF.Maybe) , tA)
-				    | LF.SigmaElem _  ->
-					(LF.Decl (new_parameter_name "p@",
-=======
 					(LF.Decl(new_parameter_name "p",
 						   LF.ClTyp (LF.PTyp tA, Whnf.cnormDCtx (cvar_psi, LF.MShift offset)), LF.Maybe) , tA)
 				    | LF.SigmaElem _  ->
 					(LF.Decl (new_parameter_name "p",
->>>>>>> 6ff57a19
 						    LF.ClTyp (LF.PTyp (LF.Sigma trec'), Whnf.cnormDCtx (cvar_psi, LF.MShift offset)), LF.Maybe) , LF.Sigma trec')
 			   ) in
 
@@ -1392,12 +1381,6 @@
   | [] -> (cD , ms)
   | LF.Decl (u, LF.ClTyp (LF.MTyp tA, cPsi), dep) :: cD_tail ->
       let mdec = LF.Decl(u, LF.ClTyp (LF.MTyp (Whnf.cnormTyp (tA, ms)), Whnf.cnormDCtx (cPsi, ms)), dep) in
-<<<<<<< HEAD
-	addToMCtx (LF.Dec (cD, mdec)) (cD_tail, Whnf.mvar_dot1 ms)
-  | LF.Decl (u,  LF.ClTyp (LF.PTyp tA, cPsi), dep) :: cD_tail ->
-      let pdec = LF.Decl(u,  LF.ClTyp (LF.PTyp (Whnf.cnormTyp (tA, ms)), Whnf.cnormDCtx (cPsi, ms)), dep) in
-	addToMCtx (LF.Dec (cD, pdec)) (cD_tail, Whnf.mvar_dot1 ms)
-=======
         addToMCtx (LF.Dec (cD, mdec)) (cD_tail, Whnf.mvar_dot1 ms)
   | LF.Decl (u,  LF.ClTyp (LF.PTyp tA, cPsi), dep) :: cD_tail ->
       let pdec = LF.Decl(u,  LF.ClTyp (LF.PTyp (Whnf.cnormTyp (tA, ms)), Whnf.cnormDCtx (cPsi, ms)), dep) in
@@ -1405,7 +1388,6 @@
   | LF.Decl (u,  LF.ClTyp (LF.STyp cPhi, cPsi), dep) :: cD_tail ->
       let sdec = LF.Decl(u,  LF.ClTyp (LF.STyp (Whnf.cnormDCtx (cPhi, ms)), Whnf.cnormDCtx (cPsi, ms)), dep) in
         addToMCtx (LF.Dec (cD, sdec)) (cD_tail, Whnf.mvar_dot1 ms)
->>>>>>> 6ff57a19
   | cdecl :: cD_tail ->
       addToMCtx (LF.Dec (cD, cdecl)) (cD_tail, Whnf.mvar_dot1 ms)
 
@@ -1557,20 +1539,6 @@
       let dep0 = match tA with LF.Atom (_, _ , LF.Nil) -> Atomic | _ -> Dependent in
 	(genCovGoals (cD', cPsi, Whnf.normTyp (tA, S.LF.id)) , dep0)
   | LF.Decl (_u,  LF.ClTyp (LF.PTyp tA, cPsi), _) ->
-<<<<<<< HEAD
-      let _ = dprint (fun () -> "[SPLIT] CovGoal (PVAR): " ^ P.dctxToString cD' cPsi ^ " . " ^
-			P.typToString cD' cPsi (tA, S.LF.id) ^ "\n")  in
-      let dep0 = match tA with LF.Atom (_, _ , LF.Nil) -> Atomic | _ -> Dependent in
-      (* bp : This may potentially even loop! ;
-	 but this could initiate a potential split of PV including splitting the context
-	 g |- #A  should result in  g',x|- x   g',x|- #q
-         in this implementation, we assume that the context split has been done separetely,
-	 and hence we would only loop if we were to split #p (and initiate another context split)
-      *)
-	(genBCovGoals (cD', cPsi, tA), dep0)
-	(* raise Error.NotImplemented *)
-
-=======
       (*    raise Error.NotImplemented*)
       (* Below is wrong somehow? *)
       let _ = dprint (fun () -> "[SPLIT] CovGoal (PVAR): " ^ P.dctxToString cD' cPsi ^ " . " ^ 
@@ -1584,7 +1552,6 @@
         *)
        	(genBCovGoals (cD', cPsi, Whnf.normTyp (tA, S.LF.id)), dep0) 
        	(* raise Error.NotImplemented *) 
->>>>>>> 6ff57a19
 
 let rec best_ctx_cand (cD, cv_list) k cD_tail = match (cv_list, cD)  with
   | [], _  -> NoCandidate
@@ -1620,10 +1587,7 @@
 	  let (cov_goals' , dep0) =  genCGoals cD' md  in
 	  let cov_goals0 = List.map (fun (cD', cg, ms) ->
 				       let CovGoal (cPsi', tR, sA') = cg in
-<<<<<<< HEAD
-=======
 				       let _ = dprint (fun () -> "[Generated CovGoal]" ^ covGoalToString cD' cg) in
->>>>>>> 6ff57a19
 				       let ms' = LF.MDot (LF.ClObj ( Context.dctxToHat cPsi' , LF.MObj tR),  ms) in
 				       let k = List.length cD_tail in
 				       let (cD'', ms0) = addToMCtx cD' (cD_tail, ms') in
@@ -1739,15 +1703,9 @@
       let pat = Comp.PatPair (loc_ghost,  Comp.PatFVar (loc_ghost, pv1), Comp.PatFVar (loc_ghost, pv2))  in
       let cg = CovPatt (cG', pat, (tau, Whnf.m_id)) in
 	[ (cD, cg, Whnf.m_id) ]
-
-<<<<<<< HEAD
-  | Comp.TypBox (loc, LF.ClTyp (LF.MTyp tA, cPsi)) ->
-      let (cgoals, _ ) = genCGoals cD (LF.Decl(Id.mk_name(Id.NoName), LF.ClTyp (LF.MTyp tA, cPsi), LF.Maybe)) in
-=======
   | Comp.TypBox (loc, (LF.ClTyp (LF.MTyp tA, cPsi) as mT)) ->
       let name = Id.mk_name (Whnf.newMTypName mT) in
       let (cgoals, _ ) = genCGoals cD (LF.Decl(name, LF.ClTyp (LF.MTyp tA, cPsi), LF.Maybe)) in
->>>>>>> 6ff57a19
 
 	List.map (fun (cD', cg, ms) ->
 		    let CovGoal (cPsi', tR, sA') = cg in
@@ -2167,11 +2125,7 @@
 (* ****************************************************************************** *)
 (* Printing for debugging *)
 
-<<<<<<< HEAD
-let extract_patterns tau branch_patt = match branch_patt with
-=======
 let rec extract_patterns tau branch_patt = match branch_patt with
->>>>>>> 6ff57a19
   | Comp.Branch (loc, cD, _cG, Comp.PatMetaObj (loc', (_, LF.CObj cPsi)), ms, _e) ->
 	(cD, MetaCtx (cPsi))
   | Comp.Branch (loc, cD, _cG, Comp.PatAnn (loc', pat, _), ms, _e) -> 
@@ -2237,11 +2191,7 @@
 *)
 let initialize_coverage problem projOpt = begin match problem.ctype with
   | Comp.TypBox(loc, LF.CTyp w) ->
-<<<<<<< HEAD
-      let cD'        = LF.Dec (problem.cD, LF.Decl(Id.mk_name (Id.NoName), LF.CTyp w, LF.Maybe)) in
-=======
       let cD'        = LF.Dec (problem.cD, LF.Decl(Id.mk_name (Whnf.newMTypName (LF.CTyp w)), LF.CTyp w, LF.Maybe)) in
->>>>>>> 6ff57a19
       let cG'        = cnormCtx (problem.cG, LF.MShift 1) in
       let cPsi       = LF.CtxVar (LF.CtxOffset 1) in
       let covGoal    = CovCtx cPsi in 
@@ -2252,14 +2202,10 @@
 	[ ( cD', cG', cand_list, Comp.PatMetaObj(loc, (loc,LF.CObj cPsi)) ) ]
 
   | Comp.TypBox(loc, LF.ClTyp (LF.MTyp tA, cPsi)) ->
-<<<<<<< HEAD
-      let cD'        = LF.Dec (problem.cD, LF.Decl(Id.mk_name (Id.NoName), LF.ClTyp (LF.MTyp tA, cPsi), LF.Maybe)) in
-=======
       let (s, (cPsi', tA')) = gen_str problem.cD cPsi tA in 
       let mT         =  LF.ClTyp (LF.MTyp tA', cPsi') in 
       let name       = Id.mk_name (Whnf.newMTypName mT) in
       let cD'        = LF.Dec (problem.cD, LF.Decl(name, mT, LF.Maybe)) in
->>>>>>> 6ff57a19
       let cG'        = cnormCtx (problem.cG, LF.MShift 1) in
       let mv         = LF.MVar (LF.Offset 1, s) in
       let tM         = LF.Root (Syntax.Loc.ghost, mv, LF.Nil) in
@@ -2275,21 +2221,12 @@
 
       let cand_list =  gen_candidates problem.loc cD' covGoal pat_list in
       let loc = Syntax.Loc.ghost in
-<<<<<<< HEAD
-	[ ( cD' , cG', cand_list , Comp.PatMetaObj(loc , (loc, LF.ClObj(Context.dctxToHat cPsi', LF.MObj tM)))) ]
-
-
-  | Comp.TypBox(loc, LF.ClTyp (LF.PTyp tA, cPsi)) ->
-      (* let _ = print_endline ("Encountering parameter : " ^ P.typToString problem.cD cPsi (tA, S.LF.id) ^ " ") in *)
-      let cD'        = LF.Dec (problem.cD, LF.Decl(Id.mk_name (Id.NoName),  LF.ClTyp (LF.PTyp tA, cPsi), LF.Maybe)) in
-=======
       [ ( cD' , cG', cand_list , Comp.PatMetaObj(loc , (loc, LF.ClObj(Context.dctxToHat cPsi, LF.MObj tM)))) ]
 
   | Comp.TypBox(loc, LF.ClTyp (LF.PTyp tA, cPsi)) ->
       let (s, (cPsi', tA')) = gen_str problem.cD cPsi tA in 
       let mT         = LF.ClTyp (LF.PTyp tA', cPsi') in
       let cD'        = LF.Dec (problem.cD, LF.Decl(Id.mk_name (Whnf.newMTypName mT),  mT, LF.Maybe)) in
->>>>>>> 6ff57a19
       let cG'        = cnormCtx (problem.cG, LF.MShift 1) in
       let mv         = match projOpt with None -> LF.PVar (1, idSub) | Some k -> LF.Proj(LF.PVar (1, idSub), k) in
       let tM         = LF.Root (Syntax.Loc.ghost, mv, LF.Nil) in
@@ -2301,11 +2238,7 @@
 
       let cand_list =  gen_candidates problem.loc cD' covGoal pat_list in
       let loc = Syntax.Loc.ghost in
-<<<<<<< HEAD
-	[ ( cD' , cG', cand_list , Comp.PatMetaObj(loc , (loc, LF.ClObj (Context.dctxToHat cPsi', LF.MObj tM) ))) ]
-=======
       [ ( cD' , cG', cand_list , Comp.PatMetaObj(loc , (loc, LF.ClObj (Context.dctxToHat cPsi, LF.MObj tM) ))) ]
->>>>>>> 6ff57a19
 
  | tau ->  (* tau := Bool | Cross (tau1, tau2) | U *)
       let loc_ghost = Syntax.Loc.ghost in
