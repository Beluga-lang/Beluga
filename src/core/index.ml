
(* -------------------------------------------------------------*)
(*  Indexing
 *
 * index_term names ext_m = (m, fvars)
 *
 * Translates an object ext_m in external syntax
 * into an object m in approximate internal syntax.
 *
 * ASSUMPTION:
 *
 *    ext_m is in beta normal form
 *
 *)

open Id
open Store
open Store.Cid
open Syntax


module P = Pretty.Int.DefaultPrinter
module R = Pretty.Int.DefaultCidRenderer
module RR = Pretty.Int.NamedRenderer


let (dprint, dprnt) = Debug.makeFunctions (Debug.toFlags [11])

<<<<<<< HEAD
let closed = true
=======
let term_closed = true
>>>>>>> 88bd94ff

type free_cvars = 
    FMV of Id.name | FPV of Id.name | FSV of Id.name | FCV of Id.name 

<<<<<<< HEAD

type fcvars = free_cvars list * bool 
=======
type fcvars = free_cvars list * bool 

let rec nearestFCVar fvars = begin match fvars with 
  | [] -> None
  | FCV psi :: fvs -> Some (Apx.LF.CtxName psi)
  | _ :: fvs -> nearestFCVar fvs
end

>>>>>>> 88bd94ff

let rec lookup_fv fvars m = begin  match (fvars, m) with 
     ([], _ ) -> false
  | (FMV n :: fvars' , FMV m) -> 
      if n = m then true
      else lookup_fv fvars' (FMV m) 
  | (FPV p :: fvars' , FPV q) -> 
      if p = q then true
      else lookup_fv fvars' m 
  | (FCV n :: fvars' , FCV m) -> 
      if n = m then true
      else lookup_fv fvars' (FCV m) 

  | (FPV _ :: fvars' , FMV _ ) -> lookup_fv fvars' m
  | (FCV _ :: fvars' , FMV _ ) -> lookup_fv fvars' m
  | (FMV _ :: fvars' , FPV _ ) -> lookup_fv fvars' m
  | (FCV _ :: fvars' , FPV _ ) -> lookup_fv fvars' m
  | (FMV _ :: fvars' , FCV _ ) -> lookup_fv fvars' m
  | (FPV _ :: fvars' , FCV _ ) -> lookup_fv fvars' m

end

let rec get_ctxvar psi = match psi with
  | Ext.LF.Null -> None
  | Ext.LF.CtxVar (_loc, psi_name) -> Some psi_name
  | Ext.LF.DDec (psi, _ ) -> get_ctxvar psi


let rec get_ctxvar_mobj mO = match mO with
  | Ext.Comp.MetaCtx (_, cPsi) -> get_ctxvar cPsi 
  | Ext.Comp.MetaObjAnn (_, cPsi, _tM) -> get_ctxvar cPsi 
  | _ -> None

let rec length_typ_rec t_rec = match t_rec with 
  | Ext.LF.SigmaLast _ -> 1 
  | Ext.LF.SigmaElem (x, _ , rest ) -> 
      (print_string (R.render_name x ^ "  ");
      1 + length_typ_rec rest )

(* index_of cQ n = i
   where cQ = cQ1, Y, cQ2 s.t. n = Y and length cQ2 = i
*)

let rec index_of cQ n = match cQ with
  | [] -> 
      raise (Error.Violation "index_of for a free variable does not exist -- should be impossible")
        (* impossible due to invariant on collect *)
  | (x, _ )::cQ' -> if x = n then 1 else (index_of cQ' n) + 1



let rec index_kind cvars bvars fvars = function
  | Ext.LF.Typ _ ->
      (Apx.LF.Typ, fvars)

  | Ext.LF.ArrKind (_, a, k) ->
      let x            = Id.mk_name Id.NoName
      and (a', fvars1) = index_typ cvars bvars fvars a in
      let bvars'       = BVar.extend bvars (BVar.mk_entry x) in
      let (k', fvars2) = index_kind cvars bvars' fvars1 k in
        (Apx.LF.PiKind ((Apx.LF.TypDecl (x, a'), Apx.LF.No), k') , fvars2)

  | Ext.LF.PiKind (_, Ext.LF.TypDecl (x, a), k) ->
      let (a', fvars1) = index_typ cvars bvars fvars a in 
      let bvars'       = BVar.extend bvars (BVar.mk_entry x) in
      let (k', fvars2) = index_kind cvars bvars' fvars1 k in
        (Apx.LF.PiKind ((Apx.LF.TypDecl (x, a'), Apx.LF.Maybe), k') , fvars2)

and index_typ cvars bvars fvars = function
  | Ext.LF.Atom (loc, a, s) ->
      begin try 
        let a' = Typ.index_of_name a
        and (s', fvars') = index_spine cvars bvars fvars s in
          (Apx.LF.Atom (loc, a', s') , fvars')
      with Not_found ->
       raise (Error.Error (Some loc, Error.UnboundName a))
      end
    

  | Ext.LF.ArrTyp (_loc, a, b) ->
      let x            = Id.mk_name Id.NoName
      and (a', fvars1) = index_typ cvars bvars fvars a in
      let bvars'       = BVar.extend bvars (BVar.mk_entry x) in
      let (b', fvars2) = index_typ cvars bvars' fvars1 b in
        (Apx.LF.PiTyp ((Apx.LF.TypDecl (x, a'), Apx.LF.No), b') , fvars2)

  | Ext.LF.PiTyp (_loc, Ext.LF.TypDecl (x, a), b) ->
      let (a', fvars1)  = index_typ cvars bvars  fvars a in
      let bvars'        = BVar.extend bvars (BVar.mk_entry x) in
      let (b', fvars2)  = index_typ cvars bvars' fvars1 b in
        (Apx.LF.PiTyp ((Apx.LF.TypDecl (x, a'), Apx.LF.Maybe), b') , fvars2)
  
  | Ext.LF.Sigma (_, typRec) ->
      let (typRec', fvars') = index_typ_rec cvars bvars fvars typRec in
      (Apx.LF.Sigma typRec' , fvars')

and index_typ_rec cvars bvars fvars = function
  | Ext.LF.SigmaLast a -> 
      let (last, fvars') = index_typ cvars bvars fvars a in 
        (Apx.LF.SigmaLast last , fvars')
  | Ext.LF.SigmaElem (x, a, rest) ->
      let (a', fvars1)    = index_typ cvars bvars fvars a in
      let bvars'          = BVar.extend bvars (BVar.mk_entry x) in
      let (rest', fvars2) = index_typ_rec cvars bvars' fvars1 rest in
        (Apx.LF.SigmaElem (x, a', rest') , fvars2)

and index_tuple cvars bvars fvars = function
  | Ext.LF.Last m -> 
      let (m', fvars') = index_term cvars bvars fvars m in 
        (Apx.LF.Last m', fvars')
  | Ext.LF.Cons (m, rest) ->
      let (m', fvars1) = index_term cvars bvars fvars m in
      let (rest', fvars2) = index_tuple cvars bvars fvars1 rest in
        (Apx.LF.Cons (m', rest') , fvars2)

and index_term cvars bvars fvars = function
  | Ext.LF.Lam (loc, x, m) ->
      let bvars' = BVar.extend bvars (BVar.mk_entry x) in
      let (m', fvars')     = index_term cvars bvars' fvars m in
        (Apx.LF.Lam (loc, x, m') , fvars')

  | Ext.LF.Tuple (loc, tuple) ->
      let (tuple', fvars') = index_tuple cvars bvars fvars tuple in
        (Apx.LF.Tuple (loc, tuple') , fvars')

  | Ext.LF.Root (loc, h, s) ->
      let (h', fvars1) = index_head  cvars bvars fvars h in
      let (s', fvars2) = index_spine cvars bvars fvars1 s in
        (Apx.LF.Root (loc, h', s') , fvars2)

and index_head cvars bvars ((fvars, closed_flag) as fvs) = function
  | Ext.LF.Name (_, n) ->
      (* let _        = dprint (fun () -> "Indexing name " ^ n.string_of_name)
         in *)
      begin try
        (Apx.LF.BVar (BVar.index_of_name bvars n) , fvs)
      with Not_found -> try
        (Apx.LF.Const (Term.index_of_name n) , fvs)
      with Not_found -> 
        dprint (fun () -> "FVar " ^ n.string_of_name );
        (Apx.LF.FVar n , fvs)         
      end

  | Ext.LF.ProjName (loc, k, n) ->
      let (bvar, fvs') = index_head cvars bvars fvs (Ext.LF.Name (loc, n)) in
        (Apx.LF.Proj(bvar, k), fvs')

  | Ext.LF.PVar (loc, p, s) ->
      begin try
<<<<<<< HEAD
        let offset = CVar.index_of_name cvars p in
=======
        let offset = CVar.index_of_name cvars (CVar.PV p) in
>>>>>>> 88bd94ff
        let (s' , fvs') = index_sub cvars bvars fvs s in
          (Apx.LF.PVar (Apx.LF.Offset offset, s') , fvs')
      with Not_found ->
	if closed_flag then 
<<<<<<< HEAD
	  raise (Error.Error (Some loc, Error.UnboundName p))
	else 
          let _ = dprint (fun () -> "PVar Not_found " ^ R.render_name p) in
=======
	  (if lookup_fv fvars (FPV p) then 
          let (s', (fvars', closed_flag))  = index_sub cvars bvars fvs s in
            (Apx.LF.FPVar (p, s') , (fvars' , closed_flag))	
	  else 
	    raise (Error.Error (Some loc, Error.UnboundName p))
	  )
	else 
>>>>>>> 88bd94ff
          let (s', (fvars', closed_flag))  = index_sub cvars bvars fvs s in
            (Apx.LF.FPVar (p, s') , (FPV p :: fvars' , closed_flag))	
      end

  | Ext.LF.ProjPVar (loc, k, (p, s)) ->
      let (pvar, fvs') = index_head cvars bvars fvs (Ext.LF.PVar (loc, p, s)) in
        (Apx.LF.Proj (pvar, k), fvs')

        
  | Ext.LF.Hole _loc -> 
      (Apx.LF.Hole , fvs)

  | Ext.LF.MVar (loc, u, s) ->
      if lookup_fv fvars (FMV u) then 
        let (s', fvs')     = index_sub cvars bvars fvs s in
          (Apx.LF.FMVar (u, s') , fvs')
      else 
        begin try
<<<<<<< HEAD
          let offset = CVar.index_of_name cvars u in
=======
          let offset = CVar.index_of_name cvars (CVar.MV u) in
>>>>>>> 88bd94ff
          let (s', fvs')     = index_sub cvars bvars fvs s in
            (Apx.LF.MVar (Apx.LF.Offset offset, s') , fvs')
        with Not_found ->
	if closed_flag then 
<<<<<<< HEAD
	  raise (Error.Error (Some loc, Error.UnboundName u))
=======
	  (if lookup_fv fvars (FMV u) then 
          let (s', (fvars', closed_flag))     = index_sub cvars bvars fvs s in
            (Apx.LF.FMVar (u, s') , (fvars' , closed_flag))
	   else
	     raise (Error.Error (Some loc, Error.UnboundName u))
	  )
>>>>>>> 88bd94ff
	else 
          let (s', (fvars', closed_flag))     = index_sub cvars bvars fvs s in
            (Apx.LF.FMVar (u, s') , (FMV u :: fvars' , closed_flag))
        end

  | Ext.LF.SVar (loc, n, _sigma) -> 
      let _        = dprint (fun () -> "Indexing head : SVar " ^ n.string_of_name) in 
        raise (Error.Error (Some loc, Error.UnboundName n))

and index_spine cvars bvars fvars = function
  | Ext.LF.Nil ->
      (Apx.LF.Nil , fvars)

  | Ext.LF.App (_, m, s) ->
      let (m', fvars')  = index_term  cvars bvars fvars m in
      let (s', fvars'') = index_spine cvars bvars fvars' s in
        (Apx.LF.App (m', s') , fvars'')

and index_sub cvars bvars ((fvs, _ )  as fvars) = function
  | Ext.LF.Id loc -> 
      let psi = 
	begin try Apx.LF.CtxOffset (CVar.nearest_cvar cvars)
	with Not_found ->  (match nearestFCVar fvs with
			      | None -> raise (Error.Error (Some loc ,
							    Error.UnboundIdSub))
			      | Some psi -> psi
			   )
	end
      in 
	(dprint (fun () -> 
		   match psi with 
		     | Apx.LF.CtxOffset offset -> 
			 "[index_sub] id : domain has index " ^ R.render_offset offset 
		     | Apx.LF.CtxName psi -> 
			 "[index_sub] id : domain has index " ^ R.render_name psi)
	;
	(Apx.LF.Id psi, fvars))

  | Ext.LF.Dot (_, s, Ext.LF.Head h) ->
      let (s', fvars')  = index_sub cvars bvars fvars s  in
      let (h', fvars'') = index_head cvars bvars fvars' h in
        (Apx.LF.Dot (Apx.LF.Head h', s') , fvars'')

  | Ext.LF.Dot (_, s, Ext.LF.Normal m) ->
      let (s', fvars')  = index_sub cvars bvars fvars s  in
      let (m', fvars'') = index_term cvars bvars fvars' m in
        (Apx.LF.Dot (Apx.LF.Obj  m', s') , fvars'')

  | Ext.LF.EmptySub _ ->
      (Apx.LF.EmptySub, fvars)

        
let index_decl cvars bvars fvars (Ext.LF.TypDecl(x, a)) =
  let (a', fvars') = index_typ cvars bvars fvars a in
  let bvars'       = BVar.extend bvars (BVar.mk_entry x) in
    (Apx.LF.TypDecl (x,a'), bvars', fvars')

<<<<<<< HEAD
let rec index_dctx cvars ((_ctxOpt, _bvs) as bvars) fvars = function
  | Ext.LF.Null        -> (Apx.LF.Null , bvars, fvars)

  | Ext.LF.CtxVar (loc, psi_name)  ->
      begin try
        let offset = CVar.index_of_name cvars psi_name in
          (Apx.LF.CtxVar (Apx.LF.CtxOffset offset) , bvars, fvars)
      with Not_found ->
        raise (Error.Error (Some loc, Error.UnboundCtxName psi_name))
      end
=======
let rec index_dctx cvars bvars ((fvs, closed) as fvars) = function
  | Ext.LF.Null        -> (Apx.LF.Null , bvars, fvars)

  | Ext.LF.CtxVar (loc, psi_name)  ->
      if lookup_fv fvs (FCV psi_name) then 
	(Apx.LF.CtxVar (Apx.LF.CtxName psi_name), bvars, (fvs, closed))
      else
	begin try
          let offset = CVar.index_of_name cvars (CVar.CV psi_name) in
            (Apx.LF.CtxVar (Apx.LF.CtxOffset offset) , bvars, fvars)
	with Not_found ->  
	 (Apx.LF.CtxVar (Apx.LF.CtxName psi_name), bvars, ((FCV psi_name :: fvs),  closed))
	end
>>>>>>> 88bd94ff
  | Ext.LF.DDec (psi, decl) ->
      let (psi', bvars', fvars')    = index_dctx cvars bvars fvars psi in
      let (decl', bvars'', fvars'') = index_decl cvars bvars' fvars' decl in
        (Apx.LF.DDec (psi', decl'), bvars'', fvars'')

(* Order of psihat? -bp
   It's not clear how to know that the last name is a bound variable
   or if it is a name of a context variable...
*)
<<<<<<< HEAD
let index_psihat cvars extphat =
=======
let index_psihat cvars fcvars extphat =
>>>>>>> 88bd94ff
  let bv = BVar.create () in

  let rec index_hat bvars = function
    | [] -> (0, bvars)
    | x :: psihat ->
        let bvars' = BVar.extend bvars (BVar.mk_entry x) in
        let (l, bvars'') = index_hat bvars' psihat in
          (l + 1, bvars'')

  in
    begin match extphat with
      | [] -> ((None, 0), bv)
      |  x :: psihat ->
<<<<<<< HEAD
          begin try
            let ctx_var = CVar.index_of_name cvars x in
            let (d, bvars) = index_hat bv psihat in
              ((Some (Int.LF.CtxOffset ctx_var), d) , bvars)
          with Not_found ->
            let (d, bvars ) = index_hat bv extphat in
              ((None, d) , bvars)
          end
    end

let rec index_ctx cvars ( (_ , _ ) as bvars) fvars = function
=======
	   let (fvs, _ ) = fcvars in 
	     if lookup_fv fvs (FCV x) then 
               let (d, bvars) = index_hat bv psihat in
		 ((Some (Int.LF.CtxName x), d) , bvars)
	     else
               begin try
		 let ctx_var = CVar.index_of_name cvars (CVar.CV x) in
		 let (d, bvars) = index_hat bv psihat in
		 let _ = dprint (fun () -> "[index_psihat] offset = " ^
				   R.render_offset ctx_var ) in 
		   ((Some (Int.LF.CtxOffset ctx_var), d) , bvars)
               with Not_found ->
		 let (d, bvars ) = index_hat bv extphat in
		   ((None, d) , bvars)
               end
    end

let rec index_ctx cvars bvars fvars = function
>>>>>>> 88bd94ff
  | Ext.LF.Empty ->
      (Apx.LF.Empty , bvars, fvars)

  | Ext.LF.Dec (psi, dec) ->
      let (psi', bvars', fvars')   = index_ctx  cvars bvars fvars psi in
      let (dec', bvars'', fvars'') = index_decl cvars bvars' fvars' dec in
        (Apx.LF.Dec (psi', dec'), bvars'', fvars'')

let index_cdecl cvars fvars = function
  | Ext.LF.MDecl (loc, u, a, psi) ->
<<<<<<< HEAD
      let ctxOpt = begin match get_ctxvar psi with
                   | None -> None 
                   | Some psi_name ->  begin try
                       let offset = CVar.index_of_name cvars psi_name in
                         Some (Apx.LF.CtxOffset offset)
                     with Not_found ->
                       raise (Error.Error (Some loc, Error.UnboundCtxName psi_name))
                     end
                   end in 
      let (psi', bvars', fvars') = index_dctx cvars (ctxOpt, BVar.create ()) fvars psi in
      let (a', fvars'')          = index_typ  cvars bvars' fvars' a in
      let cvars'                 = CVar.extend cvars (CVar.mk_entry u) in
        (Apx.LF.MDecl (u, a', psi'), cvars', fvars'')

  | Ext.LF.PDecl (loc, p, a, psi) ->
      let ctxOpt = begin match get_ctxvar psi with
                   | None -> None 
                   | Some psi_name ->  begin try
                       let offset = CVar.index_of_name cvars psi_name in
                         Some (Apx.LF.CtxOffset offset)
                     with Not_found ->
                       raise (Error.Error (Some loc, Error.UnboundCtxName psi_name))
                     end
                   end in 

      let (psi', bvars', fvars') = index_dctx cvars (ctxOpt, BVar.create ()) fvars psi in
      let (a', fvars')           = index_typ  cvars bvars' fvars' a in
      let cvars'                 = CVar.extend cvars (CVar.mk_entry p) in
        (Apx.LF.PDecl (p, a', psi') , cvars', fvars')

  | Ext.LF.SDecl (loc, s, phi, psi) ->
      let ctxOpt = begin match get_ctxvar psi with
                   | None -> None 
                   | Some psi_name ->  begin try
                       let offset = CVar.index_of_name cvars psi_name in
                         Some (Apx.LF.CtxOffset offset)
                     with Not_found ->
                       raise (Error.Error (Some loc, Error.UnboundCtxName psi_name))
                     end
                   end in 

      let (psi', _bvars', fvars') = index_dctx cvars (ctxOpt, BVar.create ()) fvars psi in
      let ctxOpt' = begin match get_ctxvar phi with
                   | None -> None 
                   | Some phi_name ->  begin try
                       let offset = CVar.index_of_name cvars phi_name in
                         Some (Apx.LF.CtxOffset offset)
                     with Not_found ->
                       raise (Error.Error (Some loc, Error.UnboundCtxName phi_name))
                     end
                   end in 


      let (phi', _bvars', fvars'') = index_dctx cvars (ctxOpt', BVar.create ()) fvars' phi in
      let _              = dprint (fun () -> "Extend cvars with " ^ R.render_name s) in 
      let cvars'         = CVar.extend cvars (CVar.mk_entry s) in
=======
      let (psi', bvars', fvars') = index_dctx cvars (BVar.create ()) fvars psi in
      let (a', fvars'')          = index_typ  cvars bvars' fvars' a in
      let cvars'                 = CVar.extend cvars (CVar.mk_entry (CVar.MV u)) in
        (Apx.LF.MDecl (u, a', psi'), cvars', fvars'')

  | Ext.LF.PDecl (loc, p, a, psi) ->
      let (psi', bvars', fvars') = index_dctx cvars (BVar.create ()) fvars psi in
      let (a', fvars')           = index_typ  cvars bvars' fvars' a in
      let cvars'                 = CVar.extend cvars (CVar.mk_entry (CVar.PV p)) in
        (Apx.LF.PDecl (p, a', psi') , cvars', fvars')

  | Ext.LF.SDecl (loc, s, phi, psi) ->
      let (psi', _bvars', fvars') = index_dctx cvars (BVar.create ()) fvars psi in
      let (phi', _bvars', fvars'') = index_dctx cvars (BVar.create ()) fvars' phi in
      let _              = dprint (fun () -> "Extend cvars with " ^ R.render_name s) in 
      let cvars'         = CVar.extend cvars (CVar.mk_entry (CVar.SV s)) in
>>>>>>> 88bd94ff
        (Apx.LF.SDecl (s, phi', psi') , cvars', fvars'')

  | Ext.LF.CDecl (loc , ctx_name, schema_name) -> 
    begin try 
<<<<<<< HEAD
      let cvars'        = CVar.extend cvars (CVar.mk_entry ctx_name) in
=======
      let cvars'        = CVar.extend cvars (CVar.mk_entry (CVar.CV ctx_name)) in
>>>>>>> 88bd94ff
      let schema_cid    = Schema.index_of_name schema_name in
        (Apx.LF.CDecl (ctx_name, schema_cid), cvars', fvars)
    with 
        Not_found -> raise (Error.Error (Some loc, Error.UnboundCtxSchemaName schema_name))
    end


let rec index_mctx cvars fvars = function
  | Ext.LF.Empty ->
      (Apx.LF.Empty, Apx.LF.Empty, cvars, fvars)

  | Ext.LF.Dec (delta, cdec) ->
      let (omega', delta', cvars', fvars') = index_mctx cvars fvars delta in 
      let (cdec', cvars'', fvars'') = index_cdecl cvars' fvars' cdec in
        begin match cdec' with 
          | Apx.LF.CDecl _ -> (Apx.LF.Dec(omega', cdec'), delta', cvars'', fvars'')
          | _       -> (omega', Apx.LF.Dec (delta', cdec'), cvars'', fvars'')
        end 


(* Records are not handled in a general manner
 * We need to change the datatype for typ_rec to be typ_decl ctx
 *)
let rec index_typrec cvars bvars fvars = function
  | Ext.LF.SigmaLast last_a ->
      let (last, fvars') = index_typ cvars bvars fvars last_a in 
      (Apx.LF.SigmaLast last, fvars')

  | Ext.LF.SigmaElem (x, a, arec) ->
      let (a', fvars') = index_typ cvars bvars fvars a in
      let  bvars' = BVar.extend bvars (BVar.mk_entry x) in
      let (arec', fvars'') = index_typrec cvars bvars' fvars' arec in 
        (Apx.LF.SigmaElem (x, a', arec'), fvars'')


(* Translation of external schemas into approximate schemas *)
let rec index_elements el_list = List.map index_el el_list

and index_el (Ext.LF.SchElem (_, typ_ctx, typ_rec)) =
  let cvars = (CVar.create ()) in
  let bvars = BVar.create () in
  let fvars = [] in 
<<<<<<< HEAD
  let (typ_ctx', bvars', _ ) = index_ctx cvars bvars (fvars,not closed) typ_ctx in
  let _ = dprint (fun () ->  ("\n[index_el] ext block has length " ^ string_of_int (length_typ_rec typ_rec) ^ "\n")) in 
  let (typ_rec', _ )         = index_typrec cvars bvars' (fvars, not closed) typ_rec in
=======
  let (typ_ctx', bvars', _ ) = index_ctx cvars bvars (fvars,not term_closed) typ_ctx in
  let _ = dprint (fun () ->  ("\n[index_el] ext block has length " ^ string_of_int (length_typ_rec typ_rec) ^ "\n")) in 
  let (typ_rec', _ )         = index_typrec cvars bvars' (fvars, not term_closed) typ_rec in
>>>>>>> 88bd94ff
    Apx.LF.SchElem (typ_ctx', typ_rec')


let index_schema (Ext.LF.Schema el_list) =
  Apx.LF.Schema (index_elements el_list)


(* Translation of external computations into approximate computations *)

<<<<<<< HEAD
let rec index_meta_obj cvars fvars = function 
  | Ext.Comp.MetaCtx (l, cpsi) -> 
      let ctxOpt = begin match get_ctxvar cpsi with
                   | None -> None 
                   | Some psi_name ->  begin try
                       let offset = CVar.index_of_name cvars psi_name in
                         Some (Apx.LF.CtxOffset offset)
                     with Not_found ->
                       raise (Error.Error (Some l, Error.UnboundCtxName psi_name))
                     end
                   end in 
      let (cPsi, _bvars, fvars') = index_dctx cvars (ctxOpt, BVar.create ()) fvars cpsi in 
        (Apx.Comp.MetaCtx (Some l, cPsi), fvars')

  | Ext.Comp.MetaObj (l, phat, m) -> 
      let (psihat' , bvars) = index_psihat cvars phat in 
      let ctxOpt = begin match psihat' with
                   | None , _  -> None 
                   | Some (Int.LF.CtxOffset psi) , _  ->  Some (Apx.LF.CtxOffset psi)
                   | Some (Int.LF.CtxName psi)  , _   ->  Some (Apx.LF.CtxName psi)
                   end in  

      let (m', fvars') = index_term cvars (ctxOpt, bvars) fvars m in  
        (Apx.Comp.MetaObj (Some l, psihat', m'), fvars)

  | Ext.Comp.MetaObjAnn (l, cpsi, m) -> 
      let ctxOpt = begin match get_ctxvar cpsi with
                   | None -> None 
                   | Some psi_name ->  begin try
                       let offset = CVar.index_of_name cvars psi_name in
                         Some (Apx.LF.CtxOffset offset)
                     with Not_found ->
                       raise (Error.Error (Some l, Error.UnboundCtxName psi_name))
                     end
                   end in 
      let (cPsi, bvars, fvars') = index_dctx cvars (ctxOpt, BVar.create ()) fvars cpsi in 
      let (m', fvars'') = index_term cvars  bvars fvars' m in  
        (Apx.Comp.MetaObjAnn (Some l, cPsi, m'), fvars'')

and index_meta_spine cvars fvars = function
=======
let rec index_meta_obj cvars fcvars = function 
  | Ext.Comp.MetaCtx (l, cpsi) -> 
      let (cPsi, _bvars, fcvars') = index_dctx cvars (BVar.create ()) fcvars cpsi in 
        (Apx.Comp.MetaCtx (Some l, cPsi), fcvars')

  | Ext.Comp.MetaObj (l, phat, m) -> 
      let (psihat' , bvars) = index_psihat cvars fcvars phat in 
      let (m', fcvars') = index_term cvars bvars fcvars m in  
        (Apx.Comp.MetaObj (Some l, psihat', m'), fcvars)

  | Ext.Comp.MetaObjAnn (l, cpsi, m) -> 
      let (cPsi, bvars, fcvars') = index_dctx cvars (BVar.create ()) fcvars cpsi in 
      let (m', fcvars'') = index_term cvars  bvars fcvars' m in  
        (Apx.Comp.MetaObjAnn (Some l, cPsi, m'), fcvars'')

and index_meta_spine cvars fcvars = function
>>>>>>> 88bd94ff
  | Ext.Comp.MetaNil -> 
      (Apx.Comp.MetaNil , fcvars)

  | Ext.Comp.MetaApp (m, s) ->
<<<<<<< HEAD
      let (m', fvars')  = index_meta_obj  cvars fvars m in
      let (s', fvars'') = index_meta_spine cvars fvars' s in
        (Apx.Comp.MetaApp (m', s') , fvars'')
=======
      let (m', fcvars')  = index_meta_obj  cvars fcvars m in
      let (s', fcvars'') = index_meta_spine cvars fcvars' s in
        (Apx.Comp.MetaApp (m', s') , fcvars'')
>>>>>>> 88bd94ff


let rec index_compkind cvars fcvars = function 
  | Ext.Comp.Ctype loc -> Apx.Comp.Ctype loc
    
  | Ext.Comp.PiKind (loc, (cdecl , dep), cK) -> 
      let (cdecl', cvars', fcvars') = index_cdecl cvars fcvars cdecl in 
      let dep' = match dep with Ext.Comp.Explicit -> Apx.Comp.Explicit | Ext.Comp.Implicit -> Apx.Comp.Implicit in 
      let cK' = index_compkind cvars' fcvars' cK in 
        Apx.Comp.PiKind (loc, (cdecl', dep'), cK')

<<<<<<< HEAD
let rec index_comptyp cvars  fcvars = 
=======
let rec index_comptyp cvars  ((fcvs, closed) as fcvars) = 
>>>>>>> 88bd94ff
  function
  | Ext.Comp.TypBase (loc, a, ms) -> 
      begin try
        let a' = CompTyp.index_of_name a in 
<<<<<<< HEAD
        let (ms', _fv) = index_meta_spine cvars fcvars ms in 
          Apx.Comp.TypBase (loc, a', ms')
=======
        let (ms', fcvars') = index_meta_spine cvars fcvars ms in 
	  (Apx.Comp.TypBase (loc, a', ms'), fcvars')
>>>>>>> 88bd94ff
      with Not_found -> 
        raise (Error.Error (loc, Error.UnboundName a))
      end 
  | Ext.Comp.TypBox (loc, a, psi)    ->
<<<<<<< HEAD
      let ctxOpt = begin match get_ctxvar psi with
                   | None -> None 
                   | Some psi_name ->  begin try
                       let offset = CVar.index_of_name cvars psi_name in
                         Some (Apx.LF.CtxOffset offset)
                     with Not_found ->
                       raise (Error.Error (Some loc, Error.UnboundCtxName psi_name))
                     end
                   end in 
      begin try 
        let Ext.LF.Atom (_ , name, Ext.LF.Nil) = a in 
        let offset = CVar.index_of_name cvars name in           
        let (psi', _ , _ ) = index_dctx cvars (ctxOpt, BVar.create ()) fcvars
=======
      begin try 
        let Ext.LF.Atom (_ , name, Ext.LF.Nil) = a in 
        let offset = CVar.index_of_name cvars (CVar.CV name) in           
        let (psi', _ , fcvars1) = index_dctx cvars (BVar.create ()) fcvars
>>>>>>> 88bd94ff
          psi in
        let _ = dprint (fun () -> "Indexing TypSub -- turning TypBox into TypSub") in
          (Apx.Comp.TypSub (loc, Apx.LF.CtxVar (Apx.LF.CtxOffset offset), psi'), fcvars1)
      with _  -> 
<<<<<<< HEAD
        let (psi', bvars', _ ) = index_dctx cvars (ctxOpt, BVar.create ()) fcvars psi in
        let (a', _ )           = index_typ cvars bvars' fcvars a   in
          Apx.Comp.TypBox (loc, a', psi')
      end 

  | Ext.Comp.TypSub (loc, phi, psi)    ->
      let ctxOpt = begin match get_ctxvar psi with
                   | None -> None 
                   | Some psi_name ->  begin try
                       let offset = CVar.index_of_name cvars psi_name in
                         Some (Apx.LF.CtxOffset offset)
                     with Not_found ->
                       raise (Error.Error (Some loc, Error.UnboundCtxName psi_name))
                     end
                   end in  
      let (psi', _ , _ ) = index_dctx cvars (ctxOpt, BVar.create ()) fcvars psi in
      let (phi', _ , _ ) = index_dctx cvars (ctxOpt, BVar.create ()) fcvars phi in
        Apx.Comp.TypSub (loc, phi', psi')


  | Ext.Comp.TypArr (_loc, tau, tau') ->
      Apx.Comp.TypArr (index_comptyp cvars fcvars tau, 
                       index_comptyp cvars fcvars tau')

  | Ext.Comp.TypCross (_loc, tau, tau') ->
      Apx.Comp.TypCross (index_comptyp cvars fcvars tau, 
                         index_comptyp cvars fcvars tau')

  | Ext.Comp.TypPiBox (_loc, cdecl, tau)    ->
      let (cdecl', cvars', _) = index_cdecl cvars fcvars cdecl in
        Apx.Comp.TypPiBox (cdecl', index_comptyp cvars' fcvars tau)

  | Ext.Comp.TypCtxPi (loc, (ctx_name, schema_name, dep), tau)    ->
    begin try 
      let cvars'        = CVar.extend cvars (CVar.mk_entry ctx_name) in
      let schema_cid    = Schema.index_of_name schema_name in
        (* if exception Not_found is raised, it means schema_name does not exist *)
      let apxdep = match dep with Ext.Comp.Explicit -> Apx.Comp.Explicit | Ext.Comp.Implicit -> Apx.Comp.Implicit in 
        Apx.Comp.TypCtxPi ((ctx_name, schema_cid, apxdep), index_comptyp cvars' fcvars tau)
=======
        let (psi', bvars', fcvars') = index_dctx cvars (BVar.create ()) fcvars psi in
        let (a', fcvars'' )         = index_typ cvars bvars' fcvars' a   in
          (Apx.Comp.TypBox (loc, a', psi'), fcvars'')
      end 

  | Ext.Comp.TypSub (loc, phi, psi)    ->
      let (psi', _ , fcvars1 ) = index_dctx cvars (BVar.create ()) fcvars psi in
      let (phi', _ , fcvars2 ) = index_dctx cvars (BVar.create ()) fcvars1 phi in
        (Apx.Comp.TypSub (loc, phi', psi'), fcvars2)


  | Ext.Comp.TypArr (_loc, tau, tau') ->
      let (tau1, fcvars1) = index_comptyp cvars fcvars tau in 
      let (tau2, fcvars2) = index_comptyp cvars fcvars1 tau' in 
      (Apx.Comp.TypArr (tau1, tau2), fcvars2)


  | Ext.Comp.TypCross (_loc, tau, tau') ->
      let (tau1, fcvars1) = index_comptyp cvars fcvars tau in 
      let (tau2, fcvars2) = index_comptyp cvars fcvars1 tau' in 
	(Apx.Comp.TypCross (tau1, tau2), fcvars2)
        

  | Ext.Comp.TypPiBox (_loc, cdecl, tau)    ->
      let (cdecl', cvars', fcvars1) = index_cdecl cvars fcvars cdecl in
      let (tau', fcvars2) = index_comptyp cvars' fcvars1 tau in 
        (Apx.Comp.TypPiBox (cdecl', tau'), fcvars2)

  | Ext.Comp.TypCtxPi (loc, (ctx_name, schema_name, dep), tau)    ->
    begin try 
      let cvars'        = CVar.extend cvars (CVar.mk_entry (CVar.CV ctx_name)) in
      let schema_cid    = Schema.index_of_name schema_name in
        (* if exception Not_found is raised, it means schema_name does not exist *)
      let apxdep = match dep with Ext.Comp.Explicit -> Apx.Comp.Explicit |
    Ext.Comp.Implicit -> Apx.Comp.Implicit in 
      let (tau', fcvars1) = index_comptyp cvars' fcvars tau in 
        (Apx.Comp.TypCtxPi ((ctx_name, schema_cid, apxdep), tau'), fcvars1)
>>>>>>> 88bd94ff
    with 
        Not_found -> raise (Error.Error (Some loc, Error.UnboundCtxSchemaName schema_name))
    end

  | Ext.Comp.TypBool -> (Apx.Comp.TypBool, fcvars)

let rec index_exp cvars vars fcvars = function
  | Ext.Comp.Syn (loc , i)   ->
      Apx.Comp.Syn (loc, index_exp' cvars vars fcvars i)

  | Ext.Comp.Fun (loc, x, e) ->
      let vars' = Var.extend vars (Var.mk_entry x) in
        Apx.Comp.Fun (loc, x, index_exp cvars vars' fcvars e)

  | Ext.Comp.CtxFun (loc, psi_name, e) ->
<<<<<<< HEAD
        let cvars' = CVar.extend cvars (CVar.mk_entry psi_name) in 
        Apx.Comp.CtxFun (loc, psi_name, index_exp cvars' vars fcvars e) 

  | Ext.Comp.MLam (loc, u, e) ->
      let cvars' = CVar.extend cvars (CVar.mk_entry u) in
=======
        let cvars' = CVar.extend cvars (CVar.mk_entry (CVar.CV psi_name)) in 
        Apx.Comp.CtxFun (loc, psi_name, index_exp cvars' vars fcvars e) 

  | Ext.Comp.MLam (loc, (u, Ext.Comp.MObj), e) ->
      let cvars' = CVar.extend cvars (CVar.mk_entry (CVar.MV u)) in
        Apx.Comp.MLam (loc, u, index_exp cvars' vars fcvars e)

  | Ext.Comp.MLam (loc, (u, Ext.Comp.PObj), e) ->
      let cvars' = CVar.extend cvars (CVar.mk_entry (CVar.PV u)) in
>>>>>>> 88bd94ff
        Apx.Comp.MLam (loc, u, index_exp cvars' vars fcvars e)

  | Ext.Comp.Pair (loc, e1, e2) ->
      let e1 = index_exp cvars vars fcvars e1 in
      let e2 = index_exp cvars vars fcvars e2 in
        Apx.Comp.Pair (loc, e1, e2)

  | Ext.Comp.LetPair (loc, i, (x, y, e)) ->
      let i' = index_exp' cvars vars fcvars i in
      let vars1 = Var.extend vars (Var.mk_entry x) in
      let vars2 = Var.extend vars1 (Var.mk_entry y) in
      let e' = index_exp cvars vars2 fcvars e in
        Apx.Comp.LetPair(loc, i', (x,y,e'))

  | Ext.Comp.Let (loc, i, (x, e)) ->
      let i' = index_exp' cvars vars fcvars i in
      let vars1 = Var.extend vars (Var.mk_entry x) in
      let e' = index_exp cvars vars1 fcvars e in
        Apx.Comp.Let (loc, i', (x,e'))

  (* SVars are parsed as terms but are actually substitutions *)
  | Ext.Comp.Box (loc1, psihat, Ext.LF.Root(loc2, Ext.LF.SVar(loc3,s, sigma), spine)) -> 
<<<<<<< HEAD
      let (psihat' , bvars) = index_psihat cvars psihat in 
      let ctxOpt = begin match psihat' with
=======
      let (psihat' , bvars) = index_psihat cvars fcvars psihat in 
      let _ctxOpt = begin match psihat' with
>>>>>>> 88bd94ff
                   | None , _  -> None 
                   | Some (Int.LF.CtxOffset psi) , _  ->  Some (Apx.LF.CtxOffset psi)
                   | Some (Int.LF.CtxName psi)  , _   ->  Some (Apx.LF.CtxName psi)
                   end in  
 
      let rec create_sub s spine = match spine with
        | Ext.LF.Nil -> s
        | Ext.LF.App (loc, m', spine') -> 
<<<<<<< HEAD
            let (m', _ ) = index_term cvars (ctxOpt, bvars) fcvars  m' in 
             create_sub (Apx.LF.Dot (Apx.LF.Obj m', s)) spine' 
      in 
      let (sigma', _ ) =  index_sub cvars (ctxOpt, bvars) fcvars sigma in 
=======
            let (m', _ ) = index_term cvars (bvars) fcvars  m' in 
             create_sub (Apx.LF.Dot (Apx.LF.Obj m', s)) spine' 
      in 
      let (sigma', _ ) =  index_sub cvars (bvars) fcvars sigma in 
>>>>>>> 88bd94ff
        begin try
          let offset = CVar.index_of_name cvars (CVar.SV s) in
            Apx.Comp.SBox (loc1, psihat', 
                           create_sub (Apx.LF.SVar (Apx.LF.Offset offset, sigma')) spine )
        with Not_found -> 
          raise (Error.Error (Some loc3, Error.UnboundName s))
        end 


  | Ext.Comp.Box (loc, psihat, m) ->
<<<<<<< HEAD
      let (psihat', bvars) = index_psihat cvars psihat in
      let ctxOpt = begin match psihat' with
                   | None , _  -> None 
                   | Some (Int.LF.CtxOffset psi) , _  ->  Some (Apx.LF.CtxOffset psi)
                   | Some (Int.LF.CtxName psi)  , _   ->  Some (Apx.LF.CtxName psi)
                   end in  

      let (m', _ ) = index_term cvars (ctxOpt, bvars) fcvars m in  
=======
      let (psihat', bvars) = index_psihat cvars fcvars psihat in
      let (m', _ ) = index_term cvars bvars fcvars m in  
>>>>>>> 88bd94ff
        Apx.Comp.Box (loc, psihat', m')


  | Ext.Comp.SBox (loc, psihat,s) -> 
<<<<<<< HEAD
      let (psihat', bvars) = index_psihat cvars psihat in
      let ctxOpt = begin match psihat' with
                   | None , _  -> None 
                   | Some (Int.LF.CtxOffset psi) , _  ->  Some (Apx.LF.CtxOffset psi)
                   | Some (Int.LF.CtxName psi)  , _   ->  Some (Apx.LF.CtxName psi)
                   end in  

      let (s', _ ) = index_sub cvars (ctxOpt, bvars) fcvars s in 
=======
      let (psihat', bvars) = index_psihat cvars fcvars psihat in
      let (s', _ ) = index_sub cvars bvars fcvars s in 
>>>>>>> 88bd94ff
        Apx.Comp.SBox (loc, psihat', s')

  | Ext.Comp.Case (loc, prag, i, branches) ->
      let i' = index_exp' cvars vars fcvars i in
<<<<<<< HEAD
=======
      let _ = dprint (fun () -> "index case") in 
>>>>>>> 88bd94ff
      let branches' = List.map (function b -> index_branch cvars vars fcvars b) branches in
        Apx.Comp.Case (loc, prag, i', branches')


  | Ext.Comp.If (loc, i, e1, e2) -> 
      let i' = index_exp' cvars vars fcvars i in
      let e1' = index_exp cvars vars fcvars e1 in
      let e2' = index_exp cvars vars fcvars e2 in
        Apx.Comp.If(loc, i', e1', e2')

and index_exp' cvars vars fcvars = function
  | Ext.Comp.Var (loc, x) ->
      begin try
        Apx.Comp.Var (Var.index_of_name vars x)
      with Not_found -> try
        Apx.Comp.Const (Comp.index_of_name x)
      with Not_found -> try
        Apx.Comp.DataConst (CompConst.index_of_name x)
      with Not_found ->
        raise (Error.Error (Some loc, Error.UnboundCompName x))
      end
  | Ext.Comp.DataConst (_loc, c) -> 
        Apx.Comp.DataConst (CompConst.index_of_name c)
  | Ext.Comp.Apply (loc, i, e) ->
      let i' = index_exp' cvars vars fcvars i in
      let e' = index_exp  cvars vars fcvars e in
        Apx.Comp.Apply (loc, i', e')

  | Ext.Comp.CtxApp (loc, i, psi) ->
      let i'   = index_exp' cvars vars fcvars i in
<<<<<<< HEAD
      let ctxOpt = begin match get_ctxvar psi with
                   | None -> None 
                   | Some psi_name ->  begin try
                       let offset = CVar.index_of_name cvars psi_name in
                         Some (Apx.LF.CtxOffset offset)
                     with Not_found ->
                       raise (Error.Error (Some loc, Error.UnboundCtxName psi_name))
                     end
                   end in   
      let (psi', _ , _ ) = index_dctx cvars (ctxOpt, BVar.create ()) fcvars psi in
=======
      let (psi', _ , _ ) = index_dctx cvars (BVar.create ()) fcvars psi in
>>>>>>> 88bd94ff
        Apx.Comp.CtxApp (loc, i', psi')

  | Ext.Comp.MApp (loc, i, (psihat, m)) ->
      let i'      = index_exp' cvars vars fcvars i in
<<<<<<< HEAD
      let (psihat', bvars) = index_psihat cvars psihat in
      let ctxOpt = begin match psihat' with
                   | None , _  -> None 
                   | Some (Int.LF.CtxOffset psi) , _  ->  Some (Apx.LF.CtxOffset psi)
                   | Some (Int.LF.CtxName psi)  , _   ->  Some (Apx.LF.CtxName psi)
                   end in  
      let (m', _ ) = index_term cvars (ctxOpt, bvars) fcvars m in
=======
      let (psihat', bvars) = index_psihat cvars fcvars psihat in
      let (m', _ ) = index_term cvars bvars fcvars m in
>>>>>>> 88bd94ff
        Apx.Comp.MApp (loc, i', Apx.Comp.MetaObj (Some loc, psihat', m'))

  | Ext.Comp.MAnnApp (loc, i, (psi, m)) ->
      let i'      = index_exp' cvars vars fcvars i in
<<<<<<< HEAD
      let ctxOpt = begin match get_ctxvar psi with
                   | None -> None 
                   | Some psi_name ->  begin try
                       let offset = CVar.index_of_name cvars psi_name in
                         Some (Apx.LF.CtxOffset offset)
                     with Not_found ->
                       raise (Error.Error (Some loc, Error.UnboundCtxName psi_name))
                     end
                   end in   
      let (psi', bvars, _ ) = index_dctx cvars  (ctxOpt, BVar.create ()) fcvars psi in
=======
      let (psi', bvars, _ ) = index_dctx cvars  (BVar.create ()) fcvars psi in
>>>>>>> 88bd94ff
      let (m', _ ) = index_term cvars bvars fcvars m in
        Apx.Comp.MAnnApp (loc, i', (psi', m'))

  | Ext.Comp.BoxVal (loc, psi, m) ->
<<<<<<< HEAD
      let (fcvs, _cf ) = fcvars in 
      let ctxOpt = begin match get_ctxvar psi with
                   | None -> None 
                   | Some psi_name ->  
		       if lookup_fv fcvs (FCV psi_name) then 
			 Some (Apx.LF.CtxName psi_name)
		       else 
			 raise (Error.Error (Some loc, Error.UnboundCtxName  psi_name))
                     end 
		    in   
      let (psi', bvars, _ ) = index_dctx cvars  (ctxOpt, BVar.create ()) fcvars  psi in
=======
      let (psi', bvars, _ ) = index_dctx cvars  (BVar.create ()) fcvars  psi in
>>>>>>> 88bd94ff
      let (m', _ ) = index_term cvars bvars fcvars m in 
        Apx.Comp.BoxVal (loc, psi', m') 

  | Ext.Comp.Ann (_loc, e, tau) ->
<<<<<<< HEAD
      Apx.Comp.Ann (index_exp  cvars vars fcvars e,
                         index_comptyp cvars fcvars tau)
=======
      let (tau', _ ) =  index_comptyp cvars fcvars tau in 
      Apx.Comp.Ann (index_exp  cvars vars fcvars e, tau' )
>>>>>>> 88bd94ff

  | Ext.Comp.Equal (loc, i, i') ->
      let i1 = index_exp' cvars vars fcvars i in 
      let i2 = index_exp' cvars vars fcvars i' in 
        Apx.Comp.Equal (loc, i1, i2)

  | Ext.Comp.Boolean (loc , b) -> Apx.Comp.Boolean (loc, b)

<<<<<<< HEAD
(* and index_pattern mvars ((fcvars, fvars) as fcvars) pat = match pat with
  | Ext.Comp.PatEmtpy (_ , cPsi) -> 
      let ctxOpt = begin match get_ctxvar cPsi with
                   | None -> None 
                   | Some psi_name ->  begin try
                       let offset = CVar.index_of_name cvars psi_name in
                         Some (Apx.LF.CtxOffset offset)
                     with Not_found ->
                       raise (Error.Error (Some loc, Error.UnboundCtxName psi_name))
                     end
      end in 
      let (psi', bvars', fvars') = index_dctx cvars (ctxOpt, BVar.create ()) fvars psi in
      let 
(Apx.Comp.PatEmpty, fcvars)
  | Ext.Comp.PatTrue loc ->  (Apx.Comp.PatTrue loc, fcvars)
  | Ext.Comp.PatFalse loc -> (Apx.Comp.PatFalse loc, fcvars)
  | Ext.Comp.Pair (loc, pat1, pat2) -> 
      let (pat1', fcvars1) = index_pattern mvars vars fcvars in 
      let (pat2', fcvars2) = index_pattern mvars vars fcvars1 in 
        (Apx.Comp.PatPair (loc, pat1', pat2') , fcvars2)
  | Ext.Comp.PatVar (loc, x) -> (Apx.Comp.PatVar (loc, x), (fcvars, x::fvars))
*)
and index_mobj cvars fcvars (ctxOpt, mO) = match mO with 
  | Ext.Comp.MetaCtx (loc, cPsi) -> 
    let (cPsi', _bvars, fcvars')  = index_dctx cvars (ctxOpt, BVar.create ()) fcvars cPsi in
=======
and index_mobj cvars fcvars  mO = match mO with 
  | Ext.Comp.MetaCtx (loc, cPsi) -> 
    let (cPsi', _bvars, fcvars')  = index_dctx cvars (BVar.create ()) fcvars cPsi in
>>>>>>> 88bd94ff
      (Apx.Comp.MetaCtx (Some loc, cPsi') , fcvars')
      
  | Ext.Comp.MetaObj (loc, phat, tM) ->  raise (Error.Error (Some loc, Error.PatCtxRequired))
  | Ext.Comp.MetaObjAnn (loc, cPsi, tM) -> 
<<<<<<< HEAD
    let (cPsi', bvars, fcvars1)  = index_dctx cvars (ctxOpt, BVar.create ()) fcvars cPsi in
=======
    let (cPsi', bvars, fcvars1)  = index_dctx cvars (BVar.create ()) fcvars cPsi in
>>>>>>> 88bd94ff
    let (tM', fcvars2)           = index_term cvars bvars fcvars1 tM in 
      (Apx.Comp.MetaObjAnn (Some loc, cPsi', tM') , fcvars2)


<<<<<<< HEAD
and index_branch cvars vars (fcvars, _ ) branch = match branch with
(*  | Ext.Comp.EmptyBranch (loc, delta, pat) -> 
    let empty_fcvars = [] in 
(*      if containsEmptyPat pat then  *)
    let (omega, delta', ctx_vars', mvars', fcvars1)  =  
      index_mctx ctx_vars' (CVar.create()) empty_fcvars delta in 
    let (pat', fcvars, fcvars) = index_pattern ctx_vars' mvars' (fcvars1 ,
                                                                empty_fcvars) pat
    in 
*)
=======
and index_pattern cvars ((fvs, closed) as fcvars) fvars pat = match pat with 
  | Ext.Comp.PatTrue loc -> (Apx.Comp.PatTrue loc, fcvars, fvars)
  | Ext.Comp.PatFalse loc -> (Apx.Comp.PatFalse loc, fcvars, fvars)
  | Ext.Comp.PatVar (loc, x) -> 
      begin try 
	let _x = Var.index_of_name fvars x in 
	  raise (Error.Error (Some loc, Error.PatVarNotUnique))
      with Not_found -> 
	let fvars' = Var.extend fvars (Var.mk_entry x) in
	  (Apx.Comp.PatFVar (loc, x), fcvars, fvars') 
	    (* (Apx.Comp.PatVar (loc, name, offset), fcvars, fvars') *) 
      end
  | Ext.Comp.PatPair (loc, pat1, pat2) -> 
      let (pat1, fcvars1, fvars1) = index_pattern cvars fcvars fvars pat1 in 
      let (pat2, fcvars2, fvars2) = index_pattern cvars fcvars1 fvars1 pat2 in 
	(Apx.Comp.PatPair (loc, pat1, pat2), fcvars2, fvars2)
  | Ext.Comp.PatConst (loc, c, pat_spine) -> 
      let cid = begin try CompConst.index_of_name c 
                with 
		    Not_found -> raise (Error.Error (Some loc, Error.UnboundName c))
                end in  
      let (pat_spine', fcvars', fvars')  = index_pat_spine cvars fcvars fvars pat_spine in 	  
	(Apx.Comp.PatConst (loc, cid, pat_spine'), fcvars', fvars')

  | Ext.Comp.PatMetaObj (loc, mO) -> 
    let (mO', fcvars1) = index_mobj cvars fcvars mO in 
      (Apx.Comp.PatMetaObj (loc, mO') , fcvars1, fvars)
  | Ext.Comp.PatEmpty (loc, cpsi) -> 
      let (cPsi, _bvars, fcvars ) = index_dctx cvars (BVar.create ()) fcvars cpsi in 
	(Apx.Comp.PatEmpty (loc, cPsi), fcvars, fvars)
	
  | Ext.Comp.PatAnn (loc, pat, tau) ->
      let (pat', fcvars', fvars') = index_pattern cvars fcvars fvars pat in 
      let (tau', fcvars'') = index_comptyp cvars fcvars' tau in 
	(Apx.Comp.PatAnn (loc, pat', tau') , fcvars'', fvars')

and index_pat_spine cvars fcvars fvars pat_spine = match pat_spine with
  | Ext.Comp.PatNil loc -> (Apx.Comp.PatNil loc, fcvars, fvars)
  | Ext.Comp.PatApp (loc, pat, pat_spine) -> 
      let (pat', fcvars1, fvars1) = index_pattern cvars fcvars fvars pat in 
      let (pat_spine', fcvars2, fvars2) = index_pat_spine cvars fcvars1 fvars1 pat_spine in
	(Apx.Comp.PatApp (loc, pat', pat_spine'), fcvars2, fvars2)


(* reindex pattern *)
and reindex_pattern fvars pat = match pat with 
  | Apx.Comp.PatTrue loc -> Apx.Comp.PatTrue loc
  | Apx.Comp.PatFalse loc -> Apx.Comp.PatFalse loc
  | Apx.Comp.PatFVar (loc, x) -> 
      (* all free variable names must be in fvars *)
      let offset = Var.index_of_name fvars x in 
	Apx.Comp.PatVar (loc, x, offset) 

  | Apx.Comp.PatPair (loc, pat1, pat2) -> 
      let pat1 = reindex_pattern fvars pat1 in 
      let pat2 = reindex_pattern fvars pat2 in 
	Apx.Comp.PatPair (loc, pat1, pat2)
  | Apx.Comp.PatConst (loc, c, pat_spine) -> 
      let pat_spine'  = reindex_pat_spine  fvars pat_spine in 	  
	Apx.Comp.PatConst (loc, c, pat_spine')

  | Apx.Comp.PatMetaObj (loc, mO) -> pat

  | Apx.Comp.PatEmpty (loc, cpsi) -> pat
	
  | Apx.Comp.PatAnn (loc, pat, tau) ->
      let pat' = reindex_pattern fvars pat in 
	Apx.Comp.PatAnn (loc, pat', tau) 

and reindex_pat_spine fvars pat_spine = match pat_spine with
  | Apx.Comp.PatNil loc -> Apx.Comp.PatNil loc
  | Apx.Comp.PatApp (loc, pat, pat_spine) -> 
      let pat' = reindex_pattern fvars pat in 
      let pat_spine' = reindex_pat_spine fvars pat_spine in
	Apx.Comp.PatApp (loc, pat', pat_spine')

and index_branch cvars vars (fcvars, _ ) branch = match branch with
  | Ext.Comp.EmptyBranch (loc, cD, Ext.Comp.PatEmpty (loc', cpsi)) -> 
    let empty_fcvars = [] in 
    let fcvars' = begin match get_ctxvar cpsi with 
                     | None -> empty_fcvars 
                     | Some psi_name -> 
                          FCV psi_name :: empty_fcvars  
                    end in
    let (omega, cD', cvars1, fcvars1)  = 
      index_mctx (CVar.create()) (fcvars', not term_closed) cD in
    let (cPsi', _bvars, fcvars2) = index_dctx cvars1 (BVar.create ()) fcvars1 cpsi in 
      Apx.Comp.EmptyBranch (loc, cD', Apx.Comp.PatEmpty (loc', cPsi'))

  | Ext.Comp.EmptyBranch (loc, cD, 
			  Ext.Comp.PatAnn (loc1, Ext.Comp.PatEmpty (loc2, cpsi), tau)) ->  
    let empty_fcvars = [] in 
    let fcvars' = begin match get_ctxvar cpsi with 
                     | None -> empty_fcvars 
                     | Some psi_name -> 
                          FCV psi_name :: empty_fcvars  
                    end in
    let (omega, cD', cvars1, fcvars1)  = 
      index_mctx (CVar.create()) (fcvars', not term_closed) cD in
    let (cPsi', _bvars, fcvars2) = index_dctx cvars1 (BVar.create ()) fcvars1 cpsi in 
    let (tau', fcvars1) = index_comptyp cvars1 fcvars2 tau in 
      Apx.Comp.EmptyBranch(loc, cD', 
			   Apx.Comp.PatAnn (loc1, Apx.Comp.PatEmpty (loc2, cPsi'), tau'))

>>>>>>> 88bd94ff
  | Ext.Comp.Branch (loc, _cD, Ext.Comp.PatEmpty _ , _e) -> 
      (dprint (fun () -> "[index_branch] PatEmpty " ) ;
      raise (Error.Error (Some loc, Error.CompEmptyPattBranch)))
  | Ext.Comp.Branch (loc, cD, Ext.Comp.PatMetaObj (loc', mO), e) -> 
    let empty_fcvars = [] in 
    let _ = dprint (fun () -> "index_branch") in 
<<<<<<< HEAD
    let (fcvars', ctxOpt1) = begin match get_ctxvar_mobj mO with 
                     | None -> (empty_fcvars  , None)
                     | Some psi_name -> 
                         let fcvars =  FCV psi_name :: empty_fcvars in 
                           (fcvars, Some (Apx.LF.CtxName psi_name))
                    end in
    
    let (omega, cD', cvars1, fcvars1)  = 
      index_mctx (CVar.create()) (fcvars', not closed) cD in
    let (mO', (fcvars2, _)) = index_mobj cvars1 fcvars1 (ctxOpt1, mO) in 
    let cvars_all      = CVar.append cvars1 cvars in
    let fcvars3        = List.append fcvars2 fcvars in 
    let e'             = index_exp cvars_all vars (fcvars3, closed) e in
      Apx.Comp.Branch (loc, omega, cD', Apx.Comp.PatMetaObj (loc', mO'), e')

(*  | Ext.Comp.BranchBox (loc, cD, pat, e) -> 
    (* Context Declarations are part of cD *)
    (* bp: collecting fcvars used for scope checking *)
    let empty_fcvars = [] in 
    let (omega, delta', ctx_vars', mvars', fcvars1)  =   
      index_mctx ctx_vars' (CVar.create()) empty_fcvars delta in 
    let (pat', fcvars, fvars) = 
      (* patterns should be linear in fvars; they may be non-linear in fcvars *)
      index_pattern ctx_vars' mvars' fcvars1 pat in 
    let mvars_all        = CVar.append mvars' mvars in
    let ctxvars_all      = CVar.append ctx_vars' ctx_vars in
    let e' = index_exp ctx_vars_all mvars_all vars (fcvars, fvars) in 
      Apx.Comp.BranchBox (loc, delta', pat', e')
=======
    (* computing fcvars' is unnecessary? -bp *)
    let fcvars' = begin match get_ctxvar_mobj mO with 
                     | None -> empty_fcvars 
                     | Some psi_name -> 
                          FCV psi_name :: empty_fcvars  
                    end in
    
    let (omega, cD', cvars1, fcvars1)  = 
      index_mctx (CVar.create()) (fcvars', not term_closed) cD in
    let (mO', (fcvars2, _)) = index_mobj cvars1 fcvars1 mO in 
    let cvars_all  = CVar.append cvars1 cvars in
    let fcvars3    = List.append fcvars2 fcvars in 
    let e'         = index_exp cvars_all vars (fcvars3, term_closed) e in
      Apx.Comp.Branch (loc, omega, cD', Apx.Comp.PatMetaObj (loc', mO'), e')

  | Ext.Comp.Branch (loc, cD, pat, e) ->
      let empty_fcvars = [] in  
      let _ = dprint (fun () -> "index_branch - pat") in 
      let (omega, cD', cvars1, fcvars1)  = 
	index_mctx (CVar.create()) (empty_fcvars, not term_closed) cD in
      let (pat', fcvars2, fvars2) = index_pattern cvars1 fcvars1 (Var.create ())  pat in 
      let _ = dprint (fun () -> "index_pattern done") in 
    let cvars_all  = CVar.append cvars1 cvars in
    let vars_all  = Var.append fvars2 vars in
    let pat'' = reindex_pattern fvars2 pat' in 
      let _ = dprint (fun () -> "reindex_pattern done") in 
    let (fcv2, _ ) = fcvars2 in 
    let fcv3      = List.append fcv2 fcvars in 
    let e'        = index_exp cvars_all vars_all (fcv3, term_closed) e in
	Apx.Comp.Branch (loc, omega, cD', pat'', e')
	
(*
  | Ext.Comp.BranchBox (loc, cD, pat) -> 
    (* Context Declarations are part of cD *) 
    (* bp: collecting fcvars used for scope checking *) 
    let empty_fcvars = [] in  
    let (omega, delta', _ctx_vars', cvars', fcvars1)  =   
      index_mctx (CVar.create()) empty_fcvars delta in  
    let (pat', fcvars, fvars) = 
      (* patterns should be linear in fvars; they may be non-linear in fcvars *) 
      index_pattern  mvars' fcvars1 pat in 
    let cvars_all        = CVar.append cvars' cvars in 
      Apx.Comp.BranchBox (loc, delta', pat')
>>>>>>> 88bd94ff
*)

  (* The subsequent two cases are only relevant for the old syntax;
     they are redundant in the new syntax *)
  | Ext.Comp.BranchBox(loc, delta, (psi1, pattern, Some (a, psi))) ->
<<<<<<< HEAD
    let empty_fcvars = [] in 
    let _ = dprint (fun () -> "index_branch") in 
=======
    let _ = dprint (fun () -> "index_branch - OBSOLETE CASE IN NEW SYNTAX") in 
    let empty_fcvars = [] in 
>>>>>>> 88bd94ff
    let fcvars' = begin match get_ctxvar psi1 with 
                     | None -> empty_fcvars
                     | Some psi_name -> FCV psi_name :: empty_fcvars
                    end in
    
    let (omega, delta', cvars1, ((fcvs1, _ ) as fcvars1))  = 
<<<<<<< HEAD
      index_mctx  cvars (fcvars', not closed) delta in
    let ctxOpt1 =  begin match get_ctxvar psi1 with
=======
      index_mctx  cvars (fcvars', not term_closed) delta in
    let _ctxOpt1 =  begin match get_ctxvar psi1 with
>>>>>>> 88bd94ff
                   | None -> None 
                   | Some psi_name -> 
		       if lookup_fv fcvs1 (FCV psi_name) then 
			 Some (Apx.LF.CtxName psi_name)
		       else 
			 raise (Error.Error (Some loc, Error.UnboundCtxName  psi_name))
                   end in 
<<<<<<< HEAD
    let (psi1', bvars, fcvars2)  = index_dctx cvars1 (ctxOpt1, BVar.create ()) fcvars1 psi1 in 
=======
    let (psi1', bvars, fcvars2)  = index_dctx cvars1 (BVar.create ()) fcvars1 psi1 in 
>>>>>>> 88bd94ff
    let (m'opt, fcvars3)       = match pattern with
                                     | Ext.Comp.EmptyPattern -> (None, fcvars2)
                                     | Ext.Comp.NormalPattern (m, e) ->
                                         let (m', fcvars3) = index_term cvars1 bvars fcvars2 m in
                                           (Some m', fcvars3)
    in
<<<<<<< HEAD
    let (psi', _bvars, fcvars4)   = index_dctx cvars1 (ctxOpt1, BVar.create ()) fcvars3 psi in
=======
    let (psi', _bvars, fcvars4)   = index_dctx cvars1 (BVar.create ()) fcvars3 psi in
>>>>>>> 88bd94ff
    (* _bvars = bvars *)
    let (a', (fcvars5, _))        = index_typ cvars1 bvars fcvars4 a in 

    let cvars_all        = CVar.append cvars1 cvars in

    let fcvars6 = List.append fcvars5 fcvars in

    let pattern' =
      match (pattern, m'opt) with
        | (Ext.Comp.EmptyPattern, None) -> Apx.Comp.EmptyPattern
        | (Ext.Comp.NormalPattern (_, e), Some m') -> 
<<<<<<< HEAD
	    Apx.Comp.NormalPattern (m', index_exp cvars_all vars (fcvars6, closed) e)
=======
	    Apx.Comp.NormalPattern (m', index_exp cvars_all vars (fcvars6, term_closed) e)
>>>>>>> 88bd94ff
    in
      Apx.Comp.BranchBox (loc, omega, delta', (psi1', pattern', Some (a', psi')))

  | Ext.Comp.BranchBox (loc, delta, (psi, pattern, None)) ->
<<<<<<< HEAD
    let empty_fcvars = [] in 
=======
    let _ = dprint (fun () -> "index_branch - OBSOLETE CASE IN NEW SYNTAX") in 
    let empty_fcvars = [] in 
    let _ = dprint (fun () -> "index_branch") in 
>>>>>>> 88bd94ff
    let fcvars' = begin match get_ctxvar psi with 
                     | None -> empty_fcvars
                     | Some psi_name -> FCV psi_name :: empty_fcvars
                    end in

    let (omega, delta', cvars', ((fcvars1, _ ) as fcvs1))  = 
<<<<<<< HEAD
      index_mctx cvars (fcvars', not closed) delta in
    let ctxOpt = begin match get_ctxvar psi with
=======
      index_mctx cvars (fcvars', not term_closed) delta in
    (* let ctxOpt = begin match get_ctxvar psi with
>>>>>>> 88bd94ff
                   | None -> None 
                   | Some psi_name -> 
		       if lookup_fv fcvars1 (FCV psi_name) then 
			 Some (Apx.LF.CtxName psi_name)
		       else 
			 raise (Error.Error (Some loc, Error.UnboundCtxName  psi_name))
                   end in 
<<<<<<< HEAD
    let (psi1', bvars, fcvars2)    = index_dctx cvars' (ctxOpt, BVar.create ()) fcvs1 psi in
=======
    *)
    let (psi1', bvars, fcvars2)    = index_dctx cvars' (BVar.create ()) fcvs1 psi in
>>>>>>> 88bd94ff

      begin match pattern with 
        | Ext.Comp.EmptyPattern ->
            Apx.Comp.BranchBox (loc, omega, delta', (psi1', Apx.Comp.EmptyPattern, None))         

        | Ext.Comp.NormalPattern (m, e)  -> 
            let (m', (fcvars3, _))     = index_term cvars' bvars fcvars2 m in
            let cvars_all        = CVar.append cvars' cvars in
            let fcvars4 = List.append fcvars3 fcvars in 
<<<<<<< HEAD
            let e'               = index_exp cvars_all vars (fcvars4, closed) e in
=======
            let e'               = index_exp cvars_all vars (fcvars4, term_closed) e in
>>>>>>> 88bd94ff
              Apx.Comp.BranchBox (loc, omega, delta', (psi1', Apx.Comp.NormalPattern (m', e'), None))
                
      end
(*  | Ext.Comp.EmptyBranch (loc, delta, pat) -> 
    let empty_fcvars = [] in 
(*      if containsEmptyPat pat then  *)
    let (omega, delta', ctx_vars', mvars', fcvars1)  =  
      index_mctx ctx_vars' (CVar.create()) empty_fcvars delta in 
    let (pat', fcvars, fcvars) = index_pattern ctx_vars' mvars' (fcvars1 ,
                                                                empty_fcvars) pat
    in 
*)


<<<<<<< HEAD
let kind     = index_kind (CVar.create ()) (None, BVar.create ()) ([], closed)
let typ      = index_typ  (CVar.create ()) (None, BVar.create ()) ([], closed)
let schema   = index_schema
let compkind = index_compkind (CVar.create ())  ([], not closed)
let comptyp  = index_comptyp  (CVar.create ()) ([], not closed)
let exp      = fun vars -> fun e -> index_exp (CVar.create ()) vars ([], closed) e
let exp'     = fun vars -> fun i -> index_exp' (CVar.create ()) vars ([], closed) i
=======
let kind     = index_kind (CVar.create ()) (BVar.create ()) ([], term_closed)
let typ      = index_typ  (CVar.create ()) (BVar.create ()) ([], term_closed)
let schema   = index_schema
let compkind = index_compkind (CVar.create ())  ([], not term_closed)
let comptyp  tau = 
  let (tau', _ ) = index_comptyp  (CVar.create ()) ([], not term_closed) tau in
    tau' 

let exp      = fun vars -> fun e -> 
(dprint (fun () -> "Indexing expression ... " );
 index_exp (CVar.create ()) vars ([], term_closed) e)
let exp'     = fun vars -> fun i -> index_exp' (CVar.create ()) vars ([], term_closed) i
>>>>>>> 88bd94ff
<|MERGE_RESOLUTION|>--- conflicted
+++ resolved
@@ -26,19 +26,14 @@
 
 let (dprint, dprnt) = Debug.makeFunctions (Debug.toFlags [11])
 
-<<<<<<< HEAD
-let closed = true
-=======
+
 let term_closed = true
->>>>>>> 88bd94ff
+
 
 type free_cvars = 
     FMV of Id.name | FPV of Id.name | FSV of Id.name | FCV of Id.name 
 
-<<<<<<< HEAD
-
-type fcvars = free_cvars list * bool 
-=======
+
 type fcvars = free_cvars list * bool 
 
 let rec nearestFCVar fvars = begin match fvars with 
@@ -47,7 +42,6 @@
   | _ :: fvs -> nearestFCVar fvs
 end
 
->>>>>>> 88bd94ff
 
 let rec lookup_fv fvars m = begin  match (fvars, m) with 
      ([], _ ) -> false
@@ -197,20 +191,11 @@
 
   | Ext.LF.PVar (loc, p, s) ->
       begin try
-<<<<<<< HEAD
-        let offset = CVar.index_of_name cvars p in
-=======
         let offset = CVar.index_of_name cvars (CVar.PV p) in
->>>>>>> 88bd94ff
         let (s' , fvs') = index_sub cvars bvars fvs s in
           (Apx.LF.PVar (Apx.LF.Offset offset, s') , fvs')
       with Not_found ->
 	if closed_flag then 
-<<<<<<< HEAD
-	  raise (Error.Error (Some loc, Error.UnboundName p))
-	else 
-          let _ = dprint (fun () -> "PVar Not_found " ^ R.render_name p) in
-=======
 	  (if lookup_fv fvars (FPV p) then 
           let (s', (fvars', closed_flag))  = index_sub cvars bvars fvs s in
             (Apx.LF.FPVar (p, s') , (fvars' , closed_flag))	
@@ -218,7 +203,6 @@
 	    raise (Error.Error (Some loc, Error.UnboundName p))
 	  )
 	else 
->>>>>>> 88bd94ff
           let (s', (fvars', closed_flag))  = index_sub cvars bvars fvs s in
             (Apx.LF.FPVar (p, s') , (FPV p :: fvars' , closed_flag))	
       end
@@ -237,25 +221,17 @@
           (Apx.LF.FMVar (u, s') , fvs')
       else 
         begin try
-<<<<<<< HEAD
-          let offset = CVar.index_of_name cvars u in
-=======
           let offset = CVar.index_of_name cvars (CVar.MV u) in
->>>>>>> 88bd94ff
           let (s', fvs')     = index_sub cvars bvars fvs s in
             (Apx.LF.MVar (Apx.LF.Offset offset, s') , fvs')
         with Not_found ->
 	if closed_flag then 
-<<<<<<< HEAD
-	  raise (Error.Error (Some loc, Error.UnboundName u))
-=======
 	  (if lookup_fv fvars (FMV u) then 
           let (s', (fvars', closed_flag))     = index_sub cvars bvars fvs s in
             (Apx.LF.FMVar (u, s') , (fvars' , closed_flag))
 	   else
 	     raise (Error.Error (Some loc, Error.UnboundName u))
 	  )
->>>>>>> 88bd94ff
 	else 
           let (s', (fvars', closed_flag))     = index_sub cvars bvars fvs s in
             (Apx.LF.FMVar (u, s') , (FMV u :: fvars' , closed_flag))
@@ -313,18 +289,6 @@
   let bvars'       = BVar.extend bvars (BVar.mk_entry x) in
     (Apx.LF.TypDecl (x,a'), bvars', fvars')
 
-<<<<<<< HEAD
-let rec index_dctx cvars ((_ctxOpt, _bvs) as bvars) fvars = function
-  | Ext.LF.Null        -> (Apx.LF.Null , bvars, fvars)
-
-  | Ext.LF.CtxVar (loc, psi_name)  ->
-      begin try
-        let offset = CVar.index_of_name cvars psi_name in
-          (Apx.LF.CtxVar (Apx.LF.CtxOffset offset) , bvars, fvars)
-      with Not_found ->
-        raise (Error.Error (Some loc, Error.UnboundCtxName psi_name))
-      end
-=======
 let rec index_dctx cvars bvars ((fvs, closed) as fvars) = function
   | Ext.LF.Null        -> (Apx.LF.Null , bvars, fvars)
 
@@ -338,7 +302,6 @@
 	with Not_found ->  
 	 (Apx.LF.CtxVar (Apx.LF.CtxName psi_name), bvars, ((FCV psi_name :: fvs),  closed))
 	end
->>>>>>> 88bd94ff
   | Ext.LF.DDec (psi, decl) ->
       let (psi', bvars', fvars')    = index_dctx cvars bvars fvars psi in
       let (decl', bvars'', fvars'') = index_decl cvars bvars' fvars' decl in
@@ -348,11 +311,7 @@
    It's not clear how to know that the last name is a bound variable
    or if it is a name of a context variable...
 *)
-<<<<<<< HEAD
-let index_psihat cvars extphat =
-=======
 let index_psihat cvars fcvars extphat =
->>>>>>> 88bd94ff
   let bv = BVar.create () in
 
   let rec index_hat bvars = function
@@ -366,19 +325,7 @@
     begin match extphat with
       | [] -> ((None, 0), bv)
       |  x :: psihat ->
-<<<<<<< HEAD
-          begin try
-            let ctx_var = CVar.index_of_name cvars x in
-            let (d, bvars) = index_hat bv psihat in
-              ((Some (Int.LF.CtxOffset ctx_var), d) , bvars)
-          with Not_found ->
-            let (d, bvars ) = index_hat bv extphat in
-              ((None, d) , bvars)
-          end
-    end
-
-let rec index_ctx cvars ( (_ , _ ) as bvars) fvars = function
-=======
+
 	   let (fvs, _ ) = fcvars in 
 	     if lookup_fv fvs (FCV x) then 
                let (d, bvars) = index_hat bv psihat in
@@ -397,7 +344,6 @@
     end
 
 let rec index_ctx cvars bvars fvars = function
->>>>>>> 88bd94ff
   | Ext.LF.Empty ->
       (Apx.LF.Empty , bvars, fvars)
 
@@ -408,64 +354,6 @@
 
 let index_cdecl cvars fvars = function
   | Ext.LF.MDecl (loc, u, a, psi) ->
-<<<<<<< HEAD
-      let ctxOpt = begin match get_ctxvar psi with
-                   | None -> None 
-                   | Some psi_name ->  begin try
-                       let offset = CVar.index_of_name cvars psi_name in
-                         Some (Apx.LF.CtxOffset offset)
-                     with Not_found ->
-                       raise (Error.Error (Some loc, Error.UnboundCtxName psi_name))
-                     end
-                   end in 
-      let (psi', bvars', fvars') = index_dctx cvars (ctxOpt, BVar.create ()) fvars psi in
-      let (a', fvars'')          = index_typ  cvars bvars' fvars' a in
-      let cvars'                 = CVar.extend cvars (CVar.mk_entry u) in
-        (Apx.LF.MDecl (u, a', psi'), cvars', fvars'')
-
-  | Ext.LF.PDecl (loc, p, a, psi) ->
-      let ctxOpt = begin match get_ctxvar psi with
-                   | None -> None 
-                   | Some psi_name ->  begin try
-                       let offset = CVar.index_of_name cvars psi_name in
-                         Some (Apx.LF.CtxOffset offset)
-                     with Not_found ->
-                       raise (Error.Error (Some loc, Error.UnboundCtxName psi_name))
-                     end
-                   end in 
-
-      let (psi', bvars', fvars') = index_dctx cvars (ctxOpt, BVar.create ()) fvars psi in
-      let (a', fvars')           = index_typ  cvars bvars' fvars' a in
-      let cvars'                 = CVar.extend cvars (CVar.mk_entry p) in
-        (Apx.LF.PDecl (p, a', psi') , cvars', fvars')
-
-  | Ext.LF.SDecl (loc, s, phi, psi) ->
-      let ctxOpt = begin match get_ctxvar psi with
-                   | None -> None 
-                   | Some psi_name ->  begin try
-                       let offset = CVar.index_of_name cvars psi_name in
-                         Some (Apx.LF.CtxOffset offset)
-                     with Not_found ->
-                       raise (Error.Error (Some loc, Error.UnboundCtxName psi_name))
-                     end
-                   end in 
-
-      let (psi', _bvars', fvars') = index_dctx cvars (ctxOpt, BVar.create ()) fvars psi in
-      let ctxOpt' = begin match get_ctxvar phi with
-                   | None -> None 
-                   | Some phi_name ->  begin try
-                       let offset = CVar.index_of_name cvars phi_name in
-                         Some (Apx.LF.CtxOffset offset)
-                     with Not_found ->
-                       raise (Error.Error (Some loc, Error.UnboundCtxName phi_name))
-                     end
-                   end in 
-
-
-      let (phi', _bvars', fvars'') = index_dctx cvars (ctxOpt', BVar.create ()) fvars' phi in
-      let _              = dprint (fun () -> "Extend cvars with " ^ R.render_name s) in 
-      let cvars'         = CVar.extend cvars (CVar.mk_entry s) in
-=======
       let (psi', bvars', fvars') = index_dctx cvars (BVar.create ()) fvars psi in
       let (a', fvars'')          = index_typ  cvars bvars' fvars' a in
       let cvars'                 = CVar.extend cvars (CVar.mk_entry (CVar.MV u)) in
@@ -482,16 +370,12 @@
       let (phi', _bvars', fvars'') = index_dctx cvars (BVar.create ()) fvars' phi in
       let _              = dprint (fun () -> "Extend cvars with " ^ R.render_name s) in 
       let cvars'         = CVar.extend cvars (CVar.mk_entry (CVar.SV s)) in
->>>>>>> 88bd94ff
         (Apx.LF.SDecl (s, phi', psi') , cvars', fvars'')
 
   | Ext.LF.CDecl (loc , ctx_name, schema_name) -> 
     begin try 
-<<<<<<< HEAD
-      let cvars'        = CVar.extend cvars (CVar.mk_entry ctx_name) in
-=======
+
       let cvars'        = CVar.extend cvars (CVar.mk_entry (CVar.CV ctx_name)) in
->>>>>>> 88bd94ff
       let schema_cid    = Schema.index_of_name schema_name in
         (Apx.LF.CDecl (ctx_name, schema_cid), cvars', fvars)
     with 
@@ -534,15 +418,9 @@
   let cvars = (CVar.create ()) in
   let bvars = BVar.create () in
   let fvars = [] in 
-<<<<<<< HEAD
-  let (typ_ctx', bvars', _ ) = index_ctx cvars bvars (fvars,not closed) typ_ctx in
-  let _ = dprint (fun () ->  ("\n[index_el] ext block has length " ^ string_of_int (length_typ_rec typ_rec) ^ "\n")) in 
-  let (typ_rec', _ )         = index_typrec cvars bvars' (fvars, not closed) typ_rec in
-=======
   let (typ_ctx', bvars', _ ) = index_ctx cvars bvars (fvars,not term_closed) typ_ctx in
   let _ = dprint (fun () ->  ("\n[index_el] ext block has length " ^ string_of_int (length_typ_rec typ_rec) ^ "\n")) in 
   let (typ_rec', _ )         = index_typrec cvars bvars' (fvars, not term_closed) typ_rec in
->>>>>>> 88bd94ff
     Apx.LF.SchElem (typ_ctx', typ_rec')
 
 
@@ -552,48 +430,6 @@
 
 (* Translation of external computations into approximate computations *)
 
-<<<<<<< HEAD
-let rec index_meta_obj cvars fvars = function 
-  | Ext.Comp.MetaCtx (l, cpsi) -> 
-      let ctxOpt = begin match get_ctxvar cpsi with
-                   | None -> None 
-                   | Some psi_name ->  begin try
-                       let offset = CVar.index_of_name cvars psi_name in
-                         Some (Apx.LF.CtxOffset offset)
-                     with Not_found ->
-                       raise (Error.Error (Some l, Error.UnboundCtxName psi_name))
-                     end
-                   end in 
-      let (cPsi, _bvars, fvars') = index_dctx cvars (ctxOpt, BVar.create ()) fvars cpsi in 
-        (Apx.Comp.MetaCtx (Some l, cPsi), fvars')
-
-  | Ext.Comp.MetaObj (l, phat, m) -> 
-      let (psihat' , bvars) = index_psihat cvars phat in 
-      let ctxOpt = begin match psihat' with
-                   | None , _  -> None 
-                   | Some (Int.LF.CtxOffset psi) , _  ->  Some (Apx.LF.CtxOffset psi)
-                   | Some (Int.LF.CtxName psi)  , _   ->  Some (Apx.LF.CtxName psi)
-                   end in  
-
-      let (m', fvars') = index_term cvars (ctxOpt, bvars) fvars m in  
-        (Apx.Comp.MetaObj (Some l, psihat', m'), fvars)
-
-  | Ext.Comp.MetaObjAnn (l, cpsi, m) -> 
-      let ctxOpt = begin match get_ctxvar cpsi with
-                   | None -> None 
-                   | Some psi_name ->  begin try
-                       let offset = CVar.index_of_name cvars psi_name in
-                         Some (Apx.LF.CtxOffset offset)
-                     with Not_found ->
-                       raise (Error.Error (Some l, Error.UnboundCtxName psi_name))
-                     end
-                   end in 
-      let (cPsi, bvars, fvars') = index_dctx cvars (ctxOpt, BVar.create ()) fvars cpsi in 
-      let (m', fvars'') = index_term cvars  bvars fvars' m in  
-        (Apx.Comp.MetaObjAnn (Some l, cPsi, m'), fvars'')
-
-and index_meta_spine cvars fvars = function
-=======
 let rec index_meta_obj cvars fcvars = function 
   | Ext.Comp.MetaCtx (l, cpsi) -> 
       let (cPsi, _bvars, fcvars') = index_dctx cvars (BVar.create ()) fcvars cpsi in 
@@ -610,20 +446,13 @@
         (Apx.Comp.MetaObjAnn (Some l, cPsi, m'), fcvars'')
 
 and index_meta_spine cvars fcvars = function
->>>>>>> 88bd94ff
   | Ext.Comp.MetaNil -> 
       (Apx.Comp.MetaNil , fcvars)
 
   | Ext.Comp.MetaApp (m, s) ->
-<<<<<<< HEAD
-      let (m', fvars')  = index_meta_obj  cvars fvars m in
-      let (s', fvars'') = index_meta_spine cvars fvars' s in
-        (Apx.Comp.MetaApp (m', s') , fvars'')
-=======
       let (m', fcvars')  = index_meta_obj  cvars fcvars m in
       let (s', fcvars'') = index_meta_spine cvars fcvars' s in
         (Apx.Comp.MetaApp (m', s') , fcvars'')
->>>>>>> 88bd94ff
 
 
 let rec index_compkind cvars fcvars = function 
@@ -635,91 +464,26 @@
       let cK' = index_compkind cvars' fcvars' cK in 
         Apx.Comp.PiKind (loc, (cdecl', dep'), cK')
 
-<<<<<<< HEAD
-let rec index_comptyp cvars  fcvars = 
-=======
+
 let rec index_comptyp cvars  ((fcvs, closed) as fcvars) = 
->>>>>>> 88bd94ff
   function
   | Ext.Comp.TypBase (loc, a, ms) -> 
       begin try
         let a' = CompTyp.index_of_name a in 
-<<<<<<< HEAD
-        let (ms', _fv) = index_meta_spine cvars fcvars ms in 
-          Apx.Comp.TypBase (loc, a', ms')
-=======
         let (ms', fcvars') = index_meta_spine cvars fcvars ms in 
 	  (Apx.Comp.TypBase (loc, a', ms'), fcvars')
->>>>>>> 88bd94ff
       with Not_found -> 
         raise (Error.Error (loc, Error.UnboundName a))
       end 
   | Ext.Comp.TypBox (loc, a, psi)    ->
-<<<<<<< HEAD
-      let ctxOpt = begin match get_ctxvar psi with
-                   | None -> None 
-                   | Some psi_name ->  begin try
-                       let offset = CVar.index_of_name cvars psi_name in
-                         Some (Apx.LF.CtxOffset offset)
-                     with Not_found ->
-                       raise (Error.Error (Some loc, Error.UnboundCtxName psi_name))
-                     end
-                   end in 
-      begin try 
-        let Ext.LF.Atom (_ , name, Ext.LF.Nil) = a in 
-        let offset = CVar.index_of_name cvars name in           
-        let (psi', _ , _ ) = index_dctx cvars (ctxOpt, BVar.create ()) fcvars
-=======
       begin try 
         let Ext.LF.Atom (_ , name, Ext.LF.Nil) = a in 
         let offset = CVar.index_of_name cvars (CVar.CV name) in           
         let (psi', _ , fcvars1) = index_dctx cvars (BVar.create ()) fcvars
->>>>>>> 88bd94ff
           psi in
         let _ = dprint (fun () -> "Indexing TypSub -- turning TypBox into TypSub") in
           (Apx.Comp.TypSub (loc, Apx.LF.CtxVar (Apx.LF.CtxOffset offset), psi'), fcvars1)
       with _  -> 
-<<<<<<< HEAD
-        let (psi', bvars', _ ) = index_dctx cvars (ctxOpt, BVar.create ()) fcvars psi in
-        let (a', _ )           = index_typ cvars bvars' fcvars a   in
-          Apx.Comp.TypBox (loc, a', psi')
-      end 
-
-  | Ext.Comp.TypSub (loc, phi, psi)    ->
-      let ctxOpt = begin match get_ctxvar psi with
-                   | None -> None 
-                   | Some psi_name ->  begin try
-                       let offset = CVar.index_of_name cvars psi_name in
-                         Some (Apx.LF.CtxOffset offset)
-                     with Not_found ->
-                       raise (Error.Error (Some loc, Error.UnboundCtxName psi_name))
-                     end
-                   end in  
-      let (psi', _ , _ ) = index_dctx cvars (ctxOpt, BVar.create ()) fcvars psi in
-      let (phi', _ , _ ) = index_dctx cvars (ctxOpt, BVar.create ()) fcvars phi in
-        Apx.Comp.TypSub (loc, phi', psi')
-
-
-  | Ext.Comp.TypArr (_loc, tau, tau') ->
-      Apx.Comp.TypArr (index_comptyp cvars fcvars tau, 
-                       index_comptyp cvars fcvars tau')
-
-  | Ext.Comp.TypCross (_loc, tau, tau') ->
-      Apx.Comp.TypCross (index_comptyp cvars fcvars tau, 
-                         index_comptyp cvars fcvars tau')
-
-  | Ext.Comp.TypPiBox (_loc, cdecl, tau)    ->
-      let (cdecl', cvars', _) = index_cdecl cvars fcvars cdecl in
-        Apx.Comp.TypPiBox (cdecl', index_comptyp cvars' fcvars tau)
-
-  | Ext.Comp.TypCtxPi (loc, (ctx_name, schema_name, dep), tau)    ->
-    begin try 
-      let cvars'        = CVar.extend cvars (CVar.mk_entry ctx_name) in
-      let schema_cid    = Schema.index_of_name schema_name in
-        (* if exception Not_found is raised, it means schema_name does not exist *)
-      let apxdep = match dep with Ext.Comp.Explicit -> Apx.Comp.Explicit | Ext.Comp.Implicit -> Apx.Comp.Implicit in 
-        Apx.Comp.TypCtxPi ((ctx_name, schema_cid, apxdep), index_comptyp cvars' fcvars tau)
-=======
         let (psi', bvars', fcvars') = index_dctx cvars (BVar.create ()) fcvars psi in
         let (a', fcvars'' )         = index_typ cvars bvars' fcvars' a   in
           (Apx.Comp.TypBox (loc, a', psi'), fcvars'')
@@ -757,7 +521,6 @@
     Ext.Comp.Implicit -> Apx.Comp.Implicit in 
       let (tau', fcvars1) = index_comptyp cvars' fcvars tau in 
         (Apx.Comp.TypCtxPi ((ctx_name, schema_cid, apxdep), tau'), fcvars1)
->>>>>>> 88bd94ff
     with 
         Not_found -> raise (Error.Error (Some loc, Error.UnboundCtxSchemaName schema_name))
     end
@@ -773,13 +536,6 @@
         Apx.Comp.Fun (loc, x, index_exp cvars vars' fcvars e)
 
   | Ext.Comp.CtxFun (loc, psi_name, e) ->
-<<<<<<< HEAD
-        let cvars' = CVar.extend cvars (CVar.mk_entry psi_name) in 
-        Apx.Comp.CtxFun (loc, psi_name, index_exp cvars' vars fcvars e) 
-
-  | Ext.Comp.MLam (loc, u, e) ->
-      let cvars' = CVar.extend cvars (CVar.mk_entry u) in
-=======
         let cvars' = CVar.extend cvars (CVar.mk_entry (CVar.CV psi_name)) in 
         Apx.Comp.CtxFun (loc, psi_name, index_exp cvars' vars fcvars e) 
 
@@ -789,7 +545,6 @@
 
   | Ext.Comp.MLam (loc, (u, Ext.Comp.PObj), e) ->
       let cvars' = CVar.extend cvars (CVar.mk_entry (CVar.PV u)) in
->>>>>>> 88bd94ff
         Apx.Comp.MLam (loc, u, index_exp cvars' vars fcvars e)
 
   | Ext.Comp.Pair (loc, e1, e2) ->
@@ -812,13 +567,8 @@
 
   (* SVars are parsed as terms but are actually substitutions *)
   | Ext.Comp.Box (loc1, psihat, Ext.LF.Root(loc2, Ext.LF.SVar(loc3,s, sigma), spine)) -> 
-<<<<<<< HEAD
-      let (psihat' , bvars) = index_psihat cvars psihat in 
-      let ctxOpt = begin match psihat' with
-=======
       let (psihat' , bvars) = index_psihat cvars fcvars psihat in 
       let _ctxOpt = begin match psihat' with
->>>>>>> 88bd94ff
                    | None , _  -> None 
                    | Some (Int.LF.CtxOffset psi) , _  ->  Some (Apx.LF.CtxOffset psi)
                    | Some (Int.LF.CtxName psi)  , _   ->  Some (Apx.LF.CtxName psi)
@@ -827,17 +577,11 @@
       let rec create_sub s spine = match spine with
         | Ext.LF.Nil -> s
         | Ext.LF.App (loc, m', spine') -> 
-<<<<<<< HEAD
-            let (m', _ ) = index_term cvars (ctxOpt, bvars) fcvars  m' in 
-             create_sub (Apx.LF.Dot (Apx.LF.Obj m', s)) spine' 
-      in 
-      let (sigma', _ ) =  index_sub cvars (ctxOpt, bvars) fcvars sigma in 
-=======
             let (m', _ ) = index_term cvars (bvars) fcvars  m' in 
              create_sub (Apx.LF.Dot (Apx.LF.Obj m', s)) spine' 
       in 
       let (sigma', _ ) =  index_sub cvars (bvars) fcvars sigma in 
->>>>>>> 88bd94ff
+
         begin try
           let offset = CVar.index_of_name cvars (CVar.SV s) in
             Apx.Comp.SBox (loc1, psihat', 
@@ -848,44 +592,19 @@
 
 
   | Ext.Comp.Box (loc, psihat, m) ->
-<<<<<<< HEAD
-      let (psihat', bvars) = index_psihat cvars psihat in
-      let ctxOpt = begin match psihat' with
-                   | None , _  -> None 
-                   | Some (Int.LF.CtxOffset psi) , _  ->  Some (Apx.LF.CtxOffset psi)
-                   | Some (Int.LF.CtxName psi)  , _   ->  Some (Apx.LF.CtxName psi)
-                   end in  
-
-      let (m', _ ) = index_term cvars (ctxOpt, bvars) fcvars m in  
-=======
       let (psihat', bvars) = index_psihat cvars fcvars psihat in
       let (m', _ ) = index_term cvars bvars fcvars m in  
->>>>>>> 88bd94ff
         Apx.Comp.Box (loc, psihat', m')
 
 
   | Ext.Comp.SBox (loc, psihat,s) -> 
-<<<<<<< HEAD
-      let (psihat', bvars) = index_psihat cvars psihat in
-      let ctxOpt = begin match psihat' with
-                   | None , _  -> None 
-                   | Some (Int.LF.CtxOffset psi) , _  ->  Some (Apx.LF.CtxOffset psi)
-                   | Some (Int.LF.CtxName psi)  , _   ->  Some (Apx.LF.CtxName psi)
-                   end in  
-
-      let (s', _ ) = index_sub cvars (ctxOpt, bvars) fcvars s in 
-=======
       let (psihat', bvars) = index_psihat cvars fcvars psihat in
       let (s', _ ) = index_sub cvars bvars fcvars s in 
->>>>>>> 88bd94ff
         Apx.Comp.SBox (loc, psihat', s')
 
   | Ext.Comp.Case (loc, prag, i, branches) ->
       let i' = index_exp' cvars vars fcvars i in
-<<<<<<< HEAD
-=======
       let _ = dprint (fun () -> "index case") in 
->>>>>>> 88bd94ff
       let branches' = List.map (function b -> index_branch cvars vars fcvars b) branches in
         Apx.Comp.Case (loc, prag, i', branches')
 
@@ -916,84 +635,29 @@
 
   | Ext.Comp.CtxApp (loc, i, psi) ->
       let i'   = index_exp' cvars vars fcvars i in
-<<<<<<< HEAD
-      let ctxOpt = begin match get_ctxvar psi with
-                   | None -> None 
-                   | Some psi_name ->  begin try
-                       let offset = CVar.index_of_name cvars psi_name in
-                         Some (Apx.LF.CtxOffset offset)
-                     with Not_found ->
-                       raise (Error.Error (Some loc, Error.UnboundCtxName psi_name))
-                     end
-                   end in   
-      let (psi', _ , _ ) = index_dctx cvars (ctxOpt, BVar.create ()) fcvars psi in
-=======
       let (psi', _ , _ ) = index_dctx cvars (BVar.create ()) fcvars psi in
->>>>>>> 88bd94ff
         Apx.Comp.CtxApp (loc, i', psi')
 
   | Ext.Comp.MApp (loc, i, (psihat, m)) ->
       let i'      = index_exp' cvars vars fcvars i in
-<<<<<<< HEAD
-      let (psihat', bvars) = index_psihat cvars psihat in
-      let ctxOpt = begin match psihat' with
-                   | None , _  -> None 
-                   | Some (Int.LF.CtxOffset psi) , _  ->  Some (Apx.LF.CtxOffset psi)
-                   | Some (Int.LF.CtxName psi)  , _   ->  Some (Apx.LF.CtxName psi)
-                   end in  
-      let (m', _ ) = index_term cvars (ctxOpt, bvars) fcvars m in
-=======
       let (psihat', bvars) = index_psihat cvars fcvars psihat in
       let (m', _ ) = index_term cvars bvars fcvars m in
->>>>>>> 88bd94ff
         Apx.Comp.MApp (loc, i', Apx.Comp.MetaObj (Some loc, psihat', m'))
 
   | Ext.Comp.MAnnApp (loc, i, (psi, m)) ->
       let i'      = index_exp' cvars vars fcvars i in
-<<<<<<< HEAD
-      let ctxOpt = begin match get_ctxvar psi with
-                   | None -> None 
-                   | Some psi_name ->  begin try
-                       let offset = CVar.index_of_name cvars psi_name in
-                         Some (Apx.LF.CtxOffset offset)
-                     with Not_found ->
-                       raise (Error.Error (Some loc, Error.UnboundCtxName psi_name))
-                     end
-                   end in   
-      let (psi', bvars, _ ) = index_dctx cvars  (ctxOpt, BVar.create ()) fcvars psi in
-=======
       let (psi', bvars, _ ) = index_dctx cvars  (BVar.create ()) fcvars psi in
->>>>>>> 88bd94ff
       let (m', _ ) = index_term cvars bvars fcvars m in
         Apx.Comp.MAnnApp (loc, i', (psi', m'))
 
   | Ext.Comp.BoxVal (loc, psi, m) ->
-<<<<<<< HEAD
-      let (fcvs, _cf ) = fcvars in 
-      let ctxOpt = begin match get_ctxvar psi with
-                   | None -> None 
-                   | Some psi_name ->  
-		       if lookup_fv fcvs (FCV psi_name) then 
-			 Some (Apx.LF.CtxName psi_name)
-		       else 
-			 raise (Error.Error (Some loc, Error.UnboundCtxName  psi_name))
-                     end 
-		    in   
-      let (psi', bvars, _ ) = index_dctx cvars  (ctxOpt, BVar.create ()) fcvars  psi in
-=======
       let (psi', bvars, _ ) = index_dctx cvars  (BVar.create ()) fcvars  psi in
->>>>>>> 88bd94ff
       let (m', _ ) = index_term cvars bvars fcvars m in 
         Apx.Comp.BoxVal (loc, psi', m') 
 
   | Ext.Comp.Ann (_loc, e, tau) ->
-<<<<<<< HEAD
-      Apx.Comp.Ann (index_exp  cvars vars fcvars e,
-                         index_comptyp cvars fcvars tau)
-=======
       let (tau', _ ) =  index_comptyp cvars fcvars tau in 
       Apx.Comp.Ann (index_exp  cvars vars fcvars e, tau' )
->>>>>>> 88bd94ff
 
   | Ext.Comp.Equal (loc, i, i') ->
       let i1 = index_exp' cvars vars fcvars i in 
@@ -1002,62 +666,18 @@
 
   | Ext.Comp.Boolean (loc , b) -> Apx.Comp.Boolean (loc, b)
 
-<<<<<<< HEAD
-(* and index_pattern mvars ((fcvars, fvars) as fcvars) pat = match pat with
-  | Ext.Comp.PatEmtpy (_ , cPsi) -> 
-      let ctxOpt = begin match get_ctxvar cPsi with
-                   | None -> None 
-                   | Some psi_name ->  begin try
-                       let offset = CVar.index_of_name cvars psi_name in
-                         Some (Apx.LF.CtxOffset offset)
-                     with Not_found ->
-                       raise (Error.Error (Some loc, Error.UnboundCtxName psi_name))
-                     end
-      end in 
-      let (psi', bvars', fvars') = index_dctx cvars (ctxOpt, BVar.create ()) fvars psi in
-      let 
-(Apx.Comp.PatEmpty, fcvars)
-  | Ext.Comp.PatTrue loc ->  (Apx.Comp.PatTrue loc, fcvars)
-  | Ext.Comp.PatFalse loc -> (Apx.Comp.PatFalse loc, fcvars)
-  | Ext.Comp.Pair (loc, pat1, pat2) -> 
-      let (pat1', fcvars1) = index_pattern mvars vars fcvars in 
-      let (pat2', fcvars2) = index_pattern mvars vars fcvars1 in 
-        (Apx.Comp.PatPair (loc, pat1', pat2') , fcvars2)
-  | Ext.Comp.PatVar (loc, x) -> (Apx.Comp.PatVar (loc, x), (fcvars, x::fvars))
-*)
-and index_mobj cvars fcvars (ctxOpt, mO) = match mO with 
-  | Ext.Comp.MetaCtx (loc, cPsi) -> 
-    let (cPsi', _bvars, fcvars')  = index_dctx cvars (ctxOpt, BVar.create ()) fcvars cPsi in
-=======
 and index_mobj cvars fcvars  mO = match mO with 
   | Ext.Comp.MetaCtx (loc, cPsi) -> 
     let (cPsi', _bvars, fcvars')  = index_dctx cvars (BVar.create ()) fcvars cPsi in
->>>>>>> 88bd94ff
       (Apx.Comp.MetaCtx (Some loc, cPsi') , fcvars')
       
   | Ext.Comp.MetaObj (loc, phat, tM) ->  raise (Error.Error (Some loc, Error.PatCtxRequired))
   | Ext.Comp.MetaObjAnn (loc, cPsi, tM) -> 
-<<<<<<< HEAD
-    let (cPsi', bvars, fcvars1)  = index_dctx cvars (ctxOpt, BVar.create ()) fcvars cPsi in
-=======
     let (cPsi', bvars, fcvars1)  = index_dctx cvars (BVar.create ()) fcvars cPsi in
->>>>>>> 88bd94ff
     let (tM', fcvars2)           = index_term cvars bvars fcvars1 tM in 
       (Apx.Comp.MetaObjAnn (Some loc, cPsi', tM') , fcvars2)
 
 
-<<<<<<< HEAD
-and index_branch cvars vars (fcvars, _ ) branch = match branch with
-(*  | Ext.Comp.EmptyBranch (loc, delta, pat) -> 
-    let empty_fcvars = [] in 
-(*      if containsEmptyPat pat then  *)
-    let (omega, delta', ctx_vars', mvars', fcvars1)  =  
-      index_mctx ctx_vars' (CVar.create()) empty_fcvars delta in 
-    let (pat', fcvars, fcvars) = index_pattern ctx_vars' mvars' (fcvars1 ,
-                                                                empty_fcvars) pat
-    in 
-*)
-=======
 and index_pattern cvars ((fvs, closed) as fcvars) fvars pat = match pat with 
   | Ext.Comp.PatTrue loc -> (Apx.Comp.PatTrue loc, fcvars, fvars)
   | Ext.Comp.PatFalse loc -> (Apx.Comp.PatFalse loc, fcvars, fvars)
@@ -1162,43 +782,12 @@
       Apx.Comp.EmptyBranch(loc, cD', 
 			   Apx.Comp.PatAnn (loc1, Apx.Comp.PatEmpty (loc2, cPsi'), tau'))
 
->>>>>>> 88bd94ff
   | Ext.Comp.Branch (loc, _cD, Ext.Comp.PatEmpty _ , _e) -> 
       (dprint (fun () -> "[index_branch] PatEmpty " ) ;
       raise (Error.Error (Some loc, Error.CompEmptyPattBranch)))
   | Ext.Comp.Branch (loc, cD, Ext.Comp.PatMetaObj (loc', mO), e) -> 
     let empty_fcvars = [] in 
     let _ = dprint (fun () -> "index_branch") in 
-<<<<<<< HEAD
-    let (fcvars', ctxOpt1) = begin match get_ctxvar_mobj mO with 
-                     | None -> (empty_fcvars  , None)
-                     | Some psi_name -> 
-                         let fcvars =  FCV psi_name :: empty_fcvars in 
-                           (fcvars, Some (Apx.LF.CtxName psi_name))
-                    end in
-    
-    let (omega, cD', cvars1, fcvars1)  = 
-      index_mctx (CVar.create()) (fcvars', not closed) cD in
-    let (mO', (fcvars2, _)) = index_mobj cvars1 fcvars1 (ctxOpt1, mO) in 
-    let cvars_all      = CVar.append cvars1 cvars in
-    let fcvars3        = List.append fcvars2 fcvars in 
-    let e'             = index_exp cvars_all vars (fcvars3, closed) e in
-      Apx.Comp.Branch (loc, omega, cD', Apx.Comp.PatMetaObj (loc', mO'), e')
-
-(*  | Ext.Comp.BranchBox (loc, cD, pat, e) -> 
-    (* Context Declarations are part of cD *)
-    (* bp: collecting fcvars used for scope checking *)
-    let empty_fcvars = [] in 
-    let (omega, delta', ctx_vars', mvars', fcvars1)  =   
-      index_mctx ctx_vars' (CVar.create()) empty_fcvars delta in 
-    let (pat', fcvars, fvars) = 
-      (* patterns should be linear in fvars; they may be non-linear in fcvars *)
-      index_pattern ctx_vars' mvars' fcvars1 pat in 
-    let mvars_all        = CVar.append mvars' mvars in
-    let ctxvars_all      = CVar.append ctx_vars' ctx_vars in
-    let e' = index_exp ctx_vars_all mvars_all vars (fcvars, fvars) in 
-      Apx.Comp.BranchBox (loc, delta', pat', e')
-=======
     (* computing fcvars' is unnecessary? -bp *)
     let fcvars' = begin match get_ctxvar_mobj mO with 
                      | None -> empty_fcvars 
@@ -1242,32 +831,21 @@
       index_pattern  mvars' fcvars1 pat in 
     let cvars_all        = CVar.append cvars' cvars in 
       Apx.Comp.BranchBox (loc, delta', pat')
->>>>>>> 88bd94ff
 *)
 
   (* The subsequent two cases are only relevant for the old syntax;
      they are redundant in the new syntax *)
   | Ext.Comp.BranchBox(loc, delta, (psi1, pattern, Some (a, psi))) ->
-<<<<<<< HEAD
-    let empty_fcvars = [] in 
-    let _ = dprint (fun () -> "index_branch") in 
-=======
     let _ = dprint (fun () -> "index_branch - OBSOLETE CASE IN NEW SYNTAX") in 
     let empty_fcvars = [] in 
->>>>>>> 88bd94ff
     let fcvars' = begin match get_ctxvar psi1 with 
                      | None -> empty_fcvars
                      | Some psi_name -> FCV psi_name :: empty_fcvars
                     end in
     
     let (omega, delta', cvars1, ((fcvs1, _ ) as fcvars1))  = 
-<<<<<<< HEAD
-      index_mctx  cvars (fcvars', not closed) delta in
-    let ctxOpt1 =  begin match get_ctxvar psi1 with
-=======
       index_mctx  cvars (fcvars', not term_closed) delta in
     let _ctxOpt1 =  begin match get_ctxvar psi1 with
->>>>>>> 88bd94ff
                    | None -> None 
                    | Some psi_name -> 
 		       if lookup_fv fcvs1 (FCV psi_name) then 
@@ -1275,22 +853,14 @@
 		       else 
 			 raise (Error.Error (Some loc, Error.UnboundCtxName  psi_name))
                    end in 
-<<<<<<< HEAD
-    let (psi1', bvars, fcvars2)  = index_dctx cvars1 (ctxOpt1, BVar.create ()) fcvars1 psi1 in 
-=======
     let (psi1', bvars, fcvars2)  = index_dctx cvars1 (BVar.create ()) fcvars1 psi1 in 
->>>>>>> 88bd94ff
     let (m'opt, fcvars3)       = match pattern with
                                      | Ext.Comp.EmptyPattern -> (None, fcvars2)
                                      | Ext.Comp.NormalPattern (m, e) ->
                                          let (m', fcvars3) = index_term cvars1 bvars fcvars2 m in
                                            (Some m', fcvars3)
     in
-<<<<<<< HEAD
-    let (psi', _bvars, fcvars4)   = index_dctx cvars1 (ctxOpt1, BVar.create ()) fcvars3 psi in
-=======
     let (psi', _bvars, fcvars4)   = index_dctx cvars1 (BVar.create ()) fcvars3 psi in
->>>>>>> 88bd94ff
     (* _bvars = bvars *)
     let (a', (fcvars5, _))        = index_typ cvars1 bvars fcvars4 a in 
 
@@ -1302,35 +872,22 @@
       match (pattern, m'opt) with
         | (Ext.Comp.EmptyPattern, None) -> Apx.Comp.EmptyPattern
         | (Ext.Comp.NormalPattern (_, e), Some m') -> 
-<<<<<<< HEAD
-	    Apx.Comp.NormalPattern (m', index_exp cvars_all vars (fcvars6, closed) e)
-=======
 	    Apx.Comp.NormalPattern (m', index_exp cvars_all vars (fcvars6, term_closed) e)
->>>>>>> 88bd94ff
     in
       Apx.Comp.BranchBox (loc, omega, delta', (psi1', pattern', Some (a', psi')))
 
   | Ext.Comp.BranchBox (loc, delta, (psi, pattern, None)) ->
-<<<<<<< HEAD
-    let empty_fcvars = [] in 
-=======
     let _ = dprint (fun () -> "index_branch - OBSOLETE CASE IN NEW SYNTAX") in 
     let empty_fcvars = [] in 
     let _ = dprint (fun () -> "index_branch") in 
->>>>>>> 88bd94ff
     let fcvars' = begin match get_ctxvar psi with 
                      | None -> empty_fcvars
                      | Some psi_name -> FCV psi_name :: empty_fcvars
                     end in
 
     let (omega, delta', cvars', ((fcvars1, _ ) as fcvs1))  = 
-<<<<<<< HEAD
-      index_mctx cvars (fcvars', not closed) delta in
-    let ctxOpt = begin match get_ctxvar psi with
-=======
       index_mctx cvars (fcvars', not term_closed) delta in
     (* let ctxOpt = begin match get_ctxvar psi with
->>>>>>> 88bd94ff
                    | None -> None 
                    | Some psi_name -> 
 		       if lookup_fv fcvars1 (FCV psi_name) then 
@@ -1338,12 +895,8 @@
 		       else 
 			 raise (Error.Error (Some loc, Error.UnboundCtxName  psi_name))
                    end in 
-<<<<<<< HEAD
-    let (psi1', bvars, fcvars2)    = index_dctx cvars' (ctxOpt, BVar.create ()) fcvs1 psi in
-=======
     *)
     let (psi1', bvars, fcvars2)    = index_dctx cvars' (BVar.create ()) fcvs1 psi in
->>>>>>> 88bd94ff
 
       begin match pattern with 
         | Ext.Comp.EmptyPattern ->
@@ -1353,11 +906,7 @@
             let (m', (fcvars3, _))     = index_term cvars' bvars fcvars2 m in
             let cvars_all        = CVar.append cvars' cvars in
             let fcvars4 = List.append fcvars3 fcvars in 
-<<<<<<< HEAD
-            let e'               = index_exp cvars_all vars (fcvars4, closed) e in
-=======
             let e'               = index_exp cvars_all vars (fcvars4, term_closed) e in
->>>>>>> 88bd94ff
               Apx.Comp.BranchBox (loc, omega, delta', (psi1', Apx.Comp.NormalPattern (m', e'), None))
                 
       end
@@ -1372,15 +921,6 @@
 *)
 
 
-<<<<<<< HEAD
-let kind     = index_kind (CVar.create ()) (None, BVar.create ()) ([], closed)
-let typ      = index_typ  (CVar.create ()) (None, BVar.create ()) ([], closed)
-let schema   = index_schema
-let compkind = index_compkind (CVar.create ())  ([], not closed)
-let comptyp  = index_comptyp  (CVar.create ()) ([], not closed)
-let exp      = fun vars -> fun e -> index_exp (CVar.create ()) vars ([], closed) e
-let exp'     = fun vars -> fun i -> index_exp' (CVar.create ()) vars ([], closed) i
-=======
 let kind     = index_kind (CVar.create ()) (BVar.create ()) ([], term_closed)
 let typ      = index_typ  (CVar.create ()) (BVar.create ()) ([], term_closed)
 let schema   = index_schema
@@ -1393,4 +933,3 @@
 (dprint (fun () -> "Indexing expression ... " );
  index_exp (CVar.create ()) vars ([], term_closed) e)
 let exp'     = fun vars -> fun i -> index_exp' (CVar.create ()) vars ([], term_closed) i
->>>>>>> 88bd94ff
