--- conflicted
+++ resolved
@@ -2,10 +2,6 @@
     script: bash -ex .travis-ci.sh
     env:
       - OCAML_VERSION=4.06.1
-<<<<<<< HEAD
-      - OCAML_VERSION=4.06.0
-=======
->>>>>>> f9c63bb3
       - OCAML_VERSION=4.05.0
       - OCAML_VERSION=4.04.0
     notifications:
