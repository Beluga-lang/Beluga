open Id

open Store
open Store.Cid
open Syntax

module C = Whnf
module S = Substitution
module Unify = Unify.StdTrail 

module P = Pretty.Int.DefaultPrinter
module R = Store.Cid.DefaultRenderer
module RR = Store.Cid.NamedRenderer


let (dprint, dprnt) = Debug.makeFunctions (Debug.toFlags [11])

type error =
  | UnexpectedSucess

exception Error of Syntax.Loc.t * error

let _ = Error.register_printer
  (fun (Error (loc, err)) ->
    Error.print_with_location loc (fun ppf ->
      match err with
	| UnexpectedSucess ->
	  Format.fprintf ppf "Unexpected success: expected failure of type reconstruction for %%not'ed declaration."))

let rec lookupFun cG f = match cG with
  | Int.LF.Dec (cG', Int.Comp.CTypDecl (f',  tau)) ->  
      if f = f' then tau else         
      lookupFun cG' f

let rec get_target_cid_comptyp tau = match tau with
  | Int.Comp.TypBase (_, a, _ ) -> a 
  | Int.Comp.TypArr (_ , tau) -> get_target_cid_comptyp tau
  | Int.Comp.TypCtxPi (_, tau) -> get_target_cid_comptyp tau
  | Int.Comp.TypPiBox (_, tau) -> get_target_cid_comptyp tau

let rec recSgnDecls = function
  | [] -> ()

  | Ext.Sgn.Pragma(loc, Ext.LF.NotPrag) :: not'd_decl :: rest ->
    let not'd_decl_succeeds =
      begin
	try
	  recSgnDecl not'd_decl; true
	with _ ->
	  if !Debug.chatter != 0 then
	    print_string ("Reconstruction fails for %not'd declaration\n");
          false
      end in
    if not'd_decl_succeeds
    then raise (Error (loc, UnexpectedSucess))
    else recSgnDecls rest

  (* %not declaration with nothing following *)
  | [Ext.Sgn.Pragma(_, Ext.LF.NotPrag)] -> ()

  | decl :: rest ->
    recSgnDecl decl;
    recSgnDecls rest
and recSgnDecl d = 
    Reconstruct.reset_fvarCnstr ();  FCVar.clear ();
    match d with
    | Ext.Sgn.CompTypAbbrev (_, a, _cK, _cT) -> print_string "Not implemented yet\n"
    | Ext.Sgn.CompTyp (_ , a, extK) -> 
        let _ = dprint (fun () -> "\nIndexing computation-level data-type constant " ^ a.string_of_name) in
        let apxK = Index.compkind extK in 
        let _ = FVar.clear () in 
        let _ = dprint (fun () -> "\nElaborating data-type declaration " ^ a.string_of_name) in 
        let cK = Monitor.timer ("CType Elaboration" , 
                               (fun () -> let cK = Reconstruct.compkind apxK in 
                                  Reconstruct.solve_fvarCnstr Lfrecon.Pibox; cK 
                               )) in 
        let _        = Unify.forceGlobalCnstr (!Unify.globalCnstrs) in 
        let (cK', i) = Monitor.timer ("Type Abstraction",  
                                      fun () -> Abstract.abstrCompKind cK) in

        let _        = (Reconstruct.reset_fvarCnstr ();
			Unify.resetGlobalCnstrs ();
			dprint (fun () ->  a.string_of_name ^ 
				  " : " ^  (P.compKindToString Int.LF.Empty cK'))) in
	 (* Monitor.timer ("Type Check", 
            fun () -> Check.LF.checkCompKind Int.LF.Empty Int.LF.Empty cK');
	    dprint (fun () ->  "\nDOUBLE CHECK for data type constant " ^a.string_of_name ^
            " successful!"); *)
        let _a = CompTyp.add (CompTyp.mk_entry a cK' i) in ()


    | Ext.Sgn.CompConst (_ , c, tau) -> 
        let _         = dprint (fun () -> "\nIndexing computation-level data-type constructor " ^ c.string_of_name) in
        let apx_tau   = Index.comptyp tau in
        let cD        = Int.LF.Empty in
        let _         = dprint (fun () -> "\nElaborating data-type constructor " ^ c.string_of_name) in 
        let tau'      = Monitor.timer ("Data-type Constant: Type Elaboration",
				       fun () -> Reconstruct.comptyp apx_tau)  in
        let _         = Unify.forceGlobalCnstr (!Unify.globalCnstrs) in 
        let _         = Unify.resetGlobalCnstrs () in 
	let _         = dprint (fun () -> "Abstracting over comp. type") in 
        let (tau', i) = Monitor.timer ("Data-type Constant: Type Abstraction",
				       fun () -> Abstract.abstrCompTyp tau') in
	let _         = dprint (fun () -> "Abstracting over comp. type: done") in 
	let _         = dprint (fun () ->  c.string_of_name ^ " : " ^  
				   (P.compTypToString cD tau')) in 
	let _         = (Monitor.timer ("Data-type Constant: Type Check", 
					fun () -> Check.Comp.checkTyp cD tau'))
        in 
	let cid_ctypfamily = get_target_cid_comptyp tau' in 
        let _c        = CompConst.add cid_ctypfamily (CompConst.mk_entry c tau' i) in () 

    | Ext.Sgn.Typ (_, a, extK)   ->
        let _        = dprint (fun () -> "\nIndexing type constant " ^ a.string_of_name) in
        let (apxK, _ ) = Index.kind extK in
        let _        = FVar.clear () in

        let _        = dprint (fun () -> "\nElaborating type constant " ^ a.string_of_name) in

        let tK       = Monitor.timer ("Type Elaboration", 
                                      fun () -> (let tK = Reconstruct.kind apxK in
                                                   Reconstruct.solve_fvarCnstr Lfrecon.Pi; tK )) in

        let _        = Unify.forceGlobalCnstr (!Unify.globalCnstrs) in 

        let (tK', i) = Monitor.timer ("Type Abstraction",  
                                      fun () -> Abstract.abstrKind tK) in
        let _        = (Reconstruct.reset_fvarCnstr ();
			Unify.resetGlobalCnstrs ();
			dprint (fun () ->  a.string_of_name ^ " : " ^  (P.kindToString Int.LF.Null (tK', S.LF.id)));
			Monitor.timer ("Type Check", 
				       fun () -> Check.LF.checkKind Int.LF.Empty Int.LF.Null tK');
			dprint (fun () ->  "\nDOUBLE CHECK for type constant " ^a.string_of_name ^
				  " successful!")) in 
        let _a = Typ.add (Typ.mk_entry a tK' i) in ()


    | Ext.Sgn.Const (loc, c, extT) ->
        let (apxT, _ ) = Index.typ extT in
        let rec get_type_family = function
                           | Apx.LF.Atom(_loc, a, _spine) -> a
                           | Apx.LF.PiTyp ((_, _), t) -> get_type_family t in
        let constructedType = get_type_family apxT in
        let _          = dprint (fun () -> "Reconstructing term constant " ^ c.string_of_name) in

        let _        = FVar.clear () in
        let tA       = Monitor.timer ("Constant Elaboration",
                                      fun () -> (let tA = Reconstruct.typ Lfrecon.Pi  apxT in
                                                   Reconstruct.solve_fvarCnstr Lfrecon.Pi; tA)) in
        let cD       = Int.LF.Empty in

        let _        = dprint (fun () -> "\nElaboration of constant " ^ c.string_of_name ^ " : " ^
                                         P.typToString cD Int.LF.Null (tA, S.LF.id)) in

        let _        = Unify.forceGlobalCnstr (!Unify.globalCnstrs) in 
        let (tA', i) = Monitor.timer ("Constant Abstraction", 
                                      fun () -> Abstract.abstrTyp tA) in
	let _        = ( Reconstruct.reset_fvarCnstr ();
			 Unify.resetGlobalCnstrs ();
        		 dprint (fun () -> "\nReconstruction (with abstraction) of constant: " ^
				   c.string_of_name ^ " : " ^
				   (P.typToString cD Int.LF.Null (tA', S.LF.id)) ^ "\n\n");
			 Monitor.timer ("Constant Check", 
					fun () -> Check.LF.checkTyp Int.LF.Empty Int.LF.Null (tA', S.LF.id))) in 
	let _c = Term.add loc constructedType (Term.mk_entry c tA' i) in ()


    | Ext.Sgn.Schema (_, g, schema) ->
        let apx_schema = Index.schema schema in
        let _        = dprint (fun () -> "\nReconstructing schema " ^ g.string_of_name ^ "\n") in
        let _        = FVar.clear () in
        let sW       = Reconstruct.schema apx_schema in
        let _        = (dprint (fun () -> "\nElaborating schema " ^ g.string_of_name );
			Reconstruct.solve_fvarCnstr Lfrecon.Pi;
			Unify.forceGlobalCnstr (!Unify.globalCnstrs);
			Reconstruct.reset_fvarCnstr ();
			Unify.resetGlobalCnstrs ()) in 

        let sW'      = Abstract.abstrSchema sW in 
        (Check.LF.checkSchemaWf sW' ;
	 dprint (fun () -> "\nTYPE CHECK for schema " ^ g.string_of_name ^ " successful" );
         let _s = Schema.add (Schema.mk_entry g sW') in ();
         if (!Debug.chatter) == 0 then () 
         else (Format.printf "\nschema %s = @[%a@];@."
                 (g.string_of_name)
                 (P.fmt_ppr_lf_schema Pretty.std_lvl) sW'))


    | Ext.Sgn.Val (loc, x, None, i) -> 
          let apx_i              = Index.exp' (Var.create ()) i in
	  let (cD, cG)       = (Int.LF.Empty, Int.LF.Empty) in 
          let (i', (tau, theta)) = Monitor.timer ("Function Elaboration", fun () -> Reconstruct.exp' cG apx_i) in
          let _                  = Unify.forceGlobalCnstr (!Unify.globalCnstrs) in 
          let _                  = Unify.resetGlobalCnstrs () in 
          let tau'               = Whnf.cnormCTyp (tau, theta) in 
          let i'                 = Whnf.cnormExp' (i', Whnf.m_id) in 
          let _                  = dprint (fun () ->  "\n [AFTER Reconstruction] let " ^ x.string_of_name ^
					     "\n   : " ^ P.compTypToString cD tau' ^ 
					     "\n  =  " ^ 
                                P.expSynToString cD cG i' ^ "\n") in
          let i''                = Monitor.timer ("Function Abstraction", fun () -> 
						    Abstract.abstrExp (Int.Comp.Syn (loc, i'))) in
          let _                  = Monitor.timer ("Function Check", fun () -> 
						    Check.Comp.check cD  cG i'' (tau', C.m_id)) in

	  if Holes.none () then begin
            let v = Opsem.eval i'' in
            let _x = Comp.add (fun _ -> Comp.mk_entry x tau' 0 v []) in
            if (!Debug.chatter) <> 0 then
              Printf.printf  "\n\nlet %s : %s = %s  \n ===>  %s \n"
                (R.render_name x)
                (P.compTypToString cD tau') 
                (P.expChkToString cD cG i'') 
                (P.valueToString v)
	  end

    | Ext.Sgn.Val (loc, x, Some tau, i) -> 
          let apx_tau = Index.comptyp tau in
	  let (cD, cG)       = (Int.LF.Empty, Int.LF.Empty) in 
          let tau'    = Monitor.timer ("Function Type Elaboration", fun () -> Reconstruct.comptyp apx_tau)  in
          let _        = Unify.forceGlobalCnstr (!Unify.globalCnstrs) in 
          let _        = Unify.resetGlobalCnstrs () in 
          let (tau', _imp) = Monitor.timer ("Function Type Abstraction", fun ()
					      -> Abstract.abstrCompTyp tau') in
	  let _       = dprint (fun () -> "[checkTyp] ") in 
          let  _      = Monitor.timer ("Function Type Check", fun () -> Check.Comp.checkTyp cD tau') in

          let apx_i   = Index.exp' (Var.create ()) i in

          let i'      = Monitor.timer ("Function Elaboration", fun () -> Reconstruct.exp cG (Apx.Comp.Syn(loc, apx_i)) (tau', C.m_id)) in
          let _       = Unify.forceGlobalCnstr (!Unify.globalCnstrs) in 
          let _       = Unify.resetGlobalCnstrs () in 

          let _       = dprint (fun () ->  "\n [AFTER Reconstruction] let " ^ x.string_of_name ^
                               "\n   : " ^ P.compTypToString cD tau' ^ 
                                "\n  =  " ^ 
                                P.expChkToString cD cG i' ^ "\n") in

          let i''     = Monitor.timer ("Function Abstraction", fun () -> Abstract.abstrExp i') in
          let _       = Monitor.timer ("Function Check", fun () -> Check.Comp.check cD  cG i'' (tau', C.m_id)) in

<<<<<<< HEAD
	  if Holes.none () then begin
            let v = Opsem.eval i'' in
            let _x = Comp.add (fun _ -> Comp.mk_entry x tau' 0 v []) in
            if (!Debug.chatter) <> 0 then
	      Printf.printf "\nlet %s : %s = %s\n===>  %s\n"
		(R.render_name x)
		(P.compTypToString cD tau') 
		(P.expChkToString cD cG i'') 
		(P.valueToString v)
	  end

=======
	  if Holes.none () then
	    begin
              let v  =   Opsem.eval i''  in
              let _       = if (!Debug.chatter) == 0 then () 
		else (Printf.printf  "\nlet %s : %s = %s\n===>  %s\n"
			(R.render_name x)
			(P.compTypToString cD tau') 
			(P.expChkToString cD cG i'') 
			(P.expChkToString cD cG v)) in 
              let _x = Comp.add (Comp.mk_entry x tau' 0 v []) in 
              ()
	    end
    | Ext.Sgn.MRecTyp (_, recDats) -> 
            let recTyps = List.map List.hd recDats in
            let   _   =  recSgnDecls recTyps in
            let recConts = List.map List.tl recDats in 
            let recConts' = List.flatten recConts in
            let _ = recSgnDecls recConts' in
               ()
    | Ext.Sgn.MRecCompTyp (_, recCDats) -> 
            let recTyps = List.map List.hd recCDats in
            let   _   =  recSgnDecls recTyps in
            let recConts = List.map List.tl recCDats in 
            let recConts' = List.flatten recConts in
            let _ = recSgnDecls recConts' in
               ()
>>>>>>> dca18fba
    | Ext.Sgn.Rec (_, recFuns) ->
        (* let _       = Printf.printf "\n Indexing function : %s  \n" f.string_of_name  in   *)
        let (cO, cD)   = (Int.LF.Empty, Int.LF.Empty) in

        let rec preprocess l = match l with 
          | [] -> (Int.LF.Empty, Var.create (), [])
          | Ext.Comp.RecFun (f, tau, _e) :: lf -> 
          let apx_tau = Index.comptyp  tau in
          let _       = dprint (fun () ->  "Reconstructing function " ^  f.string_of_name ^ " \n") in
          let tau'    = Monitor.timer ("Function Type Elaboration", fun () -> Reconstruct.comptyp apx_tau)  in
          let _        = Unify.forceGlobalCnstr (!Unify.globalCnstrs) in 
          let _        = Unify.resetGlobalCnstrs () in 
          (* Are some FMVars delayed since we can't infer their type? - Not associated with pattsub *)
          let _        = dprint (fun () ->  "Elaboration of function type " ^ f.string_of_name ^ 
                                   " \n : " ^  (P.compTypToString cD tau') ^ " \n\n" )   in   

          (* let _       = Monitor.timer ("Function Type Reconstruction", fun () -> recCompTyp cO cD tau') in *)
          let (tau', _i) = Monitor.timer ("Function Type Abstraction", fun () -> Abstract.abstrCompTyp tau') in
          let  _      = Monitor.timer ("Function Type Check", fun () -> Check.Comp.checkTyp cD tau') in
          let _       = dprint (fun () -> "Checked computation type " ^ (P.compTypToString cD tau') ^ " successfully\n\n")  in
          let _       = FCVar.clear () in

          let (cG, vars, n_list) = preprocess lf in 
            (* check that names are unique ? *)
            (Int.LF.Dec(cG, Int.Comp.CTypDecl (f, tau')) , Var.extend  vars (Var.mk_entry f), f::n_list )

        in

        let (cG , vars', n_list ) = preprocess recFuns in 

        let reconFun f e = 
          let apx_e   = Index.exp vars' e in
          let _       = dprint (fun () -> "\n  Indexing  expression done \n") in
          let tau'    = lookupFun cG f in 
          let e'      = Monitor.timer ("Function Elaboration", fun () -> Reconstruct.exp cG apx_e (tau', C.m_id)) in

          let _       = dprint (fun () ->  "\n Elaboration of function " ^ f.string_of_name ^
                                  "\n   type: " ^ P.compTypToString cD tau' ^ 
                                  "\n   result:  " ^ 
                                  P.expChkToString cD cG e' ^ "\n") in

          let _        = Unify.forceGlobalCnstr (!Unify.globalCnstrs) in 
          let _        = Unify.resetGlobalCnstrs () in 

          (* let e_r     = Monitor.timer ("Function Reconstruction", fun () -> check  cO cD cG e' (tau', C.m_id)) in  *)

          let _       = dprint (fun () ->  "\n [AFTER reconstruction] Function " ^ f.string_of_name ^
                               "\n   type: " ^ P.compTypToString cD tau' ^ 
                                "\n   result:  " ^ 
                                P.expChkToString cD cG e' ^ "\n") in

          let e_r'    = Monitor.timer ("Function Abstraction", fun () -> Abstract.abstrExp e' ) in

          let e_r'    = Whnf.cnormExp (e_r', Whnf.m_id) in  

          let _       = Monitor.timer ("Function Check", fun () -> 
                                         Check.Comp.check cD  cG e_r' (tau', C.m_id)                                   
                                      ) in
             (e_r' , tau')
        in 

        let rec reconRecFun recFuns = match recFuns with
          | [] -> ()
          | Ext.Comp.RecFun (f, _tau, e) :: lf -> 
            let (e_r' , tau') = reconFun f e in 
            if !Debug.chatter <> 0 then
              Printf.printf  "and %s : %s =\n %s\n"
                (R.render_name f)
                (P.compTypToString cD tau') 
                (P.expChkToString cD cG e_r');
            if !Coverage.enableCoverage then 
              Printf.printf "\n## Coverage checking done: %s  ##\n"  
                (R.render_name f);
            dprint (fun () -> "DOUBLE CHECK of function " ^ f.string_of_name ^ " successful!\n\n");
            let _x = Comp.add
              (fun cid ->
                Comp.mk_entry f tau' 0
                  (Int.Comp.RecValue (cid, e_r', Int.LF.MShift 0, Int.Comp.Empty))
                  n_list) in
            reconRecFun lf in
        begin match recFuns with
          | Ext.Comp.RecFun (f, _tau, e) :: lf -> 
            let (e_r' , tau') = reconFun f e in 
            if !Debug.chatter <> 0 then
              Format.printf "\nrec %s :@[<2>@ %a@] = @.@[<2>%a@]@.\n"
                (R.render_name f)
                (P.fmt_ppr_cmp_typ cD Pretty.std_lvl) (Whnf.normCTyp tau')
                (P.fmt_ppr_cmp_exp_chk cD cG Pretty.std_lvl) 
                (Whnf.cnormExp (e_r', Whnf.m_id)); 
            if !Coverage.enableCoverage then 
              Printf.printf "\n## Coverage checking done: %s  ##\n"  
                (R.render_name f);
            dprint (fun () -> "DOUBLE CHECK of function " ^ f.string_of_name ^ " successful!\n");

            let _x = Comp.add
              (fun cid ->
                Comp.mk_entry f tau' 0
                  (Int.Comp.RecValue (cid, e_r', Int.LF.MShift 0, Int.Comp.Empty))
                  n_list) in
            reconRecFun lf

          | _ -> raise (Error.Violation "No recursive function defined")
        end


    | Ext.Sgn.Query (loc, name, extT, expected, tries) ->
      let (apxT, _ ) = Index.typ extT in
      let _          = dprint (fun () -> "Reconstructing query.") in

      let _        = FVar.clear () in
      let tA       = Monitor.timer ("Constant Elaboration",
                                    fun () -> (let tA = Reconstruct.typ Lfrecon.Pi apxT in
                                               Reconstruct.solve_fvarCnstr Lfrecon.Pi;
                                               tA)) in
      let cD       = Int.LF.Empty in


      let _        = dprint (fun () -> "\nElaboration of query : " ^
        P.typToString cD Int.LF.Null (tA, S.LF.id)) in

      let _        = Unify.forceGlobalCnstr (!Unify.globalCnstrs) in

      let (tA', i) = Monitor.timer ("Constant Abstraction",
                                    fun () -> Abstract.abstrTyp tA) in

      let _        = Reconstruct.reset_fvarCnstr () in
      let _        = Unify.resetGlobalCnstrs () in
      let _        = dprint (fun () -> "\nReconstruction (with abstraction) of query: " ^
        (P.typToString cD Int.LF.Null (tA', S.LF.id)) ^ "\n\n") in

      let _        = Monitor.timer ("Constant Check",
                                    fun () -> Check.LF.checkTyp Int.LF.Empty Int.LF.Null (tA', S.LF.id)) in
      let _c'       = Logic.storeQuery name (tA', i) expected tries in
      ()

    | Ext.Sgn.Pragma(loc, Ext.LF.NamePrag (typ_name, m_name, v_name)) ->
        begin try 
          begin match v_name with
            | None ->
                let _cid_tp = Typ.addNameConvention typ_name (Some (Gensym.MVarData.name_gensym m_name)) None in
                  (* Int.Sgn.Pragma(Int.LF.NamePrag(cid_tp)) *) ()
            | Some x ->
                let _cid_tp = Typ.addNameConvention typ_name (Some (Gensym.MVarData.name_gensym m_name))
                  (Some (Gensym.VarData.name_gensym x)) in
                  (* Int.Sgn.Pragma(Int.LF.NamePrag(cid_tp)) *) ()
          end
        with _ -> raise (Index.Error (loc, Index.UnboundName typ_name)) 
        end <|MERGE_RESOLUTION|>--- conflicted
+++ resolved
@@ -238,8 +238,6 @@
 
           let i''     = Monitor.timer ("Function Abstraction", fun () -> Abstract.abstrExp i') in
           let _       = Monitor.timer ("Function Check", fun () -> Check.Comp.check cD  cG i'' (tau', C.m_id)) in
-
-<<<<<<< HEAD
 	  if Holes.none () then begin
             let v = Opsem.eval i'' in
             let _x = Comp.add (fun _ -> Comp.mk_entry x tau' 0 v []) in
@@ -249,36 +247,22 @@
 		(P.compTypToString cD tau') 
 		(P.expChkToString cD cG i'') 
 		(P.valueToString v)
-	  end
-
-=======
-	  if Holes.none () then
-	    begin
-              let v  =   Opsem.eval i''  in
-              let _       = if (!Debug.chatter) == 0 then () 
-		else (Printf.printf  "\nlet %s : %s = %s\n===>  %s\n"
-			(R.render_name x)
-			(P.compTypToString cD tau') 
-			(P.expChkToString cD cG i'') 
-			(P.expChkToString cD cG v)) in 
-              let _x = Comp.add (Comp.mk_entry x tau' 0 v []) in 
-              ()
-	    end
+  	  end
+
     | Ext.Sgn.MRecTyp (_, recDats) -> 
-            let recTyps = List.map List.hd recDats in
-            let   _   =  recSgnDecls recTyps in
-            let recConts = List.map List.tl recDats in 
-            let recConts' = List.flatten recConts in
-            let _ = recSgnDecls recConts' in
-               ()
+          let recTyps = List.map List.hd recDats in
+          let   _   =  recSgnDecls recTyps in
+          let recConts = List.map List.tl recDats in 
+          let recConts' = List.flatten recConts in
+          recSgnDecls recConts'
+
     | Ext.Sgn.MRecCompTyp (_, recCDats) -> 
-            let recTyps = List.map List.hd recCDats in
-            let   _   =  recSgnDecls recTyps in
-            let recConts = List.map List.tl recCDats in 
-            let recConts' = List.flatten recConts in
-            let _ = recSgnDecls recConts' in
-               ()
->>>>>>> dca18fba
+          let recTyps = List.map List.hd recCDats in
+          let   _   =  recSgnDecls recTyps in
+          let recConts = List.map List.tl recCDats in 
+          let recConts' = List.flatten recConts in
+          recSgnDecls recConts'
+
     | Ext.Sgn.Rec (_, recFuns) ->
         (* let _       = Printf.printf "\n Indexing function : %s  \n" f.string_of_name  in   *)
         let (cO, cD)   = (Int.LF.Empty, Int.LF.Empty) in
