#!/bin/sh

# TEST: tests Beluga by calling it on various examples.
#
# Usage: TEST [options]
#
# [options], if given, are passed to bin/interpreter.
# Example: TEST +d
#
# Note that a leading '@' in a filename means that the test should NOT succeed,
#  because the file has a type error that should be caught.


# set $BELUGA to an absolute path to the toplevel .../beluga directory
#
pwd=`pwd`
BELUGA=`dirname $pwd/$0`
cd $BELUGA
BELUGA=`pwd`
# echo BELUGA: $BELUGA

# set $INTERPRETER to the executable
INTERPRETER=$BELUGA/bin/interpreter

# set $X to the `beluga' examples directory
X=$BELUGA/examples
cd $X


$INTERPRETER  \
    $* \
    arith/arith.bel \
    count-var/cntvar.bel \
    count-var/cntvar-explicit.bel \
    count-var/cntvar-2.bel \
    copy/copy.bel \
    copy/copy-explicit.bel \
    copy/copy-simple.bel \
    copy/copy-simple-explicit.bel \
    debruijn1/sources.cfg \
    free-vars/fvnat.bel \
    free-vars/fvnat-explicit.bel \
    lp-horn/sources.cfg \
    mini-ml/eval-sub-1.bel \
    mini-ml/eval-sub-1-explicit.bel \
    mini-ml/eval-sub.bel \
    mini-ml/eval-sub-explicit.bel \
    mini-ml/tps.bel \
    mini-ml/vsound.bel \
    mini-ml/vsound-explicit.bel \
    small-step/lam.bel \
    typed-eval/tpeval.bel \
    typed-eval/tpeval-explicit.bel \
    typed-eval/tpeval2.bel \
    test/backarrow.bel \
    test/case1.bel \
    test/case1-explicit.bel \
    test/case2.bel \
    test/case2-explicit.bel \
    test/cross.bel \
    test/dependency.bel \
    test/id.bel \
    test/id-simple.bel \
    test/id-explicit.bel \
    test/test.bel \
    test/test-simple.bel \
    test/test-simple-explicit.bel \
    test/schema.bel \
    LF/arith.lf \
    LF/arith-rec1.lf \
    LF/lambda.lf \
    LF/lambda-rec.lf \
    LF/simple-typing.lf \
    LF/lam-tp-rec.lf \
    LF/cut-elim.lf \
    LF/kindtest.lf \
    LF/mini-ml.lf \
    LF/mini-ml-rec.lf \
    LF/vsound.lf \
    LF/vsound-rec.lf \
    LF/tpeval.lf \
    LF/tpeval-rec.lf \
    LF/tpcert.lf \
    LF/tps.lf \
    ../examples-twelf/arith/sources.cfg \
<<<<<<< HEAD
    ../examples-twelf/alloc-sem/sources.cfg \
    ../examples-twelf/compile/cls/sources.cfg \
    ../examples-twelf/compile/cls/test.cfg \
    ../examples-twelf/compile/cpm/sources.cfg \
    ../examples-twelf/compile/cpm/test.cfg \
    ../examples-twelf/compile/debruijn/sources.cfg \
    ../examples-twelf/compile/debruijn1/sources.cfg \
    ../examples-twelf/compile/cps/sources.cfg 

#    @test/sigma1.bel
=======
    ../examples-twelf/alloc-sem/sources.cfg  \
    test/sigma1.bel
>>>>>>> fcee1e58
     
#    LF/arith-unify.lf LF/tps-1.lf    ??
#
#    notworking/church-rosser.rec \
#    notworking/cut-elim.bel \
#    notworking/eq-proof.bel \
#    notworking/fol-handbook.bel \
#    notworking/tpcert.bel \
#    notworking/tpeval.bel \
#
#
# *** Needs to be updated for new syntax: ***
#    @tests/fvnat.rec<|MERGE_RESOLUTION|>--- conflicted
+++ resolved
@@ -83,7 +83,6 @@
     LF/tpcert.lf \
     LF/tps.lf \
     ../examples-twelf/arith/sources.cfg \
-<<<<<<< HEAD
     ../examples-twelf/alloc-sem/sources.cfg \
     ../examples-twelf/compile/cls/sources.cfg \
     ../examples-twelf/compile/cls/test.cfg \
@@ -91,13 +90,8 @@
     ../examples-twelf/compile/cpm/test.cfg \
     ../examples-twelf/compile/debruijn/sources.cfg \
     ../examples-twelf/compile/debruijn1/sources.cfg \
-    ../examples-twelf/compile/cps/sources.cfg 
-
-#    @test/sigma1.bel
-=======
-    ../examples-twelf/alloc-sem/sources.cfg  \
+    ../examples-twelf/compile/cps/sources.cfg \
     test/sigma1.bel
->>>>>>> fcee1e58
      
 #    LF/arith-unify.lf LF/tps-1.lf    ??
 #
