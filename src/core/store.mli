open Id
open Syntax.Int

<<<<<<< HEAD
module OpPragmas : sig
  type fixPragma = {
    name : Id.name;
    fix : Syntax.Ext.Sgn.fix;
    precedence : int;
    assoc : Syntax.Ext.Sgn.assoc option;
  }

  val default : Syntax.Ext.Sgn.assoc ref

  val clear : unit -> unit

  val addPragma : Id.name -> Syntax.Ext.Sgn.fix -> int option -> Syntax.Ext.Sgn.assoc option-> unit

  val getPragma : Id.name -> fixPragma option

  val pragmaExists : Id.name -> bool

  val pragmaCount : int ref
=======
module Modules : sig
  type state = Id.module_id * string list * Id.module_id list

  val getState : unit -> state
  val setState : state -> unit

  val current : module_id ref
  val currentName : string list ref
  val opened  : module_id list ref

  val addSgnToCurrent : Sgn.decl -> unit

  val directory : (string list, module_id) Hashtbl.t
  val modules : Sgn.decl list ref DynArray.t
  
  val id_of_name : string list -> module_id
  val name_of_id : module_id -> string list
  
  val instantiateModule : string -> module_id
  val open_module : string list -> module_id
  
  val reset : unit -> unit
>>>>>>> ec0ab04e

end

module Cid : sig

  module Typ : sig

    type entry = private {
      name                 : name;
      implicit_arguments   : int;
      kind                 : LF.kind;
      var_generator        : (unit -> string) option;
      mvar_generator       : (unit -> string) option;
      mutable frozen       : bool;
      mutable constructors : Id.cid_term list;
      mutable subordinates : BitSet.t;
      mutable typesubordinated : BitSet.t
    }

    val freeze : cid_typ -> unit

    val entry_list : (Id.cid_typ list ref) DynArray.t

    val mk_entry          : name -> LF.kind -> int -> entry
    val add               : entry -> cid_typ
    val addNameConvention : name -> (unit -> string) option  -> (unit -> string) option -> cid_typ
    val gen_var_name      : LF.typ -> (unit -> string) option
    val gen_mvar_name     : LF.typ -> (unit -> string) option
    val cid_of_typ        : LF.typ -> cid_typ
    val get               : ?fixName:bool -> cid_typ -> entry
    val index_of_name     : name -> cid_typ
    val addConstructor    : Syntax.Loc.t -> cid_typ -> cid_term -> LF.typ -> unit
    val clear             : unit -> unit
    val args_of_name      : name -> int

    (* see subord.ml for an explanation of term-level subordination
         and type-level subordination *)
    val is_subordinate_to  : cid_typ -> cid_typ -> bool       (* term-level *)
    val is_typesubordinate_to  : cid_typ -> cid_typ -> bool   (* type-level (dependent arguments) *)
  end


  module Term : sig

    type entry = private {
      name               : name;
      implicit_arguments : int;
      typ                : LF.typ
    }

    val mk_entry      : name -> LF.typ -> int -> entry
    val add           : Syntax.Loc.t -> cid_typ -> entry -> cid_term
    val get           : ?fixName:bool -> cid_term -> entry
    val get_implicit_arguments : cid_term -> int
    val index_of_name : name -> cid_term
    val args_of_name  : name -> int
    val clear         : unit -> unit
  end

  module CompTyp : sig

    type entry = private {
      name               : name;
      implicit_arguments : int;
      kind               : Comp.kind;
      mutable frozen             : bool;
      mutable constructors : cid_comp_const list
    }

    val mk_entry  : name -> Comp.kind -> int -> entry

    val add           : entry -> cid_comp_typ
    val get           : ?fixName:bool -> cid_comp_typ -> entry
    val freeze : cid_comp_typ -> unit
    val addConstructor: cid_comp_const -> cid_comp_typ -> unit
    val index_of_name : name -> cid_comp_typ
    val clear         : unit -> unit
  end

  module CompCotyp : sig

    type entry = private {
      name               : name;
      implicit_arguments : int;
      kind               : Comp.kind;
      mutable frozen             : bool;
      mutable destructors : cid_comp_dest list
    }

    val mk_entry  : name -> Comp.kind -> int -> entry


    val add           : entry -> cid_comp_cotyp
    val get           : ?fixName:bool -> cid_comp_cotyp -> entry
    val freeze : cid_comp_cotyp -> unit
    val addDestructor : cid_comp_dest -> cid_comp_cotyp -> unit
    val index_of_name : name -> cid_comp_typ
    val clear         : unit -> unit
  end

  module CompConst : sig

    type entry = private {
      name               : name;
      implicit_arguments : int;
      typ                : Comp.typ
    }

    val mk_entry      : name -> Comp.typ -> int -> entry
    val add           : cid_comp_typ -> entry -> cid_comp_const
    val get           : ?fixName:bool -> cid_comp_const -> entry
    val get_implicit_arguments : cid_comp_const -> int
    val index_of_name : name -> cid_comp_const
    val clear         : unit -> unit
  end

  module CompDest : sig

    type entry = private {
      name               : name;
      implicit_arguments : int;
      typ                : Comp.typ
    }


    val mk_entry      : name -> Comp.typ -> int -> entry
    val add           : cid_comp_cotyp -> entry -> cid_comp_dest
    val get           : ?fixName:bool -> cid_comp_dest -> entry
    val get_implicit_arguments : cid_comp_dest -> int
    val index_of_name : name -> cid_comp_dest
    val clear         : unit -> unit
  end

  module CompTypDef : sig

    type entry = private {
      name               : name;
      implicit_arguments : int;
      kind               : Comp.kind;
      mctx               : LF.mctx;
      typ                : Comp.typ
    }
    
    val mk_entry      : name -> int -> (LF.mctx * Comp.typ) -> Comp.kind -> entry
    val add           : entry -> cid_comp_typ
    val get           : ?fixName:bool -> cid_comp_typ -> entry
    val get_implicit_arguments : cid_comp_typ -> int
    val index_of_name : name -> cid_comp_typ
    val clear         : unit -> unit
  end


  module Comp : sig

    type entry = private {
      name               : name;
      implicit_arguments : int;
      typ                : Comp.typ;
      prog               : Comp.value;
      mut_rec            : name list
    }

    val mk_entry  : name -> Comp.typ -> int -> Comp.value -> name list -> entry
    

    (** If the value we store in the entry is a recursive value, it
        itself needs the cid_prog that we are creating to store this
        entry. Therefore, unlike 'add' functions in other modules,
        this 'add' function expects a function to which it will
        provide the cid_prog it generated to store the entry, thus
        tying the recursive knot. *)
    val add           : (cid_prog -> entry) -> cid_prog
    val get           : ?fixName:bool -> cid_prog -> entry
    val index_of_name : name -> cid_prog

    val clear         : unit -> unit
  end


  module Schema : sig

    type entry = private {
      name   : name;
      schema : LF.schema
    }

    
    val mk_entry        : name -> LF.schema -> entry
    val add             : entry -> cid_schema
    val get             : ?fixName:bool -> cid_schema -> entry
    val get_schema      : cid_schema -> LF.schema
    val index_of_name   : name -> cid_schema
    val get_name_from_schema : LF.schema -> name
    val clear           : unit -> unit
  end

  module NamedHoles : sig
    val printingHoles : bool ref
    val usingRealNames : bool ref
    val addExplicitName : string -> unit
    val haveNameFor : name -> string option
    val addNameConvention : cid_typ -> string -> string option -> unit
    val getName : ?tA:LF.typ option -> Id.name -> string
    val reset : unit -> unit
  end


  module type RENDERER = sig

    open Id
    open Syntax.Int
    val render_name           : name         -> string
    val render_cid_comp_typ   : cid_comp_typ -> string
    val render_cid_comp_cotyp : cid_comp_cotyp  -> string
    val render_cid_comp_const : cid_comp_const -> string
    val render_cid_comp_dest  : cid_comp_dest -> string
    val render_cid_typ        : cid_typ      -> string
    val render_cid_term       : cid_term     -> string
    val render_cid_schema     : cid_schema   -> string
    val render_cid_prog       : cid_prog     -> string
    val render_offset         : offset       -> string

    val render_ctx_var        : LF.mctx    -> offset   -> string
    val render_cvar           : LF.mctx    -> offset   -> string
    val render_bvar           : LF.dctx    -> offset   -> string
    val render_var            : Comp.gctx  -> var      -> string

  end

  (* Default RENDERER for Internal Syntax *)
  module DefaultRenderer : RENDERER

  (* Named Renderer for Internal Syntax *)
  module NamedRenderer : RENDERER

end

val clear : unit -> unit



module BVar : sig

  type entry = private {
    name : name
  }

  val mk_entry      : name -> entry
  type t   (* NOTE: t is an ordered data structure *)
  val create        : unit -> t
  val extend        : t -> entry -> t
  val get           : t -> var  -> entry
  val length        : t -> int
  val index_of_name : t -> name -> offset
end


module FVar : sig
 (* NOTE: FVars are stored in an an ordered data structure *)
  val add   : name -> LF.typ_free_var -> unit
  val get   : name -> LF.typ_free_var
  val clear : unit -> unit
  val fvar_list : unit -> (Id.name * LF.typ_free_var) list
end

(*
module FMVar : sig
   (* NOTE: FMVars are stored in an an ordered data structure *)

  val add   : name -> (LF.typ * LF.dctx) -> unit
  val get   : name -> (LF.typ * LF.dctx)
  val clear : unit -> unit
end

  *)

module FPatVar : sig
  val add   : name -> Syntax.Int.Comp.typ -> unit
  val get   : name -> Syntax.Int.Comp.typ
  val clear : unit -> unit
  val fvar_ctx : unit -> Syntax.Int.Comp.gctx
end

module FCVar : sig

   (* NOTE: FCVars are stored in an an ordered data structure *)
  val add   : name -> (LF.mctx * LF.ctyp_decl)  -> unit
  val get   : name -> (LF.mctx * LF.ctyp_decl)
  val clear : unit -> unit
end

(*
module FPVar : sig
 (* NOTE: FPVars are stored in an an ordered data structure *)
  val add   : name -> (LF.typ * LF.dctx) -> unit
  val get   : name -> (LF.typ * LF.dctx)
  val clear : unit -> unit
end
*)

module Var : sig

  type entry = private {
    name : name
  }

  val mk_entry      : name -> entry
  type t  (* NOTE: t is an ordered data structure *)
  val create        : unit -> t
  val extend        : t -> entry -> t
  val get           : t -> var  -> entry
  val append        : t -> t -> t
  val index_of_name : t -> name -> offset
  val size          : t -> int

end


module CVar : sig

  type cvar = MV of Id.name | PV of Id.name | CV of Id.name | SV of Id.name

  type entry = {
    name : cvar
  }

  val mk_entry      : cvar -> entry

  type t  (* NOTE: t is an ordered data structure *)

  val nearest_cvar  : t -> offset
  val create        : unit -> t
  val extend        : t -> entry -> t
  val get           : t -> var  -> entry
  val index_of_name : t -> cvar -> offset
  val append        : t -> t -> t
  val length        : t -> int

end
<|MERGE_RESOLUTION|>--- conflicted
+++ resolved
@@ -1,7 +1,6 @@
 open Id
 open Syntax.Int
 
-<<<<<<< HEAD
 module OpPragmas : sig
   type fixPragma = {
     name : Id.name;
@@ -21,7 +20,9 @@
   val pragmaExists : Id.name -> bool
 
   val pragmaCount : int ref
-=======
+
+end
+
 module Modules : sig
   type state = Id.module_id * string list * Id.module_id list
 
@@ -44,7 +45,6 @@
   val open_module : string list -> module_id
   
   val reset : unit -> unit
->>>>>>> ec0ab04e
 
 end
 
