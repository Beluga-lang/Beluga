--- conflicted
+++ resolved
@@ -146,7 +146,7 @@
 
     Similar invariants for norm, normSpine.
     *)
-let rec norm (tM, sigma) = match tM with
+  let rec norm (tM, sigma) = match tM with
       | Lam (y, tN)       -> Lam (y, norm (tN, LF.dot1 sigma))
 
       | Clo (tN, s)       -> norm (tN, LF.comp s sigma)
@@ -365,17 +365,9 @@
         begin match whnfTyp (tA, LF.id) with
           | (Atom (a, tS'), _s (* id *)) ->
               (* meta-variable is of atomic type; tS = Nil  *)
-<<<<<<< HEAD
-              (let _ = Printf.printf "\n Whnf – Atomic type  \n" in 
-                 (Root (MVar (u, r ), tS), LF.id)  )
-                (* (Root (MVar (u, LF.comp r sigma), SClo (tS, sigma)), LF.id)) *)
-                (* did not work ! Wed Dec 17 00:04:15 2008 -bp !!! *)
-          | (PiTyp _ , _s) ->
-=======
               let u' = Inst (uref, cPsi, Atom(a, tS'), cnstr) in  
                 (Root (MVar (u', LF.comp r sigma), SClo (tS, sigma)), LF.id)
           | (PiTyp _ , _s)->
->>>>>>> e7527e34
               (* Meta-variable is not atomic and tA = Pi x:B1.B2 
                  lower u, and normalize the lowered meta-variable
                  note: we may expose and compose substitutions twice. *)
