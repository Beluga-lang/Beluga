--- conflicted
+++ resolved
@@ -14,7 +14,6 @@
 % - also requires explicit use of "remove parameter x and u" in the
 %   definition of `extend' and the use of `extend' in `eqfun'
 
-%{
 exp: type.    %name exp E x.
 app: exp -> exp -> exp.
 lam: (exp -> exp) -> exp.
@@ -46,7 +45,6 @@
        let [g] EQ2 .. = eqfun [g] <g . A2 ..> in
           [g] eq_app (EQ1 ..) (EQ2 ..)
 ;
-}%
 
 
 exp: type.    %name exp E x.
@@ -74,46 +72,36 @@
   FN g => % mlam TT => mlam RR => mlam SS =>
     fn e1 => fn e2 =>
       case e1 of
-<<<<<<< HEAD
-% commented this next case out; it's not working for now. -bp
-  {#p :: (block yy:exp. eq yy yy)[g]}
-       [g] #p.2 .. => e2
-=======
+      | {#p :: (block yy:exp. eq yy yy)[g]}
+         [g] #p.2 .. => e2
 
-|
-  {#p :: (block yy:exp. eq yy yy)[g]}
-       [g] #p.2 .. => e2
+      | {D1 :: (eq (TT ..) (RR ..))[g, b:block xx:exp. eq xx xx]}
+         [g] eq_lam \x.\u. D1 .. <x, u> =>
+           (case e2 of
+              {D2 :: (eq (RR ..) (SS ..))[g, b:block xx:exp. eq xx xx]}
+              [g] eq_lam \xx.\uu. D2 .. <xx, uu> =>
+              let
+                  [g, b:block x:exp. eq x x] E .. b = 
+                     trans [g, b:block x':exp. eq x' x'] 
+                       ([g, b] D1 .. b)
+                       ([g, b] D2 .. b)
+              in
+                  [g] eq_lam \x. \u. E .. <x, u>
+           )
 
->>>>>>> a8c9ba0e
-|
-  {D1 :: (eq (TT ..) (RR ..))[g, b:block xx:exp. eq xx xx]}
-   [g] eq_lam \x.\u. D1 .. <x, u> =>
-       (case e2 of
-          {D2 :: (eq (RR ..) (SS ..))[g, b:block xx:exp. eq xx xx]}
-          [g] eq_lam \xx.\uu. D2 .. <xx, uu> =>
-          let
-              [g, b:block x:exp. eq x x] E .. b = 
-                 trans [g, b:block x':exp. eq x' x'] 
-                   ([g, b] D1 .. b)
-                   ([g, b] D2 .. b)
-          in
-              [g] eq_lam \x. \u. E .. <x, u>
-       )
-
-     | [g] eq_app (T1 ..) (R1 ..) (T2 ..) (R2 ..)
-                      (D1 ..) (D2 ..) =>
-       (case e2 of
-         [g] eq_app (R1 ..) (S1 ..) (R2 ..) (S2 ..)
-                (F1 ..) (F2 ..) =>
-         let [g] E1 .. = trans [g]   % <g. T1 ..> <g. R1 ..> <g. S1 ..>
-                           ([g] D1 ..)  ([g] F1 ..)
-         in
-         let [g] E2 .. = trans [g]   % <g. T2 ..> <g. R2 ..> <g. S2 ..>
-                           ([g] D2 ..)  ([g] F2 ..)
-         in
-             [g] eq_app  (T1 ..) (S1 ..) (T2 ..) (S2 ..)
-                    (E1 ..)  (E2 ..)
-       )
+     | [g] eq_app (T1 ..) (R1 ..) (T2 ..) (R2 ..) (D1 ..) (D2 ..) =>
+           (case e2 of
+             [g] eq_app (R1 ..) (S1 ..) (R2 ..) (S2 ..)
+                    (F1 ..) (F2 ..) =>
+             let [g] E1 .. = trans [g]   % <g. T1 ..> <g. R1 ..> <g. S1 ..>
+                               ([g] D1 ..)  ([g] F1 ..)
+             in
+             let [g] E2 .. = trans [g]   % <g. T2 ..> <g. R2 ..> <g. S2 ..>
+                               ([g] D2 ..)  ([g] F2 ..)
+             in
+                 [g] eq_app  (T1 ..) (S1 ..) (T2 ..) (S2 ..)
+                        (E1 ..)  (E2 ..)
+           )
 }%
 ;
 
