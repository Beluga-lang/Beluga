<<<<<<< HEAD
% Weak normalization for STLC that doesn't go under binders
=======
#opts +strengthen;
% Sketch of weak normalization for STLC that doesn't go under binders
% This doesn't currently work, but this is what I imagine would be possible
% with some improvements to reconstruction
>>>>>>> ed2d0936
% Author: Andrew Cave

tp : type.                %name tp T.
i :  tp.
arr: tp -> tp -> tp.

tm : tp -> type.          %name tm E.
app : tm (arr T S) -> tm T -> tm S.
lam : (tm T -> tm S) -> tm (arr T S).
c : tm i.

schema ctx = tm T;

mstep : tm A -> tm A -> type.  %name mstep S.
beta : mstep (app (lam M) N) (M N).
stepapp : mstep M M' -> mstep N N' -> mstep (app M N) (app M' N').
refl : mstep M M.
trans : mstep M M' -> mstep M' M'' -> mstep M M''.

val : tm A -> type. %name val V.
val/c : val c.
val/lam : val (lam M).

halts : tm A -> type.  %name halts H.
halts/m : mstep M M' -> val M' -> halts M.

datatype Reduce : {A:[ |- tp]} {M:[ |- tm A]} ctype =
| I : [ |- halts M] -> Reduce [ |- i] [ |- M]
| Arr :  [ |- halts M] ->
	 ({N:[ |- tm A]} Reduce [ |- A] [ |- N] -> Reduce [ |- B] [ |- app M N])
	 -> Reduce [ |- arr A B] [ |- M];

rec haltsMstep : {MS:[ |- mstep M M']} [ |- halts M'] -> [ |- halts M] =
mlam MS => fn h => let [ |- halts/m MS' V] = h in
 [ |- halts/m (trans MS MS') V];

% CR2
rec closed : {MS:[ |- mstep M M']} Reduce [|- A] [ |- M'] -> Reduce [|- A] [ |- M] =
mlam MS => fn r => case r of
| I ha => I (haltsMstep [ |- MS] ha)
| Arr ha f => Arr (haltsMstep [ |- MS] ha)
  (mlam N => fn rn => closed [ |- stepapp MS refl] (f [ |- N] rn))
;

rec cr1 : Reduce [ |- A] [ |- M] -> [ |- halts M] =
fn r => case r of
| I h => h
| Arr h f => h;

%  h |- #s : g
datatype RedSub : {g:ctx}{#S:g[]} ctype =
| Nil : RedSub  [ ] [ $ ^ ]
| Dot :     RedSub  [g] [ $ #S[^] ]  -> Reduce [|- A] [ |- M]  
          -> RedSub [g, x:tm A] [ $ #S[^] M ]   
;

rec lookup : {g:ctx}{#p:[g |- tm A]}RedSub [g] [ $ #S[^]] -> Reduce [ |- A] [ |- #p #S[^]] =
mlam g => mlam #p => fn rs => case [g |- #p ..] of
 | [g',x:tm A |-  x] =>   let (Dot rs' rN) = rs in rN
 | [g',x:tm A |-  #q ..] => let Dot rs' rN = rs in
                      lookup [g'] [g' |-  #q ..] rs'
;

rec eval : {g:ctx}{M:[g |- tm A]} RedSub [g] [ $ #S[^]] -> Reduce  [ |- A] [ |- M #S[^]] =
 mlam g => mlam M => fn rs => case [g |- M ..] of
| [g |- #p ..] => lookup [g] [g |- #p ..] rs
| [g |- lam (\x. M1 .. x)] =>
 Arr [ |- halts/m refl val/lam]
   (mlam N => fn rN =>
    closed [ |- beta] (eval [g,x:tm _] [g,x |- M1 .. x] (Dot rs rN)))
 | [g |- app (M1 ..) (M2 ..)] =>
  let Arr ha f = eval [g] [g |- M1 ..] rs in
  f [ |- _ ] (eval [g] [g |- M2 ..] rs)
| [g' |-  c] => I [ |- halts/m refl val/c]
;

rec weakNorm : {M:[ |- tm A]} [ |- halts M] =
mlam M => cr1 (eval [] [ |- M] Nil);<|MERGE_RESOLUTION|>--- conflicted
+++ resolved
@@ -1,11 +1,5 @@
-<<<<<<< HEAD
+#opts +strengthen;
 % Weak normalization for STLC that doesn't go under binders
-=======
-#opts +strengthen;
-% Sketch of weak normalization for STLC that doesn't go under binders
-% This doesn't currently work, but this is what I imagine would be possible
-% with some improvements to reconstruction
->>>>>>> ed2d0936
 % Author: Andrew Cave
 
 tp : type.                %name tp T.
