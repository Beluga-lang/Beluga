(* -*- coding: utf-8; indent-tabs-mode: nil; -*- *)

(**
   @author Renaud Germain
   @author Darin Morrison
*)

open Syntax
open Id

(** Approximate Simple Syntax *)
module Apx : sig

  module LF : sig

    type kind =                     (* kinds                          *)
      | Typ                         (* K ::= type                     *)
      | PiKind of typ_decl * kind   (*   | Pi x:A.K                   *)

    and typ_decl =
      | TypDecl of name * typ

    and typ =                       (* types                          *)
      | Atom  of cid_typ * spine    (* A ::= a M1 ... Mn              *)
      | PiTyp of typ_decl * typ     (*   | Pi x:A.B                   *)

    and normal =                    (* normal terms                   *)
      | Lam  of name * normal       (* M ::= \x.M                     *)
      | Root of head * spine        (*   | h . S                      *)

    and head =
      | BVar  of offset             (* H ::= x                        *)
      | Const of cid_term           (*   | c                          *)
      | FVar  of name               (*   | X                          *)

    and spine =                     (* spine                          *)
      | Nil                         (* S ::= Nil                      *)
      | App of normal * spine       (*   | M . S                      *)

  end

end

<<<<<<< HEAD
val reconstruct_sgn_decl : Ext.LF.sgn_decl -> Int.LF.sgn_decl
=======
(* Type Reconstruction *)
val recSgnDecl : Ext.LF.sgn_decl -> Int.LF.sgn_decl
>>>>>>> 4e0c45d0
<|MERGE_RESOLUTION|>--- conflicted
+++ resolved
@@ -41,9 +41,4 @@
 
 end
 
-<<<<<<< HEAD
-val reconstruct_sgn_decl : Ext.LF.sgn_decl -> Int.LF.sgn_decl
-=======
-(* Type Reconstruction *)
-val recSgnDecl : Ext.LF.sgn_decl -> Int.LF.sgn_decl
->>>>>>> 4e0c45d0
+val recSgnDecl : Ext.LF.sgn_decl -> Int.LF.sgn_decl