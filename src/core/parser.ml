--- conflicted
+++ resolved
@@ -132,11 +132,6 @@
                                   | (CompMix c1, CompKindMix c2) ->
                                       let x = Id.mk_name (Id.NoName) in
                                       let (l, cdecl) = match c1 with
-<<<<<<< HEAD
-                                          | Comp.TypBox (l, tA, cPsi) -> (l, LF.Decl(x, LF.MTyp(l, tA, cPsi), LF.No))
-                                          | Comp.TypPBox (l, tA, cPsi) -> (l, LF.Decl(x, LF.PTyp(l, tA, cPsi), LF.No))
-                                          | Comp.TypCtx (l, schema)    -> (l, LF.Decl(x, LF.CTyp(l, schema), LF.No)) in
-=======
 					| Comp.TypInd (Comp.TypBox (l, Comp.MetaTyp (_, tA, cPsi))) -> (l, LF.Decl(x, LF.MTyp(l, tA, cPsi), LF.Inductive))
                                         | Comp.TypInd (Comp.TypBox (l, Comp.MetaParamTyp (_, tA, cPsi))) -> (l, LF.Decl(x, LF.PTyp(l, tA, cPsi), LF.Inductive))
                                         | Comp.TypInd (Comp.TypBox (l, Comp.MetaSchema (_,schema)))    -> (l, LF.Decl(x, LF.CTyp(l, schema), LF.Inductive))
@@ -146,7 +141,6 @@
                                         | Comp.TypBox (l, Comp.MetaSchema (_,schema))    -> (l, LF.Decl(x, LF.CTyp(l, schema), LF.No)) 
 					| _ -> unmixfail (mixloc mt1)
 				      in
->>>>>>> 6ff57a19
                                       CompKindMix(Comp.PiKind(l, cdecl, c2))
                                   | (_, _) -> unmixfail (mixloc mt2)
                            end
@@ -740,24 +734,7 @@
     [
       [
         "{"; hash = "#"; p = SYMBOL; ":";
-<<<<<<< HEAD
-         "["; cPsi = clf_dctx; turnstile; tA = clf_typ LEVEL "atomic";  "]"; "}" ->
-           LF.Decl(Id.mk_name (Id.SomeString p), LF.PTyp(_loc, tA, cPsi), LF.No)
-
-      |
-        "{"; hash = "#"; s = UPSYMBOL; ":";
-         cPsi = clf_dctx; turnstile; cPhi = clf_dctx; "}" ->
-            LF.Decl(Id.mk_name (Id.SomeString s), LF.STyp(_loc, cPhi, cPsi), LF.No)
-
-      |
-          "{";  u = UPSYMBOL; ":";
-         "["; cPsi = clf_dctx; turnstile; tA = clf_typ LEVEL "atomic";  "]"; "}" ->
-           LF.Decl(Id.mk_name (Id.SomeString u), LF.MTyp(_loc, tA, cPsi), LF.No)
-
-      |
-          "{"; psi = SYMBOL; ":"; w = SYMBOL; "}" ->
-            LF.Decl(Id.mk_name (Id.SomeString psi), LF.CTyp(_loc, Id.mk_name (Id.SomeString w)), LF.No)
-=======
+
          "["; cPsi = clf_dctx; turnstile; tA = clf_typ LEVEL "atomic";  "]"; "}"; ind = OPT ["*"] ->
 	   let dep = match ind with None -> LF.No | Some _  -> LF.Inductive in
            LF.Decl(Id.mk_name (Id.SomeString p), LF.PTyp(_loc, tA, cPsi), dep)
@@ -778,7 +755,6 @@
           "{"; psi = SYMBOL; ":"; w = SYMBOL; "}" ; ind = OPT ["*"] ->
 	   let dep = match ind with None -> LF.No | Some _  -> LF.Inductive in
             LF.Decl(Id.mk_name (Id.SomeString psi), LF.CTyp(_loc, Id.mk_name (Id.SomeString w)), dep)
->>>>>>> 6ff57a19
 
       ]
     ]
@@ -1595,11 +1571,7 @@
           let modules = match l with None -> [] | Some l -> l in
 	  let dep = match ind with None -> LF.No | Some _ -> LF.Inductive in
           let ctyp_decl = (LF.Decl(Id.mk_name (Id.SomeString psi), 
-<<<<<<< HEAD
-            LF.CTyp(_loc, Id.mk_name ~modules:modules (Id.SomeString w)), LF.No)) in
-=======
             LF.CTyp(_loc, Id.mk_name ~modules:modules (Id.SomeString w)), dep)) in
->>>>>>> 6ff57a19
           MTPiBox (_loc, ctyp_decl, mixtau)
 
       | "("; psi = SYMBOL; ":"; l = OPT[LIST1 [x = UPSYMBOL; "." -> x]]; w = SYMBOL; ")"; mixtau = SELF ->
