
(* -------------------------------------------------------------*)
(*  indexing
 *
 * index_term names ext_m = (m, fvars)
 *
 * Translates an object ext_m in external syntax
 * into an object m in approximate internal syntax.
 *
 * ASSUMPTION:
 *
 *    ext_m is in beta normal form
 *
 *)

open Id
open Store
open Store.Cid
open Syntax


module P = Pretty.Int.DefaultPrinter
module R = Store.Cid.DefaultRenderer
module RR = Store.Cid.NamedRenderer


let (dprint, dprnt) = Debug.makeFunctions (Debug.toFlags [11])

let term_closed = true

type error =
  | UnboundName          of Id.name
  | UnboundCtxName       of Id.name
  | UnboundCtxSchemaName of Id.name
  | UnboundCompName      of Id.name
  | UnboundCompConstName of Id.name
  | PatCtxRequired
  | CompEmptyPattBranch
  | UnboundIdSub
  | PatVarNotUnique
  | IllFormedCompTyp

exception Error of Syntax.Loc.t * error

let _ = Error.register_printer
  (fun (Error (loc, err)) ->
    Error.print_with_location loc (fun ppf ->
      match err with
      | UnboundName n ->
          Format.fprintf ppf
	    "Unbound data-level variable (ordinary or meta-variable) or constructor: %s."
	    (R.render_name n)
      | UnboundCtxName n ->
          Format.fprintf ppf "Unbound context variable: %s." (R.render_name n)
      | UnboundCtxSchemaName n ->
          Format.fprintf ppf "Unbound context schema: %s." (R.render_name n)
      | UnboundCompName n ->
          Format.fprintf ppf "Unbound computation-level variable: %s." (R.render_name n)
      | UnboundCompConstName n ->
          Format.fprintf ppf "Unbound computation-level constructor: %s." (R.render_name n)
      | PatCtxRequired ->
          Format.fprintf ppf
	    "The context in a pattern must be a proper context, where a variable declaration must carry its type."
      | CompEmptyPattBranch ->
          Format.fprintf ppf "If the pattern in a branch is empty, there should be no branch body."
      | UnboundIdSub ->
          Format.fprintf ppf "Identity substitution used without context variable."
      | PatVarNotUnique ->
          Format.fprintf ppf "Pattern variable not linear."
      | IllFormedCompTyp ->
	Format.fprintf ppf "Ill-formed computation-level type."))

type free_cvars =
    FMV of Id.name | FPV of Id.name | FSV of Id.name | FCV of Id.name

type fcvars = free_cvars list * bool

let rec nearestFCVar fvars = begin match fvars with
  | [] -> None
  | FCV psi :: fvs -> Some (Apx.LF.CtxName psi)
  | _ :: fvs -> nearestFCVar fvs
end

let rec fcvarsToString fcvars = match fcvars with
  | [] -> ""
  | FMV m :: fcvars -> ", FMV " ^ R.render_name m ^ fcvarsToString fcvars
  | FPV m :: fcvars -> ", FPV " ^ R.render_name m ^ fcvarsToString fcvars
  | FCV m :: fcvars -> ", FCV " ^ R.render_name m ^ fcvarsToString fcvars
  | FSV m :: fcvars -> ", FSV " ^ R.render_name m ^ fcvarsToString fcvars

let rec lookup_fv fvars m = begin  match (fvars, m) with
     ([], _ ) -> false
  | (FMV n :: fvars' , FMV m) ->
      if n = m then true
      else lookup_fv fvars' (FMV m)
  | (FPV p :: fvars' , FPV q) ->
      if p = q then true
      else lookup_fv fvars' m
  | (FCV n :: fvars' , FCV m) ->
      if n = m then true
      else lookup_fv fvars' (FCV m)

  | (FPV _ :: fvars' , FMV _ ) -> lookup_fv fvars' m
  | (FCV _ :: fvars' , FMV _ ) -> lookup_fv fvars' m
  | (FMV _ :: fvars' , FPV _ ) -> lookup_fv fvars' m
  | (FCV _ :: fvars' , FPV _ ) -> lookup_fv fvars' m
  | (FMV _ :: fvars' , FCV _ ) -> lookup_fv fvars' m
  | (FPV _ :: fvars' , FCV _ ) -> lookup_fv fvars' m

end

let rec get_ctxvar psi = match psi with
  | Ext.LF.Null -> None
  | Ext.LF.CtxVar (_loc, psi_name) -> Some psi_name
  | Ext.LF.DDec (psi, _ ) -> get_ctxvar psi


let rec get_ctxvar_mobj mO = match mO with
  | Ext.Comp.MetaCtx (_, cPsi) -> get_ctxvar cPsi
  | Ext.Comp.MetaObjAnn (_, cPsi, _tM) -> get_ctxvar cPsi
  | _ -> None

let rec length_typ_rec t_rec = match t_rec with
  | Ext.LF.SigmaLast _ -> 1
  | Ext.LF.SigmaElem (x, _ , rest ) ->
      (print_string (R.render_name x ^ "  ");
      1 + length_typ_rec rest )

(* index_of cQ n = i
   where cQ = cQ1, Y, cQ2 s.t. n = Y and length cQ2 = i
*)

let rec index_of cQ n = match cQ with
  | [] ->
      raise (Error.Violation "index_of for a free variable does not exist -- should be impossible")
        (* impossible due to invariant on collect *)
  | (x, _ )::cQ' -> if x = n then 1 else (index_of cQ' n) + 1



let rec index_kind cvars bvars fvars = function
  | Ext.LF.Typ _ ->
      (Apx.LF.Typ, fvars)

  | Ext.LF.ArrKind (_, a, k) ->
      let x            = Id.mk_name Id.NoName
      and (a', fvars1) = index_typ cvars bvars fvars a in
      let bvars'       = BVar.extend bvars (BVar.mk_entry x) in
      let (k', fvars2) = index_kind cvars bvars' fvars1 k in
        (Apx.LF.PiKind ((Apx.LF.TypDecl (x, a'), Apx.LF.No), k') , fvars2)

  | Ext.LF.PiKind (_, Ext.LF.TypDecl (x, a), k) ->
      let (a', fvars1) = index_typ cvars bvars fvars a in
      let bvars'       = BVar.extend bvars (BVar.mk_entry x) in
      let (k', fvars2) = index_kind cvars bvars' fvars1 k in
        (Apx.LF.PiKind ((Apx.LF.TypDecl (x, a'), Apx.LF.Maybe), k') , fvars2)

and index_typ cvars bvars fvars = function
  | Ext.LF.Atom (loc, a, s) ->
    begin
      try
        let a' = Typ.index_of_name a in
	let (s', fvars') = index_spine cvars bvars fvars s in
        (Apx.LF.Atom (loc, a', s') , fvars')
      with Not_found ->
	raise (Error (loc, UnboundName a))
    end

  | Ext.LF.ArrTyp (_loc, a, b) ->
      let x            = Id.mk_name Id.NoName
      and (a', fvars1) = index_typ cvars bvars fvars a in
      let bvars'       = BVar.extend bvars (BVar.mk_entry x) in
      let (b', fvars2) = index_typ cvars bvars' fvars1 b in
        (Apx.LF.PiTyp ((Apx.LF.TypDecl (x, a'), Apx.LF.No), b') , fvars2)

  | Ext.LF.PiTyp (_loc, Ext.LF.TypDecl (x, a), b) ->
      let (a', fvars1)  = index_typ cvars bvars  fvars a in
      let bvars'        = BVar.extend bvars (BVar.mk_entry x) in
      let (b', fvars2)  = index_typ cvars bvars' fvars1 b in
        (Apx.LF.PiTyp ((Apx.LF.TypDecl (x, a'), Apx.LF.Maybe), b') , fvars2)

  | Ext.LF.Sigma (_, typRec) ->
      let (typRec', fvars') = index_typ_rec cvars bvars fvars typRec in
      (Apx.LF.Sigma typRec' , fvars')

and index_typ_rec cvars bvars fvars = function
  | Ext.LF.SigmaLast a ->
      let (last, fvars') = index_typ cvars bvars fvars a in
        (Apx.LF.SigmaLast last , fvars')
  | Ext.LF.SigmaElem (x, a, rest) ->
      let (a', fvars1)    = index_typ cvars bvars fvars a in
      let bvars'          = BVar.extend bvars (BVar.mk_entry x) in
      let (rest', fvars2) = index_typ_rec cvars bvars' fvars1 rest in
        (Apx.LF.SigmaElem (x, a', rest') , fvars2)

and index_tuple cvars bvars fvars = function
  | Ext.LF.Last m ->
      let (m', fvars') = index_term cvars bvars fvars m in
        (Apx.LF.Last m', fvars')
  | Ext.LF.Cons (m, rest) ->
      let (m', fvars1) = index_term cvars bvars fvars m in
      let (rest', fvars2) = index_tuple cvars bvars fvars1 rest in
        (Apx.LF.Cons (m', rest') , fvars2)

and index_term cvars bvars fvars = function
  | Ext.LF.Lam (loc, x, m) ->
      let bvars' = BVar.extend bvars (BVar.mk_entry x) in
      let (m', fvars')     = index_term cvars bvars' fvars m in
        (Apx.LF.Lam (loc, x, m') , fvars')

  | Ext.LF.Tuple (loc, tuple) ->
      let (tuple', fvars') = index_tuple cvars bvars fvars tuple in
        (Apx.LF.Tuple (loc, tuple') , fvars')

  | Ext.LF.Root (loc, h, s) ->
      let (h', fvars1) = index_head  cvars bvars fvars h in
      let (s', fvars2) = index_spine cvars bvars fvars1 s in
        (Apx.LF.Root (loc, h', s') , fvars2)

and index_head cvars bvars ((fvars, closed_flag) as fvs) = function
  | Ext.LF.Name (_, n) ->
      (* let _        = dprint (fun () -> "Indexing name " ^ n.string_of_name)
         in *)
      begin try
        (Apx.LF.BVar (BVar.index_of_name bvars n) , fvs)
      with Not_found -> try
        (Apx.LF.Const (Term.index_of_name n) , fvs)
      with Not_found ->
        dprint (fun () -> "FVar " ^ n.string_of_name );
        (Apx.LF.FVar n , fvs)
      end

  | Ext.LF.ProjName (loc, k, n) ->
      let (bvar, fvs') = index_head cvars bvars fvs (Ext.LF.Name (loc, n)) in
        (Apx.LF.Proj(bvar, k), fvs')

  | Ext.LF.PVar (loc, p, s) ->
<<<<<<< HEAD
      if lookup_fv fvars (FPV p) then 
        let (s', (fvars', closed_flag))  = index_sub cvars bvars fvs s in
          (Apx.LF.FPVar (p, s') , (fvars' , closed_flag))	
      else 
        begin try
          let offset = CVar.index_of_name cvars (CVar.PV p) in
          let (s' , fvs') = index_sub cvars bvars fvs s in
            (Apx.LF.PVar (Apx.LF.Offset offset, s') , fvs')
        with Not_found ->
	  if closed_flag then 
	    ((* if lookup_fv fvars (FPV p) then 
                let (s', (fvars', closed_flag))  = index_sub cvars bvars fvs s in
                (Apx.LF.FPVar (p, s') , (fvars' , closed_flag))	
	        else *)
	      raise (Error (loc, UnboundName p))
	    )
	  else 
            let (s', (fvars', closed_flag))  = index_sub cvars bvars fvs s in
              (Apx.LF.FPVar (p, s') , (FPV p :: fvars' , closed_flag))	
        end
=======
      begin try
        let offset = CVar.index_of_name cvars (CVar.PV p) in
        let (s' , fvs') = index_sub cvars bvars fvs s in
          (Apx.LF.PVar (Apx.LF.Offset offset, s') , fvs')
      with Not_found ->
	if closed_flag then
	  (if lookup_fv fvars (FPV p) then
          let (s', (fvars', closed_flag))  = index_sub cvars bvars fvs s in
            (Apx.LF.FPVar (p, s') , (fvars' , closed_flag))
	  else
	    raise (Error (loc, UnboundName p))
	  )
	else
          let (s', (fvars', closed_flag))  = index_sub cvars bvars fvs s in
            (Apx.LF.FPVar (p, s') , (FPV p :: fvars' , closed_flag))
      end
>>>>>>> 4cd0b710

  | Ext.LF.ProjPVar (loc, k, (p, s)) ->
      let (pvar, fvs') = index_head cvars bvars fvs (Ext.LF.PVar (loc, p, s)) in
        (Apx.LF.Proj (pvar, k), fvs')


  | Ext.LF.Hole _loc ->
      (Apx.LF.Hole , fvs)

  | Ext.LF.MVar (loc, u, s) ->
      if lookup_fv fvars (FMV u) then
        let (s', fvs')     = index_sub cvars bvars fvs s in
          (Apx.LF.FMVar (u, s') , fvs')
      else
        begin try
          let offset = CVar.index_of_name cvars (CVar.MV u) in
          let (s', fvs')     = index_sub cvars bvars fvs s in
            (Apx.LF.MVar (Apx.LF.Offset offset, s') , fvs')
        with Not_found ->
	  if closed_flag then
	    (* if lookup_fv fvars (FMV u) then
               let (s', (fvars', closed_flag))     = index_sub cvars bvars fvs s in
		 (Apx.LF.FMVar (u, s') , (fvars' , closed_flag))
	     else *)
	       raise (Error (loc, UnboundName u))
	  else
            let (s', (fvars', closed_flag))     = index_sub cvars bvars fvs s in
              (Apx.LF.FMVar (u, s') , (FMV u :: fvars' , closed_flag))
        end

  | Ext.LF.SVar (loc, n, _sigma) ->
      let _        = dprint (fun () -> "Indexing head : SVar " ^ n.string_of_name) in
        raise (Error (loc, UnboundName n))

and index_spine cvars bvars fvars = function
  | Ext.LF.Nil ->
      (Apx.LF.Nil , fvars)

  | Ext.LF.App (_, m, s) ->
      let (m', fvars')  = index_term  cvars bvars fvars m in
      let (s', fvars'') = index_spine cvars bvars fvars' s in
        (Apx.LF.App (m', s') , fvars'')

and index_sub cvars bvars ((fvs, _ )  as fvars) = function
  | Ext.LF.Id loc ->
      let psi =
	begin try Apx.LF.CtxOffset (CVar.nearest_cvar cvars)
	with Not_found ->  (match nearestFCVar fvs with
			      | None -> raise (Error (loc ,
							    UnboundIdSub))
			      | Some psi -> psi
			   )
	end
      in
	(dprint (fun () ->
		   match psi with
		     | Apx.LF.CtxOffset offset ->
			 "[index_sub] id : domain has index " ^ R.render_offset offset
		     | Apx.LF.CtxName psi ->
			 "[index_sub] id : domain has index " ^ R.render_name psi)
	;
	(Apx.LF.Id psi, fvars))

  | Ext.LF.Dot (_, s, Ext.LF.Head h) ->
      let (s', fvars')  = index_sub cvars bvars fvars s  in
      let (h', fvars'') = index_head cvars bvars fvars' h in
        (Apx.LF.Dot (Apx.LF.Head h', s') , fvars'')

  | Ext.LF.Dot (_, s, Ext.LF.Normal m) ->
      let (s', fvars')  = index_sub cvars bvars fvars s  in
      let (m', fvars'') = index_term cvars bvars fvars' m in
        (Apx.LF.Dot (Apx.LF.Obj  m', s') , fvars'')

  | Ext.LF.EmptySub _ ->
      (Apx.LF.EmptySub, fvars)


let index_decl cvars bvars fvars (Ext.LF.TypDecl(x, a)) =
  let (a', fvars') = index_typ cvars bvars fvars a in
  let bvars'       = BVar.extend bvars (BVar.mk_entry x) in
    (Apx.LF.TypDecl (x,a'), bvars', fvars')

let rec index_dctx cvars bvars ((fvs, closed) as fvars) = function
  | Ext.LF.Null        -> (Apx.LF.Null , bvars, fvars)

  | Ext.LF.CtxVar (loc, psi_name)  ->
      if lookup_fv fvs (FCV psi_name) then
	(Apx.LF.CtxVar (Apx.LF.CtxName psi_name), bvars, (fvs, closed))
      else
	begin try
          let offset = CVar.index_of_name cvars (CVar.CV psi_name) in
            (Apx.LF.CtxVar (Apx.LF.CtxOffset offset) , bvars, fvars)
	with Not_found ->
	if closed then
	     raise (Error (loc, UnboundName psi_name))
	else
	  (Apx.LF.CtxVar (Apx.LF.CtxName psi_name), bvars, ((FCV psi_name :: fvs),  closed))
	end
  | Ext.LF.DDec (psi, decl) ->
      let (psi', bvars', fvars')    = index_dctx cvars bvars fvars psi in
      let (decl', bvars'', fvars'') = index_decl cvars bvars' fvars' decl in
        (Apx.LF.DDec (psi', decl'), bvars'', fvars'')

(* Order of psihat? -bp
   It's not clear how to know that the last name is a bound variable
   or if it is a name of a context variable...
*)
let index_psihat cvars fcvars extphat =
  let bv = BVar.create () in

  let rec index_hat bvars = function
    | [] -> (0, bvars)
    | x :: psihat ->
        let bvars' = BVar.extend bvars (BVar.mk_entry x) in
        let (l, bvars'') = index_hat bvars' psihat in
          (l + 1, bvars'')

  in
    begin match extphat with
      | [] -> ((None, 0), bv)
      |  x :: psihat ->

	   let (fvs, _ ) = fcvars in
	     if lookup_fv fvs (FCV x) then
               let (d, bvars) = index_hat bv psihat in
		 ((Some (Int.LF.CtxName x), d) , bvars)
	     else
               begin try
		 let ctx_var = CVar.index_of_name cvars (CVar.CV x) in
		 let (d, bvars) = index_hat bv psihat in
		 let _ = dprint (fun () -> "[index_psihat] offset = " ^
				   R.render_offset ctx_var ) in
		   ((Some (Int.LF.CtxOffset ctx_var), d) , bvars)
               with Not_found ->
		 let (d, bvars ) = index_hat bv extphat in
		   ((None, d) , bvars)
               end
    end

let rec index_ctx cvars bvars fvars = function
  | Ext.LF.Empty ->
      (Apx.LF.Empty , bvars, fvars)

  | Ext.LF.Dec (psi, dec) ->
      let (psi', bvars', fvars')   = index_ctx  cvars bvars fvars psi in
      let (dec', bvars'', fvars'') = index_decl cvars bvars' fvars' dec in
        (Apx.LF.Dec (psi', dec'), bvars'', fvars'')

let index_cdecl cvars fvars = function
  | Ext.LF.MDecl (loc, u, a, psi) ->
      let (psi', bvars', fvars') = index_dctx cvars (BVar.create ()) fvars psi in
      let (a', fvars'')          = index_typ  cvars bvars' fvars' a in
      let cvars'                 = CVar.extend cvars (CVar.mk_entry (CVar.MV u)) in
        (Apx.LF.MDecl (u, a', psi'), cvars', fvars'')

  | Ext.LF.PDecl (loc, p, a, psi) ->
      let (psi', bvars', fvars') = index_dctx cvars (BVar.create ()) fvars psi in
      let (a', fvars')           = index_typ  cvars bvars' fvars' a in
      let cvars'                 = CVar.extend cvars (CVar.mk_entry (CVar.PV p)) in
        (Apx.LF.PDecl (p, a', psi') , cvars', fvars')

  | Ext.LF.SDecl (loc, s, phi, psi) ->
      let (psi', _bvars', fvars') = index_dctx cvars (BVar.create ()) fvars psi in
      let (phi', _bvars', fvars'') = index_dctx cvars (BVar.create ()) fvars' phi in
      let _              = dprint (fun () -> "Extend cvars with " ^ R.render_name s) in
      let cvars'         = CVar.extend cvars (CVar.mk_entry (CVar.SV s)) in
        (Apx.LF.SDecl (s, phi', psi') , cvars', fvars'')

  | Ext.LF.CDecl (loc , ctx_name, schema_name) ->
    begin try

      let cvars'        = CVar.extend cvars (CVar.mk_entry (CVar.CV ctx_name)) in
      let schema_cid    = Schema.index_of_name schema_name in
        (Apx.LF.CDecl (ctx_name, schema_cid), cvars', fvars)
    with
        Not_found -> raise (Error (loc, UnboundCtxSchemaName schema_name))
    end


let rec index_mctx cvars fvars = function
  | Ext.LF.Empty ->
      (Apx.LF.Empty, Apx.LF.Empty, cvars, fvars)

  | Ext.LF.Dec (delta, cdec) ->
      let (omega', delta', cvars', fvars') = index_mctx cvars fvars delta in
      let (cdec', cvars'', fvars'') = index_cdecl cvars' fvars' cdec in
        begin match cdec' with
          | Apx.LF.CDecl _ -> (Apx.LF.Dec(omega', cdec'), delta', cvars'', fvars'')
          | _       -> (omega', Apx.LF.Dec (delta', cdec'), cvars'', fvars'')
        end


(* Records are not handled in a general manner
 * We need to change the datatype for typ_rec to be typ_decl ctx
 *)
let rec index_typrec cvars bvars fvars = function
  | Ext.LF.SigmaLast last_a ->
      let (last, fvars') = index_typ cvars bvars fvars last_a in
      (Apx.LF.SigmaLast last, fvars')

  | Ext.LF.SigmaElem (x, a, arec) ->
      let (a', fvars') = index_typ cvars bvars fvars a in
      let  bvars' = BVar.extend bvars (BVar.mk_entry x) in
      let (arec', fvars'') = index_typrec cvars bvars' fvars' arec in
        (Apx.LF.SigmaElem (x, a', arec'), fvars'')


(* Translation of external schemas into approximate schemas *)
let rec index_elements el_list = List.map index_el el_list

and index_el (Ext.LF.SchElem (_, typ_ctx, typ_rec)) =
  let cvars = (CVar.create ()) in
  let bvars = BVar.create () in
  let fvars = [] in
  let (typ_ctx', bvars', _ ) = index_ctx cvars bvars (fvars,not term_closed) typ_ctx in
  let _ = dprint (fun () ->  ("\n[index_el] ext block has length " ^ string_of_int (length_typ_rec typ_rec) ^ "\n")) in
  let (typ_rec', _ )         = index_typrec cvars bvars' (fvars, not term_closed) typ_rec in
    Apx.LF.SchElem (typ_ctx', typ_rec')


let index_schema (Ext.LF.Schema el_list) =
  Apx.LF.Schema (index_elements el_list)


(* Translation of external computations into approximate computations *)

let rec index_meta_obj cvars fcvars = function
  | Ext.Comp.MetaCtx (l, cpsi) ->
      let (cPsi, _bvars, fcvars') = index_dctx cvars (BVar.create ()) fcvars cpsi in
        (Apx.Comp.MetaCtx (l, cPsi), fcvars')

  | Ext.Comp.MetaObj (l, phat, m) ->
      let (psihat' , bvars) = index_psihat cvars fcvars phat in
      let (m', fcvars') = index_term cvars bvars fcvars m in
        (Apx.Comp.MetaObj (l, psihat', m'), fcvars)

  | Ext.Comp.MetaObjAnn (l, cpsi, m) ->
      let (cPsi, bvars, fcvars') = index_dctx cvars (BVar.create ()) fcvars cpsi in
      let (m', fcvars'') = index_term cvars  bvars fcvars' m in
        (Apx.Comp.MetaObjAnn (l, cPsi, m'), fcvars'')

and index_meta_spine cvars fcvars = function
  | Ext.Comp.MetaNil ->
      (Apx.Comp.MetaNil , fcvars)

  | Ext.Comp.MetaApp (m, s) ->
      let (m', fcvars')  = index_meta_obj  cvars fcvars m in
      let (s', fcvars'') = index_meta_spine cvars fcvars' s in
        (Apx.Comp.MetaApp (m', s') , fcvars'')


let rec index_compkind cvars fcvars = function
  | Ext.Comp.Ctype loc -> Apx.Comp.Ctype loc

  | Ext.Comp.PiKind (loc, (cdecl , dep), cK) ->
      let (cdecl', cvars', fcvars') = index_cdecl cvars fcvars cdecl in
      let dep' = match dep with Ext.Comp.Explicit -> Apx.Comp.Explicit | Ext.Comp.Implicit -> Apx.Comp.Implicit in
      let cK' = index_compkind cvars' fcvars' cK in
        Apx.Comp.PiKind (loc, (cdecl', dep'), cK')


let rec index_comptyp cvars  ((fcvs, closed) as fcvars) =
  function
  | Ext.Comp.TypBase (loc, a, ms) ->
      begin try
        let a' = CompTyp.index_of_name a in
        let (ms', fcvars') = index_meta_spine cvars fcvars ms in
	  (Apx.Comp.TypBase (loc, a', ms'), fcvars')
      with Not_found ->
        raise (Error (loc, UnboundName a))
      end
  | Ext.Comp.TypBox (loc, a, psi)    ->
      begin try
        let Ext.LF.Atom (_ , name, Ext.LF.Nil) = a in
        let offset = CVar.index_of_name cvars (CVar.CV name) in
        let (psi', _ , fcvars1) = index_dctx cvars (BVar.create ()) fcvars
          psi in
        let _ = dprint (fun () -> "Indexing TypSub -- turning TypBox into TypSub") in
          (Apx.Comp.TypSub (loc, Apx.LF.CtxVar (Apx.LF.CtxOffset offset), psi'), fcvars1)
      with _  ->
        let (psi', bvars', fcvars') = index_dctx cvars (BVar.create ()) fcvars psi in
        let (a', fcvars'' )         = index_typ cvars bvars' fcvars' a   in
          (Apx.Comp.TypBox (loc, a', psi'), fcvars'')
      end

  | Ext.Comp.TypSub (loc, phi, psi)    ->
      let (psi', _ , fcvars1 ) = index_dctx cvars (BVar.create ()) fcvars psi in
      let (phi', _ , fcvars2 ) = index_dctx cvars (BVar.create ()) fcvars1 phi in
        (Apx.Comp.TypSub (loc, phi', psi'), fcvars2)


  | Ext.Comp.TypArr (_loc, tau, tau') ->
      let (tau1, fcvars1) = index_comptyp cvars fcvars tau in
      let (tau2, fcvars2) = index_comptyp cvars fcvars1 tau' in
      (Apx.Comp.TypArr (tau1, tau2), fcvars2)


  | Ext.Comp.TypCross (_loc, tau, tau') ->
      let (tau1, fcvars1) = index_comptyp cvars fcvars tau in
      let (tau2, fcvars2) = index_comptyp cvars fcvars1 tau' in
	(Apx.Comp.TypCross (tau1, tau2), fcvars2)


  | Ext.Comp.TypPiBox (_loc, cdecl, tau)    ->
      let (cdecl', cvars', fcvars1) = index_cdecl cvars fcvars cdecl in
      let (tau', fcvars2) = index_comptyp cvars' fcvars1 tau in
        (Apx.Comp.TypPiBox (cdecl', tau'), fcvars2)

  | Ext.Comp.TypCtxPi (loc, (ctx_name, schema_name, dep), tau) ->
    begin
      try
	let cvars' = CVar.extend cvars (CVar.mk_entry (CVar.CV ctx_name)) in
	let schema_cid = Schema.index_of_name schema_name in
	(* if exception Not_found is raised, it means schema_name does not exist *)
	let apxdep = match dep with
	    Ext.Comp.Explicit -> Apx.Comp.Explicit
	  | Ext.Comp.Implicit -> Apx.Comp.Implicit in
	let (tau', fcvars1) = index_comptyp cvars' fcvars tau in
        (Apx.Comp.TypCtxPi ((ctx_name, schema_cid, apxdep), tau'), fcvars1)
      with
          Not_found -> raise (Error (loc, UnboundCtxSchemaName schema_name))
    end

  | Ext.Comp.TypBool -> (Apx.Comp.TypBool, fcvars)

  | Ext.Comp.TypPBox (loc, _, _) -> raise (Error (loc, IllFormedCompTyp))
  | Ext.Comp.TypCtx (loc, _) -> raise (Error (loc, IllFormedCompTyp))

let rec index_exp cvars vars fcvars = function
  | Ext.Comp.Syn (loc , i)   ->
      Apx.Comp.Syn (loc, index_exp' cvars vars fcvars i)

  | Ext.Comp.Fun (loc, x, e) ->
      let vars' = Var.extend vars (Var.mk_entry x) in
        Apx.Comp.Fun (loc, x, index_exp cvars vars' fcvars e)

  | Ext.Comp.CtxFun (loc, psi_name, e) ->
        let cvars' = CVar.extend cvars (CVar.mk_entry (CVar.CV psi_name)) in
        Apx.Comp.CtxFun (loc, psi_name, index_exp cvars' vars fcvars e)

  | Ext.Comp.MLam (loc, (u, Ext.Comp.MObj), e) ->
      let cvars' = CVar.extend cvars (CVar.mk_entry (CVar.MV u)) in
        Apx.Comp.MLam (loc, u, index_exp cvars' vars fcvars e)

  | Ext.Comp.MLam (loc, (u, Ext.Comp.PObj), e) ->
      let cvars' = CVar.extend cvars (CVar.mk_entry (CVar.PV u)) in
        Apx.Comp.MLam (loc, u, index_exp cvars' vars fcvars e)

  | Ext.Comp.Pair (loc, e1, e2) ->
      let e1 = index_exp cvars vars fcvars e1 in
      let e2 = index_exp cvars vars fcvars e2 in
        Apx.Comp.Pair (loc, e1, e2)

  | Ext.Comp.LetPair (loc, i, (x, y, e)) ->
      let i' = index_exp' cvars vars fcvars i in
      let vars1 = Var.extend vars (Var.mk_entry x) in
      let vars2 = Var.extend vars1 (Var.mk_entry y) in
      let e' = index_exp cvars vars2 fcvars e in
        Apx.Comp.LetPair(loc, i', (x,y,e'))

  | Ext.Comp.Let (loc, i, (x, e)) ->
      let i' = index_exp' cvars vars fcvars i in
      let vars1 = Var.extend vars (Var.mk_entry x) in
      let e' = index_exp cvars vars1 fcvars e in
        Apx.Comp.Let (loc, i', (x,e'))

  (* SVars are parsed as terms but are actually substitutions *)
  | Ext.Comp.Box (loc1, psihat, Ext.LF.Root(loc2, Ext.LF.SVar(loc3,s, sigma), spine)) ->
      let (psihat' , bvars) = index_psihat cvars fcvars psihat in
      let _ctxOpt = begin match psihat' with
                   | None , _  -> None
                   | Some (Int.LF.CtxOffset psi) , _  ->  Some (Apx.LF.CtxOffset psi)
                   | Some (Int.LF.CtxName psi)  , _   ->  Some (Apx.LF.CtxName psi)
                   end in

      let rec create_sub s spine = match spine with
        | Ext.LF.Nil -> s
        | Ext.LF.App (loc, m', spine') ->
            let (m', _ ) = index_term cvars (bvars) fcvars  m' in
             create_sub (Apx.LF.Dot (Apx.LF.Obj m', s)) spine'
      in
      let (sigma', _ ) =  index_sub cvars (bvars) fcvars sigma in

        begin try
          let offset = CVar.index_of_name cvars (CVar.SV s) in
            Apx.Comp.SBox (loc1, psihat',
                           create_sub (Apx.LF.SVar (Apx.LF.Offset offset, sigma')) spine )
        with Not_found ->
          raise (Error (loc3, UnboundName s))
        end


  | Ext.Comp.Box (loc, psihat, m) ->
      let (psihat', bvars) = index_psihat cvars fcvars psihat in
      let (m', _ ) = index_term cvars bvars fcvars m in
        Apx.Comp.Box (loc, psihat', m')


  | Ext.Comp.SBox (loc, psihat,s) ->
      let (psihat', bvars) = index_psihat cvars fcvars psihat in
      let (s', _ ) = index_sub cvars bvars fcvars s in
        Apx.Comp.SBox (loc, psihat', s')

  | Ext.Comp.Case (loc, prag, i, branches) ->
      let i' = index_exp' cvars vars fcvars i in
      let _ = dprint (fun () -> "index case") in
      let branches' = List.map (function b -> index_branch cvars vars fcvars b) branches in
        Apx.Comp.Case (loc, prag, i', branches')


  | Ext.Comp.If (loc, i, e1, e2) ->
      let i' = index_exp' cvars vars fcvars i in
      let e1' = index_exp cvars vars fcvars e1 in
      let e2' = index_exp cvars vars fcvars e2 in
        Apx.Comp.If(loc, i', e1', e2')

  | Ext.Comp.Hole (loc) -> Apx.Comp.Hole (loc)

and index_exp' cvars vars fcvars = function
  | Ext.Comp.Var (loc, x) ->
      begin try
        Apx.Comp.Var (Var.index_of_name vars x)
      with Not_found -> try
        Apx.Comp.Const (Comp.index_of_name x)
      with Not_found -> try
        Apx.Comp.DataConst (CompConst.index_of_name x)
      with Not_found ->
        raise (Error (loc, UnboundCompName x))
      end
  | Ext.Comp.DataConst (loc, c) ->
    begin
      try
	Apx.Comp.DataConst (CompConst.index_of_name c)
      with Not_found -> raise (Error (loc, UnboundCompConstName  c))
    end
  | Ext.Comp.Apply (loc, i, e) ->
      let i' = index_exp' cvars vars fcvars i in
      let e' = index_exp  cvars vars fcvars e in
        Apx.Comp.Apply (loc, i', e')

  | Ext.Comp.CtxApp (loc, i, psi) ->
      let i'   = index_exp' cvars vars fcvars i in
      let (psi', _ , _ ) = index_dctx cvars (BVar.create ()) fcvars psi in
        Apx.Comp.CtxApp (loc, i', psi')

  | Ext.Comp.MApp (loc, i, (psihat, m)) ->
      let i'      = index_exp' cvars vars fcvars i in
      let (psihat', bvars) = index_psihat cvars fcvars psihat in
      let (m', _ ) = index_term cvars bvars fcvars m in
        Apx.Comp.MApp (loc, i', Apx.Comp.MetaObj (loc, psihat', m'))

  | Ext.Comp.MAnnApp (loc, i, (psi, m)) ->
      let i'      = index_exp' cvars vars fcvars i in
      let (psi', bvars, _ ) = index_dctx cvars  (BVar.create ()) fcvars psi in
      let (m', _ ) = index_term cvars bvars fcvars m in
        Apx.Comp.MAnnApp (loc, i', (psi', m'))

  | Ext.Comp.BoxVal (loc, psi, m) ->
      let (psi', bvars, _ ) = index_dctx cvars  (BVar.create ()) fcvars  psi in
      let (m', _ ) = index_term cvars bvars fcvars m in
        Apx.Comp.BoxVal (loc, psi', m')
  | Ext.Comp.PairVal (loc, i1, i2) ->
      let i1' = index_exp' cvars vars fcvars i1 in
      let i2' = index_exp' cvars vars fcvars i2 in
	Apx.Comp.PairVal (loc, i1', i2')

  | Ext.Comp.Ann (_loc, e, tau) ->
      let (tau', _ ) =  index_comptyp cvars fcvars tau in
      Apx.Comp.Ann (index_exp  cvars vars fcvars e, tau' )

  | Ext.Comp.Equal (loc, i, i') ->
      let i1 = index_exp' cvars vars fcvars i in
      let i2 = index_exp' cvars vars fcvars i' in
        Apx.Comp.Equal (loc, i1, i2)

  | Ext.Comp.Boolean (loc , b) -> Apx.Comp.Boolean (loc, b)

and index_mobj cvars fcvars  mO = match mO with
  | Ext.Comp.MetaCtx (loc, cPsi) ->
    let (cPsi', _bvars, fcvars')  = index_dctx cvars (BVar.create ()) fcvars cPsi in
      (Apx.Comp.MetaCtx (loc, cPsi') , fcvars')

  | Ext.Comp.MetaObj (loc, phat, tM) ->  raise (Error (loc, PatCtxRequired))
  | Ext.Comp.MetaObjAnn (loc, cPsi, tM) ->
    let (cPsi', bvars, fcvars1)  = index_dctx cvars (BVar.create ()) fcvars cPsi in
    let (tM', fcvars2)           = index_term cvars bvars fcvars1 tM in
      (Apx.Comp.MetaObjAnn (loc, cPsi', tM') , fcvars2)


and index_pattern cvars ((fvs, closed) as fcvars) fvars pat = match pat with
  | Ext.Comp.PatTrue loc -> (Apx.Comp.PatTrue loc, fcvars, fvars)
  | Ext.Comp.PatFalse loc -> (Apx.Comp.PatFalse loc, fcvars, fvars)
  | Ext.Comp.PatVar (loc, x) ->
      begin try
	let _x = Var.index_of_name fvars x in
	  raise (Error (loc, PatVarNotUnique))
      with Not_found ->
	let fvars' = Var.extend fvars (Var.mk_entry x) in
	  (Apx.Comp.PatFVar (loc, x), fcvars, fvars')
	    (* (Apx.Comp.PatVar (loc, name, offset), fcvars, fvars') *)
      end
  | Ext.Comp.PatPair (loc, pat1, pat2) ->
      let (pat1, fcvars1, fvars1) = index_pattern cvars fcvars fvars pat1 in
      let (pat2, fcvars2, fvars2) = index_pattern cvars fcvars1 fvars1 pat2 in
	(Apx.Comp.PatPair (loc, pat1, pat2), fcvars2, fvars2)
  | Ext.Comp.PatConst (loc, c, pat_spine) ->
      let cid = begin try CompConst.index_of_name c
                with
		    Not_found -> raise (Error (loc, UnboundName c))
                end in
      let (pat_spine', fcvars', fvars')  = index_pat_spine cvars fcvars fvars pat_spine in
	(Apx.Comp.PatConst (loc, cid, pat_spine'), fcvars', fvars')

  | Ext.Comp.PatMetaObj (loc, mO) ->
    let (mO', fcvars1) = index_mobj cvars fcvars mO in
      (Apx.Comp.PatMetaObj (loc, mO') , fcvars1, fvars)
  | Ext.Comp.PatEmpty (loc, cpsi) ->
      let (cPsi, _bvars, fcvars ) = index_dctx cvars (BVar.create ()) fcvars cpsi in
	(Apx.Comp.PatEmpty (loc, cPsi), fcvars, fvars)

  | Ext.Comp.PatAnn (loc, pat, tau) ->
      let (pat', fcvars', fvars') = index_pattern cvars fcvars fvars pat in
      let (tau', fcvars'') = index_comptyp cvars fcvars' tau in
	(Apx.Comp.PatAnn (loc, pat', tau') , fcvars'', fvars')

and index_pat_spine cvars fcvars fvars pat_spine = match pat_spine with
  | Ext.Comp.PatNil loc -> (Apx.Comp.PatNil loc, fcvars, fvars)
  | Ext.Comp.PatApp (loc, pat, pat_spine) ->
      let (pat', fcvars1, fvars1) = index_pattern cvars fcvars fvars pat in
      let (pat_spine', fcvars2, fvars2) = index_pat_spine cvars fcvars1 fvars1 pat_spine in
	(Apx.Comp.PatApp (loc, pat', pat_spine'), fcvars2, fvars2)


(* reindex pattern *)
and reindex_pattern fvars pat = match pat with
  | Apx.Comp.PatTrue loc -> Apx.Comp.PatTrue loc
  | Apx.Comp.PatFalse loc -> Apx.Comp.PatFalse loc
  | Apx.Comp.PatFVar (loc, x) ->
      (* all free variable names must be in fvars *)
      let offset = Var.index_of_name fvars x in
	Apx.Comp.PatVar (loc, x, offset)

  | Apx.Comp.PatPair (loc, pat1, pat2) ->
      let pat1 = reindex_pattern fvars pat1 in
      let pat2 = reindex_pattern fvars pat2 in
	Apx.Comp.PatPair (loc, pat1, pat2)
  | Apx.Comp.PatConst (loc, c, pat_spine) ->
      let pat_spine'  = reindex_pat_spine  fvars pat_spine in
	Apx.Comp.PatConst (loc, c, pat_spine')

  | Apx.Comp.PatMetaObj (loc, mO) -> pat

  | Apx.Comp.PatEmpty (loc, cpsi) -> pat

  | Apx.Comp.PatAnn (loc, pat, tau) ->
      let pat' = reindex_pattern fvars pat in
	Apx.Comp.PatAnn (loc, pat', tau)

and reindex_pat_spine fvars pat_spine = match pat_spine with
  | Apx.Comp.PatNil loc -> Apx.Comp.PatNil loc
  | Apx.Comp.PatApp (loc, pat, pat_spine) ->
      let pat' = reindex_pattern fvars pat in
      let pat_spine' = reindex_pat_spine fvars pat_spine in
	Apx.Comp.PatApp (loc, pat', pat_spine')

and index_branch cvars vars (fcvars, _ ) branch = match branch with
  | Ext.Comp.EmptyBranch (loc, cD, Ext.Comp.PatEmpty (loc', cpsi)) ->
    let empty_fcvars = [] in
    let fcvars' = begin match get_ctxvar cpsi with
                     | None -> empty_fcvars
                     | Some psi_name ->
                          FCV psi_name :: empty_fcvars
                    end in
    let (omega, cD', cvars1, fcvars1)  =
      index_mctx (CVar.create()) (fcvars', not term_closed) cD in
    let (cPsi', _bvars, fcvars2) = index_dctx cvars1 (BVar.create ()) fcvars1 cpsi in
      Apx.Comp.EmptyBranch (loc, cD', Apx.Comp.PatEmpty (loc', cPsi'))

  | Ext.Comp.EmptyBranch (loc, cD,
			  Ext.Comp.PatAnn (loc1, Ext.Comp.PatEmpty (loc2, cpsi), tau)) ->
    let empty_fcvars = [] in
    let fcvars' = begin match get_ctxvar cpsi with
                     | None -> empty_fcvars
                     | Some psi_name ->
                          FCV psi_name :: empty_fcvars
                    end in
    let (omega, cD', cvars1, fcvars1)  =
      index_mctx (CVar.create()) (fcvars', not term_closed) cD in
    let (cPsi', _bvars, fcvars2) = index_dctx cvars1 (BVar.create ()) fcvars1 cpsi in
    let (tau', fcvars1) = index_comptyp cvars1 fcvars2 tau in
      Apx.Comp.EmptyBranch(loc, cD',
			   Apx.Comp.PatAnn (loc1, Apx.Comp.PatEmpty (loc2, cPsi'), tau'))

  | Ext.Comp.Branch (loc, _cD, Ext.Comp.PatEmpty _ , _e) ->
      (dprint (fun () -> "[index_branch] PatEmpty " ) ;
      raise (Error (loc, CompEmptyPattBranch)))
  | Ext.Comp.Branch (loc, cD, Ext.Comp.PatMetaObj (loc', mO), e) ->
    let empty_fcvars = [] in
    let _ = dprint (fun () -> "index_branch") in
    (* computing fcvars' is unnecessary? -bp *)
    let fcvars' = begin match get_ctxvar_mobj mO with
                     | None -> empty_fcvars
                     | Some psi_name ->
                          FCV psi_name :: empty_fcvars
                    end in

    let (omega, cD', cvars1, fcvars1)  =
      index_mctx (CVar.create()) (fcvars', not term_closed) cD in
    let (mO', (fcvars2, _)) = index_mobj cvars1 fcvars1 mO in
    let _ = dprint (fun () -> "fcvars in pattern = " ^ fcvarsToString fcvars2) in
    let cvars_all  = CVar.append cvars1 cvars in
    let fcvars3    = List.append fcvars2 fcvars in
    let e'         = index_exp cvars_all vars (fcvars3, term_closed) e in
      Apx.Comp.Branch (loc, omega, cD', Apx.Comp.PatMetaObj (loc', mO'), e')

  | Ext.Comp.Branch (loc, cD, pat, e) ->
      let empty_fcvars = [] in
      let _ = dprint (fun () -> "index_branch - pat") in
      let (omega, cD', cvars1, fcvars1)  =
	index_mctx (CVar.create()) (empty_fcvars, not term_closed) cD in
      let (pat', fcvars2, fvars2) = index_pattern cvars1 fcvars1 (Var.create ())  pat in
      let _ = dprint (fun () -> "index_pattern done") in
      let cvars_all  = CVar.append cvars1 cvars in
      let vars_all  = Var.append fvars2 vars in
      let pat'' = reindex_pattern fvars2 pat' in
      let _ = dprint (fun () -> "reindex_pattern done") in
      let (fcv2, _ ) = fcvars2 in
      let _ = dprint (fun () -> "fcvars in pattern = " ^ fcvarsToString fcv2) in
      let fcv3      = List.append fcv2 fcvars in
      let e'        = index_exp cvars_all vars_all (fcv3, term_closed) e in
	Apx.Comp.Branch (loc, omega, cD', pat'', e')

(*
  | Ext.Comp.BranchBox (loc, cD, pat) ->
    (* Context Declarations are part of cD *)
    (* bp: collecting fcvars used for scope checking *)
    let empty_fcvars = [] in
    let (omega, delta', _ctx_vars', cvars', fcvars1)  =
      index_mctx (CVar.create()) empty_fcvars delta in
    let (pat', fcvars, fvars) =
      (* patterns should be linear in fvars; they may be non-linear in fcvars *)
      index_pattern  mvars' fcvars1 pat in
    let cvars_all        = CVar.append cvars' cvars in
      Apx.Comp.BranchBox (loc, delta', pat')
*)

  (* The subsequent two cases are only relevant for the old syntax;
     they are redundant in the new syntax *)
  | Ext.Comp.BranchBox(loc, delta, (psi1, pattern, Some (a, psi))) ->
    let _ = dprint (fun () -> "index_branch - OBSOLETE CASE IN NEW SYNTAX") in
    let empty_fcvars = [] in
    let fcvars' = begin match get_ctxvar psi1 with
                     | None -> empty_fcvars
                     | Some psi_name -> FCV psi_name :: empty_fcvars
                    end in

    let (omega, delta', cvars1, ((fcvs1, _ ) as fcvars1))  =
      index_mctx  cvars (fcvars', not term_closed) delta in
    let _ctxOpt1 =  begin match get_ctxvar psi1 with
                   | None -> None
                   | Some psi_name ->
		       if lookup_fv fcvs1 (FCV psi_name) then
			 Some (Apx.LF.CtxName psi_name)
		       else
			 raise (Error (loc, UnboundCtxName  psi_name))
                   end in
    let (psi1', bvars, fcvars2)  = index_dctx cvars1 (BVar.create ()) fcvars1 psi1 in
    let (m'opt, fcvars3)       = match pattern with
                                     | Ext.Comp.EmptyPattern -> (None, fcvars2)
                                     | Ext.Comp.NormalPattern (m, e) ->
                                         let (m', fcvars3) = index_term cvars1 bvars fcvars2 m in
                                           (Some m', fcvars3)
    in
    let (psi', _bvars, fcvars4)   = index_dctx cvars1 (BVar.create ()) fcvars3 psi in
    (* _bvars = bvars *)
    let (a', (fcvars5, _))        = index_typ cvars1 bvars fcvars4 a in

    let cvars_all        = CVar.append cvars1 cvars in

    let fcvars6 = List.append fcvars5 fcvars in

    let pattern' =
      match (pattern, m'opt) with
        | (Ext.Comp.EmptyPattern, None) -> Apx.Comp.EmptyPattern
        | (Ext.Comp.NormalPattern (_, e), Some m') ->
	    Apx.Comp.NormalPattern (m', index_exp cvars_all vars (fcvars6, term_closed) e)
    in
      Apx.Comp.BranchBox (loc, omega, delta', (psi1', pattern', Some (a', psi')))

  | Ext.Comp.BranchBox (loc, delta, (psi, pattern, None)) ->
    let _ = dprint (fun () -> "index_branch - OBSOLETE CASE IN NEW SYNTAX") in
    let empty_fcvars = [] in
    let _ = dprint (fun () -> "index_branch") in
    let fcvars' = begin match get_ctxvar psi with
                     | None -> empty_fcvars
                     | Some psi_name -> FCV psi_name :: empty_fcvars
                    end in

    let (omega, delta', cvars', ((fcvars1, _ ) as fcvs1))  =
      index_mctx cvars (fcvars', not term_closed) delta in
    (* let ctxOpt = begin match get_ctxvar psi with
                   | None -> None
                   | Some psi_name ->
		       if lookup_fv fcvars1 (FCV psi_name) then
			 Some (Apx.LF.CtxName psi_name)
		       else
			 raise (Error (loc, UnboundCtxName  psi_name))
                   end in
    *)
    let (psi1', bvars, fcvars2)    = index_dctx cvars' (BVar.create ()) fcvs1 psi in

      begin match pattern with
        | Ext.Comp.EmptyPattern ->
            Apx.Comp.BranchBox (loc, omega, delta', (psi1', Apx.Comp.EmptyPattern, None))

        | Ext.Comp.NormalPattern (m, e)  ->
            let (m', (fcvars3, _))     = index_term cvars' bvars fcvars2 m in
            let cvars_all        = CVar.append cvars' cvars in
            let fcvars4 = List.append fcvars3 fcvars in
            let e'               = index_exp cvars_all vars (fcvars4, term_closed) e in
              Apx.Comp.BranchBox (loc, omega, delta', (psi1', Apx.Comp.NormalPattern (m', e'), None))

      end
(*  | Ext.Comp.EmptyBranch (loc, delta, pat) ->
    let empty_fcvars = [] in
(*      if containsEmptyPat pat then  *)
    let (omega, delta', ctx_vars', mvars', fcvars1)  =
      index_mctx ctx_vars' (CVar.create()) empty_fcvars delta in
    let (pat', fcvars, fcvars) = index_pattern ctx_vars' mvars' (fcvars1 ,
                                                                empty_fcvars) pat
    in
*)


let kind     = index_kind (CVar.create ()) (BVar.create ()) ([], term_closed)
let typ      = index_typ  (CVar.create ()) (BVar.create ()) ([], term_closed)
let schema   = index_schema
let compkind = index_compkind (CVar.create ())  ([], not term_closed)
let comptyp  tau =
  let (tau', _ ) = index_comptyp  (CVar.create ()) ([], not term_closed) tau in
    tau'

let exp      = fun vars -> fun e ->
(dprint (fun () -> "Indexing expression ... " );
 index_exp (CVar.create ()) vars ([], term_closed) e)
let exp'     = fun vars -> fun i -> index_exp' (CVar.create ()) vars ([], term_closed) i
<|MERGE_RESOLUTION|>--- conflicted
+++ resolved
@@ -235,7 +235,6 @@
         (Apx.LF.Proj(bvar, k), fvs')
 
   | Ext.LF.PVar (loc, p, s) ->
-<<<<<<< HEAD
       if lookup_fv fvars (FPV p) then 
         let (s', (fvars', closed_flag))  = index_sub cvars bvars fvs s in
           (Apx.LF.FPVar (p, s') , (fvars' , closed_flag))	
@@ -256,24 +255,6 @@
             let (s', (fvars', closed_flag))  = index_sub cvars bvars fvs s in
               (Apx.LF.FPVar (p, s') , (FPV p :: fvars' , closed_flag))	
         end
-=======
-      begin try
-        let offset = CVar.index_of_name cvars (CVar.PV p) in
-        let (s' , fvs') = index_sub cvars bvars fvs s in
-          (Apx.LF.PVar (Apx.LF.Offset offset, s') , fvs')
-      with Not_found ->
-	if closed_flag then
-	  (if lookup_fv fvars (FPV p) then
-          let (s', (fvars', closed_flag))  = index_sub cvars bvars fvs s in
-            (Apx.LF.FPVar (p, s') , (fvars' , closed_flag))
-	  else
-	    raise (Error (loc, UnboundName p))
-	  )
-	else
-          let (s', (fvars', closed_flag))  = index_sub cvars bvars fvs s in
-            (Apx.LF.FPVar (p, s') , (FPV p :: fvars' , closed_flag))
-      end
->>>>>>> 4cd0b710
 
   | Ext.LF.ProjPVar (loc, k, (p, s)) ->
       let (pvar, fvs') = index_head cvars bvars fvs (Ext.LF.PVar (loc, p, s)) in
