open Id

open Store
open Store.Cid
open Syntax

module C = Whnf
module S = Substitution
module Unify = Unify.StdTrail

module P = Pretty.Int.DefaultPrinter
module R = Store.Cid.DefaultRenderer
module RR = Store.Cid.NamedRenderer

let (dprint, _) = Debug.makeFunctions (Debug.toFlags [11])

type error =
  | UnexpectedSucess
  | IllegalOptsPrag
  | IllegalOperatorPrag of name * Ext.Sgn.fix * int
  | InvalidOpenPrag of string

exception Error of Syntax.Loc.t * error

let _ = Error.register_printer
  (fun (Error (loc, err)) ->
    Error.print_with_location loc (fun ppf ->
      match err with
      	| UnexpectedSucess ->
      	  Format.fprintf ppf "Unexpected success: expected failure of type reconstruction for %%not'ed declaration."
        | IllegalOptsPrag ->
          Format.fprintf ppf "%%opts pragma can only appear before any declarations."
        | IllegalOperatorPrag(n, f, actual) -> begin
          let (fix, expected) = match f with Ext.Sgn.Infix -> ("infix", 2) | Ext.Sgn.Postfix -> ("postfix", 1) in
          Format.fprintf ppf 
            "Illegal %s operator %s. Operator declared with %d arguments, but only operators with %d args permitted" 
            (fix)
            (R.render_name n)
            (actual)
            (expected) end
      | InvalidOpenPrag s ->
        Format.fprintf ppf "Invalid module in pragma '#open %s'" s))

let rec lookupFun cG f = match cG with
  | Int.LF.Dec (cG', Int.Comp.CTypDecl (f',  tau)) ->
      if f = f' then tau else
      lookupFun cG' f

let rec get_target_cid_comptyp tau = match tau with
  | Int.Comp.TypBase (_, a, _ ) -> a
  | Int.Comp.TypArr (_ , tau) -> get_target_cid_comptyp tau
  | Int.Comp.TypPiBox (_, tau) -> get_target_cid_comptyp tau

let rec get_target_cid_compcotyp tau = match tau with
  | Int.Comp.TypCobase (_, a, _ ) -> a
  | Int.Comp.TypArr (tau , _) -> get_target_cid_compcotyp tau
  | Int.Comp.TypPiBox (_, tau) -> get_target_cid_compcotyp tau

let freeze_from_name tau = match tau with
  |Ext.Sgn.Typ ( _, n, _) ->  let a = Typ.index_of_name n in
                               Typ.freeze a;
                               ()
  |Ext.Sgn.CompTyp (_, n, _) -> let a =   CompTyp.index_of_name n in
                               CompTyp.freeze a;
                               ()
   |Ext.Sgn.CompCotyp (_, n, _) -> let a =   CompCotyp.index_of_name n in
                               CompCotyp.freeze a;
                                ()

let sgnDeclToHtml = function
  | Ext.Sgn.Comment (_, x) -> Html.appendAsComment x
  | d -> 
    let margin = Format.get_margin () in
    Html.printingHtml := true; 
    Format.set_margin 100000;
    Prettyext.Ext.DefaultPrinter.fmt_ppr_sgn_decl Prettyext.std_lvl Format.str_formatter d; 
    Format.set_margin margin; 
    Html.printingHtml := false; 
    Html.append (Format.flush_str_formatter ())

let rec recSgnDecls = function
  | [] -> []

  | Ext.Sgn.Pragma(loc, Ext.Sgn.NotPrag) :: not'd_decl :: rest ->
    let not'd_decl_succeeds =
      begin
    try
      let _ = recSgnDecl not'd_decl in true
    with _ ->
      if !Debug.chatter != 0 then
        print_string ("Reconstruction fails for %not'd declaration\n");
            false
        end in
    if not'd_decl_succeeds
    then raise (Error (loc, UnexpectedSucess))
    else recSgnDecls rest

  (* %not declaration with nothing following *)
  | [Ext.Sgn.Pragma(_, Ext.Sgn.NotPrag)] -> []

  | Ext.Sgn.Pragma(loc, Ext.Sgn.OptsPrag _) :: rest ->
    raise (Error (loc, IllegalOptsPrag))

  | decl :: rest ->
    let decl' = recSgnDecl decl in
    let rest' = recSgnDecls rest in
    decl'::rest'

and recSgnDecl d =
    Reconstruct.reset_fvarCnstr ();  FCVar.clear ();
    if !Html.genHtml then sgnDeclToHtml d;
    match d with
<<<<<<< HEAD
    | Ext.Sgn.Comment _ ->
        ()
=======
    | Ext.Sgn.Pragma(loc, Ext.Sgn.DefaultAssocPrag a) -> OpPragmas.default := a; 
        let a' = match a with
        | Ext.Sgn.Left -> Int.LF.Left
        | Ext.Sgn.Right -> Int.LF.Right
        | Ext.Sgn.None -> Int.LF.NoAssoc in
        Int.Sgn.Pragma(Int.LF.DefaultAssocPrag a')
    | Ext.Sgn.Pragma(loc, Ext.Sgn.FixPrag (name, fix, precedence, assoc)) -> 
        let _ = dprint(fun () -> "Pragma found for " ^ (R.render_name name)) in
        
        if fix = Ext.Sgn.Prefix then 
          OpPragmas.addPragma name fix (Some precedence) assoc
        else begin
          let args_expected = match fix with
            | Ext.Sgn.Postfix -> 1
            | Ext.Sgn.Infix   -> 2 in
          
          let actual = 
            try Some (Typ.args_of_name name)
            with _ -> 
              try Some (Term.args_of_name name)
              with _ -> None in
          match actual with
          | None -> ()
          | Some actual -> 
            if args_expected = actual then 
              OpPragmas.addPragma name fix (Some precedence) assoc
            else raise (Error(loc, IllegalOperatorPrag(name, fix, actual)))
        end; 
        let assoc' = match assoc with
        | None -> None
        | Some x -> Some(match x with
          | Ext.Sgn.Left -> Int.LF.Left
          | Ext.Sgn.Right -> Int.LF.Right
          | Ext.Sgn.None -> Int.LF.NoAssoc) in
        let fix' = match fix with
          | Ext.Sgn.Postfix -> Int.LF.Postfix
          | Ext.Sgn.Prefix -> Int.LF.Prefix
          | Ext.Sgn.Infix -> Int.LF.Infix in
        Int.Sgn.Pragma(Int.LF.FixPrag(name, fix', precedence, assoc'))

>>>>>>> 2aa25106
    | Ext.Sgn.CompTypAbbrev (loc, a, cK, cT) ->
        let _ = dprint (fun () -> "\nIndexing computation-level data-type constant " ^ a.string_of_name) in
        (* index cT  in a context which contains arguments to cK *)
        let (apx_tau, apxK) = Index.comptypdef  (cT, cK) in

        let ((cD,tau), i, cK) = Reconstruct.comptypdef loc a (apx_tau, apxK) in
	let _         = dprint (fun () ->  "typedef " ^ a.string_of_name ^ " : " ^
                                  (P.compKindToString Int.LF.Empty cK) ^ " = " ^
				   (P.compTypToString cD tau)) in
	let _         = (Monitor.timer ("Type abbrev. : Kind Check",
					fun () -> Check.Comp.checkKind Int.LF.Empty cK)) in
	let _         = (Monitor.timer ("Type abbrev. : Type Check",
					fun () -> Check.Comp.checkTyp cD tau)) in
        let _a = CompTypDef.add (CompTypDef.mk_entry a i (cD,tau) cK) in 
        let sgn = Int.Sgn.CompTypAbbrev(loc, a, cK, tau) in
        Store.Modules.addSgnToCurrent sgn;
        sgn        

    | Ext.Sgn.CompTyp (loc , a, extK) ->
        let _ = dprint (fun () -> "\nIndexing computation-level data-type constant " ^ a.string_of_name) in
        let apxK = Index.compkind extK in
        let _ = FVar.clear () in
        let _ = dprint (fun () -> "\nElaborating data-type declaration " ^ a.string_of_name) in
        let cK = Monitor.timer ("CType Elaboration" ,
                               (fun () -> let cK = Reconstruct.compkind apxK in
                                  Reconstruct.solve_fvarCnstr Lfrecon.Pibox; cK
                               )) in
        let _        = Unify.forceGlobalCnstr (!Unify.globalCnstrs) in
        let (cK', i) = Monitor.timer ("Type Abstraction",
                                      fun () -> Abstract.compkind cK) in

        let _        = (Reconstruct.reset_fvarCnstr ();
			Unify.resetGlobalCnstrs ();
			dprint (fun () ->  a.string_of_name ^
				  " : " ^  (P.compKindToString Int.LF.Empty cK'))) in
	  Monitor.timer ("Type Check",
            fun () -> Check.Comp.checkKind  Int.LF.Empty cK');
	    dprint (fun () ->  "\nDOUBLE CHECK for data type constant " ^a.string_of_name ^
            " successful!");
        let _a = CompTyp.add (CompTyp.mk_entry a cK' i) in
        let sgn = Int.Sgn.CompTyp(loc, a, cK') in
        Store.Modules.addSgnToCurrent sgn;
        sgn

  | Ext.Sgn.CompCotyp (loc, a, extK) ->
        let _ = dprint (fun () -> "\nIndexing computation-level codata-type constant " ^ a.string_of_name) in
        let apxK = Index.compkind extK in
        let _ = FVar.clear () in
        let _ = dprint (fun () -> "\nElaborating codata-type declaration " ^ a.string_of_name) in
        let cK = Monitor.timer ("CType Elaboration" ,
                               (fun () -> let cK = Reconstruct.compkind apxK in
                                  Reconstruct.solve_fvarCnstr Lfrecon.Pibox; cK
       )) in
        let _        = Unify.forceGlobalCnstr (!Unify.globalCnstrs) in
        let (cK', i) = Monitor.timer ("Type Abstraction",
                                      fun () -> Abstract.compkind cK) in

        let _        = (Reconstruct.reset_fvarCnstr ();
                        Unify.resetGlobalCnstrs ();
                        dprint (fun () ->  a.string_of_name ^
                                  " : " ^  (P.compKindToString Int.LF.Empty cK'))) in
          Monitor.timer ("Type Check",
            fun () -> Check.Comp.checkKind  Int.LF.Empty cK');
            dprint (fun () ->  "\nDOUBLE CHECK for codata type constant " ^a.string_of_name ^
            " successful!");
        let _a = CompCotyp.add (CompCotyp.mk_entry a cK' i) in
        let sgn = Int.Sgn.CompCotyp(loc, a, cK') in
        Store.Modules.addSgnToCurrent sgn;
        sgn


    | Ext.Sgn.CompConst (loc , c, tau) ->
        let _         = dprint (fun () -> "\nIndexing computation-level data-type constructor " ^ c.string_of_name) in
        let apx_tau   = Index.comptyp tau in
        let cD        = Int.LF.Empty in
        let _         = dprint (fun () -> "\nElaborating data-type constructor " ^ c.string_of_name) in
        let tau'      = Monitor.timer ("Data-type Constant: Type Elaboration",
				       fun () -> Reconstruct.comptyp apx_tau)  in
        let _         = Unify.forceGlobalCnstr (!Unify.globalCnstrs) in
	let _         = dprint (fun () -> "Abstracting over comp. type") in
        let (tau', i) = Monitor.timer ("Data-type Constant: Type Abstraction",
				       fun () -> Abstract.comptyp tau') in
	let _         = dprint (fun () -> "Abstracting over comp. type: done") in
	let _         = dprint (fun () ->  c.string_of_name ^ " : " ^
				   (P.compTypToString cD tau')) in
	let _         = (Monitor.timer ("Data-type Constant: Type Check",
					fun () -> Check.Comp.checkTyp cD tau'))
        in	let cid_ctypfamily = get_target_cid_comptyp tau' in
        let _c        = CompConst.add cid_ctypfamily (CompConst.mk_entry c tau' i) in
        let sgn = Int.Sgn.CompConst(loc, c, tau') in
        Store.Modules.addSgnToCurrent sgn;
        sgn


   | Ext.Sgn.CompDest (loc , c, tau) ->
        let _         = dprint (fun () -> "\nIndexing computation-level codata-type destructor " ^ c.string_of_name) in
        let apx_tau   = Index.comptyp tau in
        let cD        = Int.LF.Empty in
        let _         = dprint (fun () -> "\nElaborating codata-type destructor " ^ c.string_of_name) in
        let tau'      = Monitor.timer ("Codata-type Constant: Type Elaboration",
                                       fun () -> Reconstruct.comptyp apx_tau)  in
        let _         = Unify.forceGlobalCnstr (!Unify.globalCnstrs) in
        let _         = dprint (fun () -> "Abstracting over comp. type") in
        let (tau', i) = Monitor.timer ("Codata-type Constant: Type Abstraction",
                                       fun () -> Abstract.comptyp tau') in
        let _         = dprint (fun () -> "Abstracting over comp. type: done") in
        let _         = dprint (fun () ->  c.string_of_name ^ " : " ^
                                   (P.compTypToString cD tau')) in
        let _         = (Monitor.timer ("Codata-type Constant: Type Check",
                                        fun () -> Check.Comp.checkTyp cD tau'))
        in      let cid_ctypfamily = get_target_cid_compcotyp tau' in
        let _c        = CompDest.add cid_ctypfamily (CompDest.mk_entry c tau' i) in 
        let sgn = Int.Sgn.CompDest(loc, c, tau') in
        Store.Modules.addSgnToCurrent sgn;
        sgn


    | Ext.Sgn.Typ (_, a, extK)   ->
        let _        = dprint (fun () -> "\nIndexing type constant " ^ a.string_of_name) in
        let (apxK, _ ) = Index.kind extK in
        let _        = FVar.clear () in

        let _        = dprint (fun () -> "\nElaborating type constant " ^ a.string_of_name) in

        let tK       = Monitor.timer ("Type Elaboration",
                                      fun () -> (let tK = Reconstruct.kind apxK in
                                                   Reconstruct.solve_fvarCnstr Lfrecon.Pi; tK )) in

        let _        = Unify.forceGlobalCnstr (!Unify.globalCnstrs) in

        let (tK', i) = Monitor.timer ("Type Abstraction",
                                      fun () -> Abstract.kind tK) in
        let _        = (Reconstruct.reset_fvarCnstr ();
			Unify.resetGlobalCnstrs ();
			dprint (fun () ->  a.string_of_name ^ " : " ^  (P.kindToString Int.LF.Null (tK', S.LF.id)));
			Monitor.timer ("Type Check",
				       fun () -> Check.LF.checkKind Int.LF.Empty Int.LF.Null tK');
			dprint (fun () ->  "\nDOUBLE CHECK for type constant " ^a.string_of_name ^
				  " successful!")) in
        let _a = Typ.add (Typ.mk_entry a tK' i) in
        let sgn = Int.Sgn.Typ(_a, tK') in
        Store.Modules.addSgnToCurrent sgn;
        sgn

    | Ext.Sgn.Const (loc, c, extT) ->
        let (apxT, _ ) = Index.typ extT in
        let rec get_type_family = function
                           | Apx.LF.Atom(_loc, a, _spine) -> a
                           | Apx.LF.PiTyp ((_, _), t) -> get_type_family t in
        let constructedType = get_type_family apxT in
        let _          = dprint (fun () -> "Reconstructing term constant " ^ c.string_of_name) in

        let _        = FVar.clear () in
        let tA       = Monitor.timer ("Constant Elaboration",
                                      fun () -> (let tA = Reconstruct.typ Lfrecon.Pi  apxT in
                                                   Reconstruct.solve_fvarCnstr Lfrecon.Pi; tA)) in
        let cD       = Int.LF.Empty in

        let _        = dprint (fun () -> "\nElaboration of constant " ^ c.string_of_name ^ " : " ^
                                         P.typToString cD Int.LF.Null (tA, S.LF.id)) in

        let _        = Unify.forceGlobalCnstr (!Unify.globalCnstrs) in
        let (tA', i) = Monitor.timer ("Constant Abstraction",
                                      fun () -> Abstract.typ tA) in
	let _        = ( Reconstruct.reset_fvarCnstr ();
			 Unify.resetGlobalCnstrs ();
        		 dprint (fun () -> "\nReconstruction (with abstraction) of constant: " ^
				   c.string_of_name ^ " : " ^
				   (P.typToString cD Int.LF.Null (tA', S.LF.id)) ^ "\n\n");
			 Monitor.timer ("Constant Check",
					fun () -> Check.LF.checkTyp Int.LF.Empty Int.LF.Null (tA', S.LF.id))) in
	      let _c = Term.add loc constructedType (Term.mk_entry c tA' i) in
        let sgn = Int.Sgn.Const(_c, tA') in
        Store.Modules.addSgnToCurrent sgn;
        sgn

    | Ext.Sgn.Schema (_, g, schema) ->
        let apx_schema = Index.schema schema in
        let _        = dprint (fun () -> "\nReconstructing schema " ^ g.string_of_name ^ "\n") in
        let _        = FVar.clear () in
        let sW       = Reconstruct.schema apx_schema in
        let _        = (dprint (fun () -> "\nElaborating schema " ^ g.string_of_name );
			Reconstruct.solve_fvarCnstr Lfrecon.Pi;
			Unify.forceGlobalCnstr (!Unify.globalCnstrs);
			Reconstruct.reset_fvarCnstr ();
			Unify.resetGlobalCnstrs ()) in

        let sW'      = Abstract.schema sW in
        let _ = Check.LF.checkSchemaWf sW' in
      	 dprint (fun () -> "\nTYPE CHECK for schema " ^ g.string_of_name ^ " successful" );
         let _s = Schema.add (Schema.mk_entry g sW') in 
         let sgn = Int.Sgn.Schema(_s, sW') in
         Store.Modules.addSgnToCurrent sgn;
         sgn



    | Ext.Sgn.Val (loc, x, None, i) ->
          let apx_i              = Index.exp' (Var.create ()) i in
	  let (cD, cG)       = (Int.LF.Empty, Int.LF.Empty) in
          let (i', (tau, theta)) = Monitor.timer ("Function Elaboration", fun () -> Reconstruct.exp' cG apx_i) in
          let _                  = Unify.forceGlobalCnstr (!Unify.globalCnstrs) in
          let tau'               = Whnf.cnormCTyp (tau, theta) in
          let i'                 = Whnf.cnormExp' (i', Whnf.m_id) in

          let _                  = dprint (fun () ->  "\n [AFTER Reconstruction Val] let " ^ x.string_of_name ^
					     "\n   : " ^ P.compTypToString cD tau' ^
					     "\n  =  " ^
                                P.expSynToString cD cG i' ^ "\n") in
          let i''                = Monitor.timer ("Function Abstraction", fun () ->
						    Abstract.exp (Int.Comp.Syn (loc, i'))) in
          let _                  = Monitor.timer ("Function Check", fun () ->
						    Check.Comp.check cD  cG i'' (tau', C.m_id)) in

    let v = if Holes.none () then begin
            let v = Opsem.eval i'' in
            let _ = Comp.add (fun _ -> Comp.mk_entry x tau' 0 v []) in Some v
    end else None in
    let sgn = Int.Sgn.Val(loc, x, tau', i'', v) in
    let _ = Store.Modules.addSgnToCurrent sgn in
    sgn

    | Ext.Sgn.Val (loc, x, Some tau, i) ->
          let apx_tau = Index.comptyp tau in
	  let (cD, cG)       = (Int.LF.Empty, Int.LF.Empty) in
          let tau'    = Monitor.timer ("Function Type Elaboration", fun () -> Reconstruct.comptyp apx_tau)  in
          let _        = Unify.forceGlobalCnstr (!Unify.globalCnstrs) in
          let (tau', _imp) = Monitor.timer ("Function Type Abstraction", fun ()
					      -> Abstract.comptyp tau') in
	  let _       = dprint (fun () -> "[checkTyp] ") in
          let  _      = Monitor.timer ("Function Type Check", fun () -> Check.Comp.checkTyp cD tau') in

          let apx_i   = Index.exp' (Var.create ()) i in

          let i'      = Monitor.timer ("Function Elaboration",
                                       fun () ->
                                         Reconstruct.exp cG (Apx.Comp.Syn(loc, apx_i)) (tau', C.m_id)) in
          let i'      = Whnf.cnormExp (i', Whnf.m_id) in
          let _       = Unify.forceGlobalCnstr (!Unify.globalCnstrs) in
          let tau'    = Whnf.cnormCTyp (tau', C.m_id) in
          let _       = dprint (fun () ->  "\n [AFTER Reconstruction Val - 2] let " ^ x.string_of_name ^
                               "\n   : " ^ P.compTypToString cD tau' ^
                                "\n  =  " ^
                                P.expChkToString cD cG i' ^ "\n") in

          let i''     = Monitor.timer ("Function Abstraction", fun () -> Abstract.exp i') in
          let _       = Monitor.timer ("Function Check", fun () -> Check.Comp.check cD  cG i'' (tau', C.m_id)) in

    let v = if Holes.none () then begin
            let v = Opsem.eval i'' in
            let _ = Comp.add (fun _ -> Comp.mk_entry x tau' 0 v []) in Some v
    end else None in
    let sgn = Int.Sgn.Val(loc, x, tau', i'', v) in
    let _ = Store.Modules.addSgnToCurrent sgn in
    sgn

    | Ext.Sgn.MRecTyp (loc, recDats) ->
        let recTyps = List.map List.hd recDats in
        let   recTyps'   =  recSgnDecls recTyps in
        let recConts = List.map List.tl recDats in
        let   recConts'   = List.map recSgnDecls recConts in
        let  _  = List.map freeze_from_name recTyps in
        Int.Sgn.MRecTyp (loc, List.map2 (fun x y -> x::y) recTyps' recConts')

    | Ext.Sgn.Rec (_, recFuns) ->
        (* let _       = Printf.printf "\n Indexing function : %s  \n" f.string_of_name  in   *)
        let (cO, cD)   = (Int.LF.Empty, Int.LF.Empty) in

        let rec preprocess l = match l with
          | [] -> (Int.LF.Empty, Var.create (), [])
          | Ext.Comp.RecFun (f, tau, _e) :: lf ->
          let apx_tau = Index.comptyp  tau in
          let _       = dprint (fun () ->  "Reconstructing function " ^  f.string_of_name ^ " \n") in
          let tau'    = Monitor.timer ("Function Type Elaboration", fun () -> Reconstruct.comptyp apx_tau)  in
          let _        = Unify.forceGlobalCnstr (!Unify.globalCnstrs) in
          (* Are some FMVars delayed since we can't infer their type? - Not associated with pattsub *)
          let _        = dprint (fun () ->  "Elaboration of function type " ^ f.string_of_name ^
                                   " \n : " ^  (P.compTypToString cD tau') ^ " \n\n" )   in

          (* let _       = Monitor.timer ("Function Type Reconstruction", fun () -> recCompTyp cO cD tau') in *)
          let (tau', _i) = Monitor.timer ("Function Type Abstraction", fun () -> Abstract.comptyp tau') in
          let _ = dprint (fun () ->  "Abstracted elaborated function type " ^ f.string_of_name ^
                                   " \n : " ^  (P.compTypToString cD tau') ^ " \n\n" )   in

          let  _      = Monitor.timer ("Function Type Check", fun () -> Check.Comp.checkTyp cD tau') in
          let _       = dprint (fun () -> "Checked computation type " ^ (P.compTypToString cD tau') ^ " successfully\n\n")  in
          let _       = FCVar.clear () in

          let (cG, vars, n_list) = preprocess lf in
            (* check that names are unique ? *)
            (Int.LF.Dec(cG, Int.Comp.CTypDecl (f, tau')) , Var.extend  vars (Var.mk_entry f), f::n_list )

        in

        let (cG , vars', n_list ) = preprocess recFuns in

        let reconFun f e =
          let apx_e   = Index.exp vars' e in
          let _       = dprint (fun () -> "\n  Indexing expression done \n") in
          let tau'    = lookupFun cG f in
          let e'      = Monitor.timer ("Function Elaboration", fun () -> Reconstruct.exp cG apx_e (tau', C.m_id)) in

          let _       = dprint (fun () ->  "\n Elaboration of function " ^ f.string_of_name ^
                                  "\n   type: " ^ P.compTypToString cD tau' ^
                                  "\n   result:  " ^
                                  P.expChkToString cD cG e' ^ "\n") in

          let _        = begin try
                           Unify.forceGlobalCnstr (!Unify.globalCnstrs)
                        with Unify.GlobalCnstrFailure (loc,cnstr) ->
                          raise (Check.Comp.Error  (loc, Check.Comp.UnsolvableConstraints (f, cnstr)))
                        end
          in
          let _        = Unify.resetGlobalCnstrs () in

          (* let e_r     = Monitor.timer ("Function Reconstruction", fun () -> check  cO cD cG e' (tau', C.m_id)) in  *)

          let _       = dprint (fun () ->  "\n [AFTER reconstruction] Function " ^ f.string_of_name ^
                               "\n   type: " ^ P.compTypToString cD tau' ^
                                "\n   result:  " ^
                                P.expChkToString cD cG e' ^ "\n") in

          let e'' = Whnf.cnormExp (e', Whnf.m_id) in
          let e_r'    = Monitor.timer ("Function Abstraction", fun () -> Abstract.exp e'' ) in

          let e_r'    = Whnf.cnormExp (e_r', Whnf.m_id) in

          let _       = Monitor.timer ("Function Check", fun () ->
                                         Check.Comp.check cD  cG e_r' (tau', C.m_id)
                                      ) in
             (e_r' , tau')
        in

        let rec reconRecFun recFuns = match recFuns with
          | [] -> []
          | Ext.Comp.RecFun (f, _tau, e) :: lf ->
            let (e_r' , tau') = reconFun f e in
            if !Coverage.enableCoverage && !Debug.chatter <> 0 then
              Printf.printf "\n## Coverage checking done: %s  ##\n"
                (R.render_name f);
            dprint (fun () -> "DOUBLE CHECK of function " ^ f.string_of_name ^ " successful!\n\n");
            let _x = Comp.add
              (fun cid ->
                Comp.mk_entry f tau' 0
                  (Int.Comp.RecValue (cid, e_r', Int.LF.MShift 0, Int.Comp.Empty))
                  n_list) in
            (_x, tau', e_r')::(reconRecFun lf) in
        begin match recFuns with
          | Ext.Comp.RecFun (f, _tau, e) :: lf ->
            let (e_r' , tau') = reconFun f e in
            if !Coverage.enableCoverage&& !Debug.chatter <> 0 then
              Printf.printf "\n## Coverage checking done: %s  ##\n"
                (R.render_name f);
            dprint (fun () -> "DOUBLE CHECK of function " ^ f.string_of_name ^ " successful!\n");

            let _x = Comp.add
              (fun cid ->
                Comp.mk_entry f tau' 0
                  (Int.Comp.RecValue (cid, e_r', Int.LF.MShift 0, Int.Comp.Empty))
                  n_list) in
            let sgn = Int.Sgn.Rec((_x, tau', e_r')::(reconRecFun lf)) in
            Store.Modules.addSgnToCurrent sgn;
            sgn

          | _ -> raise (Error.Violation "No recursive function defined")
        end


    | Ext.Sgn.Query (loc, name, extT, expected, tries) ->
      let (apxT, _ ) = Index.typ extT in
      let _          = dprint (fun () -> "Reconstructing query.") in

      let _        = FVar.clear () in
      let tA       = Monitor.timer ("Constant Elaboration",
                                    fun () -> (let tA = Reconstruct.typ Lfrecon.Pi apxT in
                                               Reconstruct.solve_fvarCnstr Lfrecon.Pi;
                                               tA)) in
      let cD       = Int.LF.Empty in


      let _        = dprint (fun () -> "\nElaboration of query : " ^
        P.typToString cD Int.LF.Null (tA, S.LF.id)) in

      let _        = Unify.forceGlobalCnstr (!Unify.globalCnstrs) in

      let (tA', i) = Monitor.timer ("Constant Abstraction",
                                    fun () -> Abstract.typ tA) in

      let _        = Reconstruct.reset_fvarCnstr () in
      let _        = Unify.resetGlobalCnstrs () in
      let _        = dprint (fun () -> "\nReconstruction (with abstraction) of query: " ^
        (P.typToString cD Int.LF.Null (tA', S.LF.id)) ^ "\n\n") in

      let _        = Monitor.timer ("Constant Check",
                                    fun () -> Check.LF.checkTyp Int.LF.Empty Int.LF.Null (tA', S.LF.id)) in
      let _c'       = Logic.storeQuery name (tA', i) expected tries in
      Int.Sgn.Query(loc, name, (tA', i), expected, tries)

    | Ext.Sgn.Pragma(loc, Ext.Sgn.NamePrag (typ_name, m_name, v_name)) ->
        begin try
          let cid =
          begin match v_name with
            | None ->
                Typ.addNameConvention typ_name (Some (Gensym.MVarData.name_gensym m_name)) None
            | Some x ->
                Typ.addNameConvention typ_name (Some (Gensym.MVarData.name_gensym m_name))
                  (Some (Gensym.VarData.name_gensym x))
          end in Store.Cid.NamedHoles.addNameConvention cid m_name v_name; Int.Sgn.Pragma(Int.LF.NamePrag cid)
        with _ -> raise (Index.Error (loc, Index.UnboundName typ_name))
        end

    | Ext.Sgn.Module(loc, name, decls) -> 

      let state = Store.Modules.getState () in
      let _ = Store.Modules.instantiateModule name in
      let decls' = List.map recSgnDecl decls in

      let _ = Store.Modules.setState state in
      let sgn = Int.Sgn.Module(loc, name, decls') in
      Store.Modules.addSgnToCurrent sgn;
      sgn

    | Ext.Sgn.Pragma(loc, Ext.Sgn.OpenPrag(n)) ->
      try 
        let x = Modules.open_module n in
        let sgn = Int.Sgn.Pragma(Int.LF.OpenPrag x) in
        Store.Modules.addSgnToCurrent sgn;
        sgn
      with Not_found -> raise (Error(loc, (InvalidOpenPrag (String.concat "." n))))<|MERGE_RESOLUTION|>--- conflicted
+++ resolved
@@ -71,11 +71,11 @@
   | Ext.Sgn.Comment (_, x) -> Html.appendAsComment x
   | d -> 
     let margin = Format.get_margin () in
-    Html.printingHtml := true; 
-    Format.set_margin 100000;
-    Prettyext.Ext.DefaultPrinter.fmt_ppr_sgn_decl Prettyext.std_lvl Format.str_formatter d; 
-    Format.set_margin margin; 
-    Html.printingHtml := false; 
+    let _ = Html.printingHtml := true in
+    let _ = Format.set_margin 100000 in
+    let _ = Prettyext.Ext.DefaultPrinter.fmt_ppr_sgn_decl Prettyext.std_lvl Format.str_formatter d in
+    let _ = Format.set_margin margin in
+    let _ = Html.printingHtml := false in
     Html.append (Format.flush_str_formatter ())
 
 let rec recSgnDecls = function
@@ -110,10 +110,8 @@
     Reconstruct.reset_fvarCnstr ();  FCVar.clear ();
     if !Html.genHtml then sgnDeclToHtml d;
     match d with
-<<<<<<< HEAD
-    | Ext.Sgn.Comment _ ->
-        ()
-=======
+    | Ext.Sgn.Comment (l, s) -> Int.Sgn.Comment(l, s)
+        
     | Ext.Sgn.Pragma(loc, Ext.Sgn.DefaultAssocPrag a) -> OpPragmas.default := a; 
         let a' = match a with
         | Ext.Sgn.Left -> Int.LF.Left
@@ -154,7 +152,6 @@
           | Ext.Sgn.Infix -> Int.LF.Infix in
         Int.Sgn.Pragma(Int.LF.FixPrag(name, fix', precedence, assoc'))
 
->>>>>>> 2aa25106
     | Ext.Sgn.CompTypAbbrev (loc, a, cK, cT) ->
         let _ = dprint (fun () -> "\nIndexing computation-level data-type constant " ^ a.string_of_name) in
         (* index cT  in a context which contains arguments to cK *)
