(**

   @author Brigitte Pientka
*)

open Store
open Store.Cid
open Syntax
open Substitution
open Id
open ConvSigma

(* module Unify = Unify.EmptyTrail  *)
module Unify = Unify.StdTrail
module C     = Whnf

module P = Pretty.Int.DefaultPrinter
module R = Store.Cid.DefaultRenderer
module RR = Store.Cid.NamedRenderer
module T = Store.Cid.Typ

let strengthen : bool ref =  Lfrecon.strengthen

let (dprint, dprnt) = Debug.makeFunctions (Debug.toFlags [11])

type error =
  | ValueRestriction    of Int.LF.mctx * Int.Comp.gctx * Int.Comp.exp_syn * Int.Comp.tclo
  | IllegalCase         of Int.LF.mctx * Int.Comp.gctx * Int.Comp.exp_syn * Int.Comp.tclo
  | CompScrutineeTyp    of Int.LF.mctx * Int.Comp.gctx * Int.Comp.exp_syn * Int.LF.tclo * Int.LF.dctx
  | MetaObjContextClash of Int.LF.mctx * Int.LF.dctx * Int.LF.dctx
  | PatternContextClash of Int.LF.mctx * Int.LF.dctx * Int.LF.mctx * Int.LF.dctx
  | ContextSchemaClash  of Int.LF.mctx * Int.LF.dctx * Int.LF.mctx * Int.LF.dctx
  | MetaObjectClash     of Int.LF.mctx * (Int.Comp.meta_typ)
  | MissingMetaObj
  | TooManyMetaObj
  | CompTypEmpty       of Int.LF.mctx * Int.Comp.tclo
  | TypeAbbrev         of Id.name
  | CtxMismatch        of Int.LF.mctx * Int.Comp.typ * Int.LF.dctx
  | PatternMobj
  | PatAnn
  | PatIndexMatch  of Int.LF.mctx * Int.Comp.meta_obj 
  | MCtxIllformed of Int.LF.mctx
  | TypMismatch        of Int.LF.mctx * Int.Comp.tclo * Int.Comp.tclo
  | ErrorMsg of string

exception Error of Syntax.Loc.t * error

let _ = Error.register_printer
  (fun (Error (loc, err)) ->
    Error.print_with_location loc (fun ppf ->
      match err with
      | ErrorMsg str -> Format.fprintf ppf "NOT IMPLEMENTED: %s" str
				       
        | MCtxIllformed cD ->
            Format.fprintf ppf "Unable to abstract over the free meta-variables due to dependency on the specified meta-variables. The following meta-context was reconstructed, but is ill-formed: %a"
              (P.fmt_ppr_lf_mctx Pretty.std_lvl) cD
        | PatIndexMatch (cD, cM) ->
            Format.fprintf ppf "Pattern matching on index argument %a fails. @@\
  Note that unification is conservative and will fail if it cannot handle a case."
              (P.fmt_ppr_meta_obj cD Pretty.std_lvl) cM
        | PatAnn     ->
            Format.fprintf ppf
              "Type annotations on context variables and parameter variables not supported at this point."
        | PatternMobj ->
            Format.fprintf ppf
              "Expected a meta-object; Found a computation-level pattern"
        | CtxMismatch (cD, tau, cPsi) ->
            Format.fprintf ppf
              "Context mismatch@.\
               @ @ expected: %a@.\
               @ @ found object in context %a"
            (P.fmt_ppr_cmp_typ cD Pretty.std_lvl) tau
            (P.fmt_ppr_lf_dctx cD Pretty.std_lvl) (Whnf.normDCtx cPsi)
        | TypeAbbrev a ->
          Format.fprintf ppf
            "Type definition %s cannot contain any free meta-variables in its type."
            (R.render_name a)
        | CompTypEmpty (cD, (tau, theta)) ->
          Format.fprintf ppf
           "Coverage cannot determine whether a computation-level type %a is empty;@.\
            currently, we only attempt to show LF-level types to be empty, if this can be done trivially.@\
            Try splitting further.\n"
            (P.fmt_ppr_cmp_typ cD Pretty.std_lvl) (Whnf.cnormCTyp (tau,theta))

        | ValueRestriction (cD, cG, i, theta_tau) ->
          Format.fprintf ppf
            "value restriction [pattern matching]@.\
             @ @ expected: boxed type@.\
             @ @ inferred: %a@.\
             @ @ for expression: %a@.\
             @ @ in context:@.    %s"
            (P.fmt_ppr_cmp_typ cD Pretty.std_lvl) (Whnf.cnormCTyp theta_tau)
            (P.fmt_ppr_cmp_exp_syn cD cG Pretty.std_lvl) i
            "[no comp-level context printing yet]" (* TODO print context? *)

        | IllegalCase (cD, cG, i, theta_tau) ->
          Format.fprintf ppf
            "Cannot pattern-match on values of this type.@.";
          Format.fprintf ppf
            "  @[<v>Scrutinee: %a@;\
                    Type: %a@]"
            (P.fmt_ppr_cmp_exp_syn cD cG Pretty.std_lvl) i
            (P.fmt_ppr_cmp_typ cD Pretty.std_lvl) (Whnf.cnormCTyp theta_tau)

        | CompScrutineeTyp (cD, cG, i, sP, cPsi) ->
          Format.fprintf ppf
            "Type [%a . %a]@.\
             of scrutinee %a@.\
             in meta-context %a@. \
             and comp. context %a@. \
             is not closed@ or requires that some meta-variables@ introduced in the pattern@ \
             are further restricted,@ i.e. some variable dependencies cannot happen.@ \
             This error may indicate@ that some implicit arguments that are reconstructed@ \
             should be restricted.@."
            (P.fmt_ppr_lf_dctx cD Pretty.std_lvl) cPsi
            (P.fmt_ppr_lf_typ cD cPsi Pretty.std_lvl) (Whnf.normTyp sP)
            (P.fmt_ppr_cmp_exp_syn cD cG Pretty.std_lvl) i
            (P.fmt_ppr_lf_mctx Pretty.std_lvl) (Whnf.normMCtx cD)
            (P.fmt_ppr_cmp_gctx cD Pretty.std_lvl) (Whnf.cnormCtx (cG, Whnf.m_id))


        | MetaObjContextClash (cD, cPsi, cPhi) ->
          Error.report_mismatch ppf
            "Context of meta-object does not match expected context."
            "Expected context"    (P.fmt_ppr_lf_dctx cD Pretty.std_lvl) cPsi
            "Encountered context" (P.fmt_ppr_lf_dctx cD Pretty.std_lvl) cPhi;

        | PatternContextClash (cD, cPsi, cD', cPsi') ->
          Error.report_mismatch ppf
            "Context clash in pattern."
            "Pattern's context"   (P.fmt_ppr_lf_dctx cD Pretty.std_lvl)  cPsi
            "Scrutinee's context" (P.fmt_ppr_lf_dctx cD' Pretty.std_lvl) cPsi';
          Format.fprintf ppf
            "Note that we do not allow the context in the pattern@ \
             to be more general than the context in the scrutinee."

        | ContextSchemaClash (cD, cPsi, cD', cPsi') ->
          Error.report_mismatch ppf
            "Context schema clash."
            "Expected context"    (P.fmt_ppr_lf_dctx cD Pretty.std_lvl)  cPsi
            "Encountered context" (P.fmt_ppr_lf_dctx cD' Pretty.std_lvl) cPsi';

       | MetaObjectClash (cD, mC) ->
           Format.fprintf ppf
             "Meta-object type clash.@ \
              Expected meta-object of type: %a"
             (P.fmt_ppr_meta_typ cD Pretty.std_lvl) mC;

       | MissingMetaObj      ->
           Format.fprintf ppf
             "Too few meta-objects supplied to data-constructor"

       | TooManyMetaObj      ->
           Format.fprintf ppf
             "Too many meta-objects supplied to data-constructor"

       | TypMismatch (cD, (tau1, theta1), (tau2, theta2)) ->
           Error.report_mismatch ppf
             "Type of destructor did not match the type it was expected to have."
             "Type of destructor" (P.fmt_ppr_cmp_typ cD Pretty.std_lvl)
             (Whnf.cnormCTyp (tau1, theta1))
             "Expected type" (P.fmt_ppr_cmp_typ cD Pretty.std_lvl)
             (Whnf.cnormCTyp (tau2, theta2))
))

let rec get_ctxvar cPsi  = match cPsi with
  | Int.LF.Null -> None
  | Int.LF.CtxVar (psi_name) -> Some psi_name
  | Int.LF.DDec (cPsi, _ ) -> get_ctxvar cPsi


(* extend_mctx cD (x, cdecl, t) = cD' 

   if cD mctx 
      cD' |- cU   where cdecl = _ : cU
      cD  |- t : cD
   the 
      cD, x:[t]U  mctx

 *)
let extend_mctx cD (x, cdecl, t) = 
 Int.LF.Dec(cD, Whnf.cnormCDecl (cdecl, t))


let mk_name_cdec cdec = match cdec with
  | Int.LF.Decl (u, _, _) -> mk_name (SomeName u) 

(* etaExpandMMV loc cD cPsi sA  = tN
 *
 *  cD ; cPsi   |- [s]A <= typ
 *
 *  cD ; cPsi   |- tN   <= [s]A
 *)


type caseType  = (* IndexObj of Int.LF.psi_hat * Int.LF.normal *) 
  | IndexObj of Int.Comp.meta_obj
  | DataObj

let normCaseType (cT, t) = match cT with 
  | DataObj -> DataObj
  | IndexObj mO -> IndexObj (Whnf.cnormMetaObj (mO, t))

(* type typAnn  = FullTyp of Apx.LF.typ | PartialTyp of cid_typ *)

type mTypSkelet = MT of cid_typ * Int.LF.dctx | CT of Id.cid_schema 

let mtypeSkelet mT = match mT with 
  | Int.LF.ClTyp (Int.LF.MTyp Int.LF.Atom(_, a, _), cPsi) -> MT (a, cPsi)
  | Int.LF.CTyp w -> CT w

(** This function does the same thing as unifyDCtx in unify.ml, but in
    addition records new names for variables left free by the user
    when they are instantiated. *)
let unifyDCtxWithFCVar cD cPsi1 cPsi2 =
  let rec loop cD cPsi1 cPsi2 = match (cPsi1 , cPsi2) with
    | (Int.LF.Null , Int.LF.Null) -> ()

    | (Int.LF.CtxVar (Int.LF.CInst ((_n1, ({contents = None} as cvar_ref1), _cO1, _schema1, _, _), _cD1)),
       Int.LF.CtxVar (Int.LF.CInst ((_n2, ({contents = None} as cvar_ref2), _cO2, _schema2, _, _), _cD2))) ->
      if cvar_ref1 != cvar_ref2 then
        Unify.instantiateCtxVar (cvar_ref1, cPsi2)

    | (Int.LF.CtxVar (Int.LF.CInst ((_n, ({contents = None} as cvar_ref), _cO, Int.LF.CTyp s_cid, _, _), _cD)) , cPsi) ->
      begin
        Unify.instantiateCtxVar (cvar_ref, cPsi);
        match Context.ctxVar cPsi with
          | None -> ()
          | Some (Int.LF.CtxName psi) ->
            FCVar.add psi (cD, Int.LF.Decl (psi, Int.LF.CTyp s_cid, Int.LF.Maybe))
          | _ -> ()
      end

    | (cPsi, Int.LF.CtxVar (Int.LF.CInst ((_n, ({contents = None} as cvar_ref), _cO, Int.LF.CTyp s_cid, _, _), _cD))) ->
      begin
        Unify.instantiateCtxVar (cvar_ref, cPsi);
        match Context.ctxVar cPsi with
          | None -> ()
          | Some (Int.LF.CtxName psi) ->
            FCVar.add psi (cD, Int.LF.Decl (psi, Int.LF.CTyp s_cid, Int.LF.Maybe))
          | _ -> ()
      end

    | (Int.LF.CtxVar  psi1_var , Int.LF.CtxVar psi2_var) when psi1_var = psi2_var -> ()

    | (Int.LF.DDec (cPsi1, Int.LF.TypDecl(_ , tA1)) ,
       Int.LF.DDec (cPsi2, Int.LF.TypDecl(_ , tA2))) ->
      loop cD cPsi1 cPsi2;
      Unify.unifyTyp cD cPsi1 (tA1, LF.id) (tA2, LF.id)

    | (Int.LF.DDec (cPsi1, Int.LF.TypDeclOpt _),
       Int.LF.DDec (cPsi2, Int.LF.TypDeclOpt _ )) ->
      loop cD cPsi1 cPsi2

    | _ -> raise (Unify.Failure "context clash")

  in loop cD (Whnf.normDCtx cPsi1)  (Whnf.normDCtx cPsi2)

(* -------------------------------------------------------------*)

let rec apx_length_typ_rec t_rec = match t_rec with
  | Apx.LF.SigmaLast _ -> 1
  | Apx.LF.SigmaElem (x, _ , rest ) ->
      (print_string (R.render_name x ^ "  ");
      1 + apx_length_typ_rec rest )

let rec lookup cG k = match cG, k with
  | Int.LF.Dec (_cG', Int.Comp.CTypDecl (_, tau)), 1 -> Whnf.cnormCTyp (tau, Whnf.m_id)
  | Int.LF.Dec ( cG', Int.Comp.CTypDecl (_, _tau)), k -> lookup cG' (k-1)

(* -------------------------------------------------------------*)

(* Solve free variable constraints *)


(* ******************************************************************* *)

let rec elTypDeclCtx cD  = function
  | Apx.LF.Empty ->
      Int.LF.Empty

  | Apx.LF.Dec (ctx, Apx.LF.TypDecl (name, typ)) ->
      let ctx'     = elTypDeclCtx cD ctx in
      let tA       = Lfrecon.elTyp Lfrecon.Pi cD (Context.projectCtxIntoDctx ctx') typ in
      let typDecl' = Int.LF.TypDecl (name, tA) in
        Int.LF.Dec (ctx', typDecl')

let elSchElem (Apx.LF.SchElem (ctx, typRec)) =
   let cD = Int.LF.Empty in
   let _ = dprint (fun () -> "elTypDeclCtx \n") in
   let el_ctx = elTypDeclCtx cD ctx in
   let dctx = Context.projectCtxIntoDctx el_ctx in
   let _ = dprint (fun () -> "[elSchElem] some context = "
                     ^ P.dctxToString Int.LF.Empty dctx ^ "\n") in
   let _ = dprint (fun () ->  ("\n[elSchElem] apx nblock has length "
                               ^ string_of_int (apx_length_typ_rec typRec)
                               ^ "\n")) in
   let typRec' = Lfrecon.elTypRec Lfrecon.Pi cD dctx typRec in
   let s_elem   = Int.LF.SchElem(el_ctx, typRec') in
      (dprint (fun () -> "[elSchElem] " ^ P.schElemToString s_elem);
       s_elem)

let elSchema (Apx.LF.Schema el_list) =
   Int.LF.Schema (List.map elSchElem el_list)

let rec elDCtxAgainstSchema loc recT cD psi s_cid = match psi with
  | Apx.LF.Null -> Int.LF.Null

  | Apx.LF.CtxVar ((Apx.LF.CtxOffset _ ) as c_var) ->
      let schema = Schema.get_schema s_cid in
      let c_var = Lfrecon.elCtxVar c_var in
      let cPsi' = Int.LF.CtxVar (c_var) in
        begin try
          Check.LF.checkSchema loc cD cPsi' schema ;
          cPsi'
        with _ -> raise (Check.LF.Error (loc, Check.LF.CtxVarMismatch (cD, c_var, schema)))
        end
  | Apx.LF.CtxVar (Apx.LF.CtxName psi ) ->
      (* This case should only be executed when c_var occurs in a pattern *)
      begin try
        let (_ , Int.LF.Decl (_, Int.LF.CTyp s_cid', _)) = FCVar.get psi in
          if s_cid = s_cid' then Int.LF.CtxVar (Int.LF.CtxName psi)
          else
            (let schema = Schema.get_schema s_cid in
             let c_var' = Int.LF.CtxName psi in
               raise (Check.LF.Error (Syntax.Loc.ghost, Check.LF.CtxVarMismatch (cD, c_var', schema))))
      with Not_found ->
        (FCVar.add psi (cD, Int.LF.Decl (psi, Int.LF.CTyp s_cid, Int.LF.Maybe));
         Int.LF.CtxVar (Int.LF.CtxName psi))
      end
  | Apx.LF.DDec (psi', Apx.LF.TypDecl (x, a)) ->
      let cPsi = elDCtxAgainstSchema loc recT cD psi' s_cid in
      let tA   = Lfrecon.elTyp recT cD cPsi a in
      (* let _ = Check.LF.checkTypeAgainstSchema cO cD cPsi' tA elements in          *)
      let _ = dprint (fun () -> "[elDCtxAgainstSchema] " ^ R.render_name x ^ ":" ^
                        P.typToString cD cPsi (tA, LF.id)) in
        Int.LF.DDec (cPsi, Int.LF.TypDecl (x, tA))

let elCTyp recT cD = function
  | Apx.LF.MTyp (a, psi) ->
    let cPsi = Lfrecon.elDCtx recT cD psi in
    let tA   = Lfrecon.elTyp recT cD cPsi a in
    Int.LF.ClTyp (Int.LF.MTyp tA, cPsi)  

  | Apx.LF.PTyp (a, psi) ->
    let cPsi = Lfrecon.elDCtx recT cD psi in
    let tA   = Lfrecon.elTyp recT cD cPsi a in
    Int.LF.ClTyp (Int.LF.PTyp tA, cPsi)

  | Apx.LF.STyp ( phi, psi) ->
    let cPsi = Lfrecon.elDCtx recT cD psi in
    let cPhi = Lfrecon.elDCtx recT cD phi in
    Int.LF.ClTyp (Int.LF.STyp cPhi, cPsi)

  | Apx.LF.CTyp schema_cid ->
    Int.LF.CTyp schema_cid

let elCDecl recT cD (Apx.LF.Decl(u, ctyp,dep)) = 
    let dep = match dep with | Apx.LF.No -> Int.LF.No | Apx.LF.Maybe -> Int.LF.Maybe in
    Int.LF.Decl (u, elCTyp recT cD ctyp, dep)  


let rec elMCtx recT delta = match delta with
  | Apx.LF.Empty -> Int.LF.Empty
  | Apx.LF.Dec (delta, cdec) ->
      let cD    = elMCtx recT delta in
      let cdec' = elCDecl recT cD cdec in
        Int.LF.Dec (cD, cdec')


(* ******************************************************************* *)
(* Elaboration of computations                                         *)
(* Given a type-level constant a of type K , it will generate the most general
 * type a U1 ... Un
 *)

let mgAtomicTyp cD cPsi a kK =
  let (flat_cPsi, conv_list) = flattenDCtx cD cPsi in
    let s_proj   = gen_conv_sub conv_list in

  let rec genSpine sK = match sK with
    | (Int.LF.Typ, _s) ->
        Int.LF.Nil

<<<<<<< HEAD
    | (Int.LF.PiKind ((Int.LF.TypDecl (n, tA1), _ ), kK), s) ->
=======
    | (Int.LF.PiKind ((Int.LF.TypDecl (_n, tA1), _ ), kK), s) ->
>>>>>>> 6ff57a19
        let tA1' = strans_typ cD (tA1, s) conv_list in
        let h    = if !strengthen then
                    (let (ss', cPhi') = Subord.thin' cD a flat_cPsi in
                       (* cPhi |- ss' : cPhi' *)
                     let ssi' = LF.invert ss' in
                       (* cPhi' |- ssi : cPhi *)
                       (* cPhi' |- [ssi]tQ    *)
                     let u  = Whnf.newMMVar None (cD, cPhi' , Int.LF.TClo (tA1', ssi')) Int.LF.Maybe in
                     let ss_proj = LF.comp ss' s_proj in
                       Int.LF.MMVar ((u, Whnf.m_id), ss_proj))
                   else
<<<<<<< HEAD
                     let u  = Whnf.newMMVar (Some n) (cD, flat_cPsi , tA1')  in 
=======
                     let u  = Whnf.newMMVar None (cD, flat_cPsi , tA1')  Int.LF.Maybe in 
>>>>>>> 6ff57a19
                     Int.LF.MMVar ((u, Whnf.m_id), s_proj)
        in
        let tR = Int.LF.Root (Syntax.Loc.ghost, h, Int.LF.Nil) in  (* -bp needs to be eta-expanded *)

        let _ = dprint (fun () -> "Generated meta^2-variable " ^
                          P.normalToString cD cPsi (tR, LF.id)) in
        let _ = dprint (fun () -> "of type : " ^ P.dctxToString cD flat_cPsi ^
                          " |- " ^ P.typToString cD flat_cPsi (tA1',LF.id)) in
        let _ = dprint (fun () -> "orig type : " ^ P.dctxToString cD cPsi ^
                          " |- " ^ P.typToString cD cPsi (tA1,s)) in
        let tS = genSpine (kK, Int.LF.Dot (Int.LF.Head h, s)) in
        (* let tS = genSpine (kK, Int.LF.Dot (Int.LF.Obj tR , s)) in  *)
          Int.LF.App (tR, tS)

  in
    Int.LF.Atom (Syntax.Loc.ghost, a, genSpine (kK, LF.id))


let rec mgTyp cD cPsi tA = begin match tA with
  | Int.LF.Atom (_, a, _) ->
      mgAtomicTyp cD cPsi a (Typ.get a).Typ.kind

  | Int.LF.Sigma trec ->
      Int.LF.Sigma (mgTypRec cD cPsi trec )

  | Int.LF.PiTyp ((tdecl, dep), tA) ->
   let tdecl' = mgTypDecl cD cPsi tdecl in
     Int.LF.PiTyp ((tdecl', dep),
		   mgTyp cD (Int.LF.DDec (cPsi, tdecl')) tA)
 end

 and mgTypDecl cD cPsi tdecl = begin match tdecl with
   | Int.LF.TypDecl (x, tA) ->
       Int.LF.TypDecl (x, mgTyp cD cPsi tA)
 end

 and mgTypRec cD cPsi trec = begin match trec with
   | Int.LF.SigmaLast(n, tA) -> Int.LF.SigmaLast (n, mgTyp cD cPsi tA)
   | Int.LF.SigmaElem (x, tA, trec) ->
       let tA' = mgTyp cD cPsi tA in
       let trec' = mgTypRec cD (Int.LF.DDec (cPsi, Int.LF.TypDecl (x, tA'))) trec in
	 Int.LF.SigmaElem (x, tA', trec')
 end

let metaObjToFt (loc, m) = m
<<<<<<< HEAD

let mmVarToCMetaObj loc' mV = function 
  | Int.LF.MTyp tA   -> Int.LF.MObj (Int.LF.Root(loc', Int.LF.MMVar ((mV, Whnf.m_id), LF.id), Int.LF.Nil))
  | Int.LF.PTyp tA   -> Int.LF.PObj (Int.LF.MPVar ((mV, Whnf.m_id), LF.id))
  | Int.LF.STyp cPhi -> Int.LF.SObj (Int.LF.MSVar (0, ((mV, Whnf.m_id), LF.id)))

let mmVarToMetaObj loc' mV = function
  | Int.LF.ClTyp (mt, cPsi) ->
    Int.LF.ClObj (Context.dctxToHat cPsi, mmVarToCMetaObj loc' mV mt)
  | Int.LF.CTyp schema_cid ->
    Int.LF.CObj(Int.LF.CtxVar (Int.LF.CInst (mV, Whnf.m_id)))

let genMetaVar' loc' cD (loc, n , ctyp, t) =
  let ctyp' = C.cnormMTyp (ctyp, t) in
  let mO = mmVarToMetaObj loc' (Whnf.newMMVar' (Some n) (cD, ctyp')) ctyp' in
  ((loc',mO), Int.LF.MDot(mO,t))
=======
>>>>>>> 6ff57a19

let mmVarToCMetaObj loc' mV = function 
  | Int.LF.MTyp tA   -> Int.LF.MObj (Int.LF.Root(loc', Int.LF.MMVar ((mV, Whnf.m_id), LF.id), Int.LF.Nil))
  | Int.LF.PTyp tA   -> Int.LF.PObj (Int.LF.MPVar ((mV, Whnf.m_id), LF.id))
  | Int.LF.STyp cPhi -> Int.LF.SObj (Int.LF.MSVar (0, ((mV, Whnf.m_id), LF.id)))

<<<<<<< HEAD
=======
let mmVarToMetaObj loc' mV = function
  | Int.LF.ClTyp (mt, cPsi) ->
    Int.LF.ClObj (Context.dctxToHat cPsi, mmVarToCMetaObj loc' mV mt)
  | Int.LF.CTyp schema_cid ->
    Int.LF.CObj(Int.LF.CtxVar (Int.LF.CInst (mV, Whnf.m_id)))

let genMetaVar' loc' cD (loc, n , ctyp, t) =
  let ctyp' = C.cnormMTyp (ctyp, t) in
  let mO = mmVarToMetaObj loc' (Whnf.newMMVar' (Some n) (cD, ctyp') Int.LF.Maybe) ctyp' in
  ((loc',mO), Int.LF.MDot(mO,t))

let rec genMApp loc cD (i, tau_t) = genMAppW loc cD (i, Whnf.cwhnfCTyp tau_t)

>>>>>>> 6ff57a19
and genMAppW loc cD (i, tau_t) = match tau_t with
  | (Int.Comp.TypPiBox (Int.LF.Decl(n, ctyp, Int.LF.Maybe), tau), theta) ->
    let (cM,t') = genMetaVar' loc cD (loc, n, ctyp, theta) in
    genMApp loc cD (Int.Comp.MApp (loc, i, cM), (tau, t'))
  | _ ->
      let _ = dprint (fun () -> "[genMApp]  done " ^
                                P.mctxToString cD ^ " \n   |- " ^
                                P.compTypToString cD (Whnf.cnormCTyp tau_t)) in
        (i, tau_t)


(* elCompKind  cPsi k = K *)
let rec elCompKind cD k = match k with
  | Apx.Comp.Ctype loc ->
      Int.Comp.Ctype loc

  | Apx.Comp.PiKind (loc, cdecl, k') ->
      let cdecl' = elCDecl Lfrecon.Pibox cD cdecl   in
      let tK     = elCompKind  (Int.LF.Dec (cD, cdecl')) k' in
        Int.Comp.PiKind (loc, cdecl', tK)

let getLoc = function
  | Apx.Comp.MetaCtx (loc,_)
  | Apx.Comp.MetaObj (loc,_,_)
  | Apx.Comp.MetaSub (loc,_,_) 
  | Apx.Comp.MetaObjAnn (loc,_,_)
  | Apx.Comp.MetaSubAnn (loc,_,_) -> loc

let flattenAnn psihat = function
  | Apx.Comp.MetaSubAnn (loc, cPsi, s) -> Apx.Comp.MetaSub (loc, psihat, s)
  | Apx.Comp.MetaObjAnn (loc, cPsi, n) -> Apx.Comp.MetaObj (loc, psihat, n)

let rec elMetaObj' cD cM cTt = match cM , cTt with
  | (Apx.Comp.MetaCtx (loc, psi), (Int.LF.CTyp  w)) ->
      let cPsi' = elDCtxAgainstSchema loc Lfrecon.Pibox cD psi w in
        (loc, Int.LF.CObj cPsi')

  | (Apx.Comp.MetaObj (loc, phat, tM), (Int.LF.ClTyp (Int.LF.MTyp tA, cPsi'))) ->
        let tM' = Lfrecon.elTerm (Lfrecon.Pibox) cD cPsi' tM (tA, LF.id) in
          (loc, Int.LF.ClObj (phat, Int.LF.MObj tM'))
  | (Apx.Comp.MetaSub (loc, phat, s), (Int.LF.ClTyp (Int.LF.STyp cPhi', cPsi'))) ->
        let s' = Lfrecon.elSub loc (Lfrecon.Pibox) cD cPsi' s cPhi' in
          (loc, Int.LF.ClObj (phat, Int.LF.SObj s'))

  | (Apx.Comp.MetaObj (loc, phat, Apx.LF.Root (_,h,_)), (Int.LF.ClTyp (Int.LF.PTyp tA', cPsi'))) ->
        let tM = Apx.LF.Root (loc, h, Apx.LF.Nil) in
        let Int.LF.Root (_, h, Int.LF.Nil) = Lfrecon.elTerm  (Lfrecon.Pibox) cD cPsi' tM (tA', LF.id) in
          (loc, Int.LF.ClObj(phat, Int.LF.PObj h))

  (* This case fixes up annoying ambiguities *)
  | Apx.Comp.MetaObj (_loc', psi, m) , (Int.LF.ClTyp (Int.LF.STyp tA, cPsi)) ->
    elMetaObj' cD (Apx.Comp.MetaSub(_loc', psi, Apx.LF.Dot(Apx.LF.Obj m, Apx.LF.EmptySub))) cTt

  | (Apx.Comp.MetaSubAnn (_, cPhi, _), (Int.LF.ClTyp (_, cPsi')))
  | (Apx.Comp.MetaObjAnn (_, cPhi, _), (Int.LF.ClTyp (_, cPsi'))) ->
      let cPhi = Lfrecon.elDCtx (Lfrecon.Pibox) cD cPhi in
      let _ = dprint (fun () -> "[elMetaObjAnn] cPsi = " ^ P.dctxToString cD  cPsi') in
      let _ = dprint (fun () -> "[elMetaObjAnn] cPhi = " ^ P.dctxToString cD  cPhi) in
      let _ =
        try unifyDCtxWithFCVar cD cPsi' cPhi
        with Unify.Failure _ -> raise (Error (getLoc cM, MetaObjContextClash (cD, cPsi', cPhi))) in
      elMetaObj' cD (flattenAnn (Context.dctxToHat cPhi) cM) cTt

  | (_ , _) -> raise (Error (getLoc cM,  MetaObjectClash (cD, cTt)))
<<<<<<< HEAD

and elMetaObj cD m cTt =
  let ctyp = C.cnormMTyp cTt in
  let r = elMetaObj' cD m ctyp in
  let _        = Unify.forceGlobalCnstr (!Unify.globalCnstrs) in
  let _   = dprint (fun () -> "[elMetaObj] type = " ^ P.mtypToString cD ctyp ) in
  let _   = dprint (fun () -> "[elMetaObj] term = " ^ P.metaObjToString cD r ) in
  r


=======

and elMetaObj cD m cTt =
  let ctyp = C.cnormMTyp cTt in
  let r = elMetaObj' cD m ctyp in
  let _        = Unify.forceGlobalCnstr (!Unify.globalCnstrs) in
  let _   = dprint (fun () -> "[elMetaObj] type = " ^ P.mtypToString cD ctyp ) in
  let _   = dprint (fun () -> "[elMetaObj] term = " ^ P.metaObjToString cD r ) in
  r


>>>>>>> 6ff57a19
and elMetaObjCTyp loc cD m theta ctyp =
  let cM = elMetaObj cD m (ctyp, theta) in
  (cM, Int.LF.MDot (metaObjToFt cM, theta))

and elMetaSpine loc cD s cKt  = match (s, cKt) with
  | (Apx.Comp.MetaNil , (Int.Comp.Ctype _ , _ )) -> Int.Comp.MetaNil

  | (Apx.Comp.MetaNil , (Int.Comp.PiKind (_, cdecl , _cK), theta )) ->
       raise (Error (loc, MissingMetaObj))

  | (Apx.Comp.MetaApp (m, s), (Int.Comp.Ctype _ , _ )) ->
       raise (Error (loc, TooManyMetaObj))

  | (s, (Int.Comp.PiKind (loc', Int.LF.Decl (n, ctyp, Int.LF.Maybe), cK), theta)) -> 
    let (mO,t') = genMetaVar' loc cD (loc', n, ctyp, theta) in
    Int.Comp.MetaApp(mO, elMetaSpine loc cD s (cK, t'))

  | (Apx.Comp.MetaApp (m, s), (Int.Comp.PiKind (_, Int.LF.Decl(_,ctyp,_), cK) , theta)) ->
    let (mO,t') = elMetaObjCTyp loc cD m theta ctyp in
    Int.Comp.MetaApp(mO, elMetaSpine loc cD s (cK, t'))

let rec spineToMSub cS' ms = match cS' with
  | Int.Comp.MetaNil -> ms
  | Int.Comp.MetaApp (mO, mS) ->
    spineToMSub mS (Int.LF.MDot(metaObjToFt mO, ms))

let rec elCompTyp cD tau = match tau with
  | Apx.Comp.TypBase (loc, a, cS) ->
      let _ = dprint (fun () -> "[elCompTyp] Base : " ^ R.render_cid_comp_typ a) in
      let tK = (CompTyp.get a).CompTyp.kind in
      let _ = dprint (fun () -> "[elCompTyp] of kind : " ^ P.compKindToString cD tK) in
      let cS' = elMetaSpine loc cD cS (tK, C.m_id) in
        Int.Comp.TypBase (loc, a ,cS')

| Apx.Comp.TypCobase (loc, a, cS) ->
      let _ = dprint (fun () -> "[elCompCotyp] Cobase : " ^ R.render_cid_comp_cotyp a) in
      let tK = (CompCotyp.get a).CompCotyp.kind in
      let _ = dprint (fun () -> "[elCompCotyp] of kind : " ^ P.compKindToString cD tK) in
      let cS' = elMetaSpine loc cD cS (tK, C.m_id) in
        Int.Comp.TypCobase (loc, a ,cS')

  | Apx.Comp.TypDef (loc, a, cS) ->
      let tK = (CompTypDef.get a).CompTypDef.kind in
      let cS' = elMetaSpine loc cD cS (tK, C.m_id) in
      let tau = (CompTypDef.get a).CompTypDef.typ in
        (* eager expansion of type definitions - to make things simple for now
           -bp *)
      let ms = spineToMSub cS' (Int.LF.MShift 0) in
        Whnf.cnormCTyp (tau, ms)
        (* Int.Comp.TypDef (loc, a, cS') *)

  | Apx.Comp.TypBox (loc, Apx.Comp.MetaTyp (_, a, psi)) ->
      let _ = dprint (fun () -> "[elCompTyp] TypBox" ) in
      let cPsi = Lfrecon.elDCtx (Lfrecon.Pibox) cD psi in
      let _ = dprint (fun () -> "[elCompTyp] TypBox - cPsi = " ^ P.dctxToString cD cPsi) in
      let tA   = Lfrecon.elTyp (Lfrecon.Pibox) cD cPsi a in
      let tT = Int.Comp.TypBox (loc, Int.LF.ClTyp (Int.LF.MTyp tA, cPsi)) in
        (dprint (fun () -> "[elCompTyp] " ^ P.compTypToString cD tT);
         tT)

  | Apx.Comp.TypBox (loc, Apx.Comp.MetaSubTyp (_,psi, phi)) ->
      let cPsi = Lfrecon.elDCtx Lfrecon.Pibox cD psi in
      let cPhi = Lfrecon.elDCtx Lfrecon.Pibox cD phi in
        Int.Comp.TypBox (loc, Int.LF.ClTyp (Int.LF.STyp cPsi, cPhi))

  | Apx.Comp.TypArr (tau1, tau2) ->
      let tau1' = elCompTyp cD tau1 in
      let tau2' = elCompTyp cD tau2 in
        Int.Comp.TypArr (tau1', tau2')

  | Apx.Comp.TypCross (tau1, tau2) ->
      let tau1' = elCompTyp cD tau1 in
      let tau2' = elCompTyp cD tau2 in
        Int.Comp.TypCross (tau1', tau2')

  | Apx.Comp.TypPiBox (cdecl, tau) ->
      let cdecl' = elCDecl Lfrecon.Pibox cD cdecl  in
      let tau'   = elCompTyp (Int.LF.Dec (cD, cdecl')) tau in
        Int.Comp.TypPiBox (cdecl', tau')

  | Apx.Comp.TypBool -> Int.Comp.TypBool
  | Apx.Comp.TypInd tau -> Int.Comp.TypInd (elCompTyp cD tau)
 
(* *******************************************************************************)



let mgCompTyp cD (loc, c) =
  let cK = (CompTyp.get c).CompTyp.kind in
  let _ = dprint (fun () -> "[mgCompTyp] kind of constant " ^
              (R.render_cid_comp_typ c)) in
  let _ = dprint (fun () -> "               " ^
                    P.compKindToString Int.LF.Empty cK) in
  let rec genMetaSpine (cK, t) = match (cK, t) with
    | (Int.Comp.Ctype _, _t) -> Int.Comp.MetaNil
    | (Int.Comp.PiKind (loc', Int.LF.Decl(n,ctyp,_), cK), t) ->
        let (mO, t') = genMetaVar' loc cD (loc', n , ctyp, t) in
        let mS = genMetaSpine (cK, t') in
          Int.Comp.MetaApp (mO, mS) in
  let mS = genMetaSpine (cK, Whnf.m_id) in
    Int.Comp.TypBase (loc, c, mS)

let rec mgCtx cD' (cD, cPsi) = begin match cPsi with
  | Int.LF.CtxVar (Int.LF.CtxOffset psi_var) ->
      let (n , sW) = Whnf.mctxCDec cD psi_var in
	Int.LF.CtxVar (Int.LF.CInst ((n, ref None, cD', Int.LF.CTyp sW,
                                      ref [], Int.LF.Maybe), Whnf.m_id))
  | Int.LF.Null -> Int.LF.Null
  | Int.LF.DDec (cPsi, Int.LF.TypDecl (x, tA)) ->
      let cPsi' = mgCtx cD' (cD, cPsi) in
      let tA'   = mgTyp cD' cPsi' tA in
	Int.LF.DDec (cPsi', Int.LF.TypDecl (x, tA'))
   end

let rec inferPatTyp' cD' (cD_s, tau_s) = match tau_s with
  | Int.Comp.TypBool -> Int.Comp.TypBool
  | Int.Comp.TypCross (tau1, tau2) ->
      let tau1' = inferPatTyp' cD' (cD_s, tau1) in
      let tau2' = inferPatTyp' cD' (cD_s, tau2) in
        Int.Comp.TypCross (tau1', tau2')

  | Int.Comp.TypBase (loc, c, _ )  -> mgCompTyp cD' (loc, c)

 | Int.Comp.TypCobase (loc, c, _ )  -> mgCompTyp cD' (loc, c)

  | Int.Comp.TypArr (tau1, tau2)  ->
      let tau1' = inferPatTyp' cD' (cD_s, tau1) in
      let tau2' = inferPatTyp' cD' (cD_s, tau2) in
        Int.Comp.TypArr (tau1', tau2')

  | Int.Comp.TypPiBox ((Int.LF.Decl (x, mtyp,dep)), tau) ->
    let mtyp' = mgCTyp cD' cD_s mtyp in
    let tau'  = inferPatTyp' (Int.LF.Dec (cD', Int.LF.Decl(x, mtyp',dep)))
                             (Int.LF.Dec (cD_s, Int.LF.Decl(x, mtyp,dep)), tau) in
    Int.Comp.TypPiBox (Int.LF.Decl (x, mtyp',dep), tau')

  | Int.Comp.TypBox (loc, Int.LF.ClTyp (Int.LF.MTyp (Int.LF.Atom(_, a, _) as _tP) , cPsi))  ->
      let cPsi' = mgCtx cD' (cD_s, cPsi) in
      let tP' = mgAtomicTyp cD' cPsi' a (Typ.get a).Typ.kind  in
        Int.Comp.TypBox (loc, Int.LF.ClTyp (Int.LF.MTyp tP', cPsi'))

and mgClTyp cD' cD_s cPsi' = function
  | Int.LF.MTyp tA -> Int.LF.MTyp (mgTyp cD' cPsi' tA)
  | Int.LF.PTyp tA -> Int.LF.PTyp (mgTyp cD' cPsi' tA)
  | Int.LF.STyp cPhi -> Int.LF.STyp (mgCtx cD' (cD_s, cPhi))
and mgCTyp cD' cD_s = function
  | Int.LF.ClTyp (t, cPsi) ->
    let cPsi' = mgCtx cD' (cD_s, cPsi) in
    Int.LF.ClTyp (mgClTyp cD' cD_s cPsi' t, cPsi')
  | Int.LF.CTyp sW -> Int.LF.CTyp sW


let inferPatTyp cD' (cD_s, tau_s) = inferPatTyp' cD' (cD_s, Whnf.cnormCTyp (tau_s, Whnf.m_id))

(* *******************************************************************************)

(* cD |- csp : theta_tau1 => theta_tau2 *)
let rec elCofunExp cD csp theta_tau1 theta_tau2 =
  match (csp, theta_tau1, theta_tau2) with
    | (Apx.Comp.CopatNil loc, (Int.Comp.TypArr (tau1, tau2), theta), (tau', theta')) ->
        if Whnf.convCTyp (tau1, theta) (tau', theta') then
          (Int.Comp.CopatNil loc, (tau2, theta))
        else raise (Error (loc, TypMismatch (cD, (tau1, theta), (tau',theta'))))
    | (Apx.Comp.CopatApp (loc, dest, csp'),
       (Int.Comp.TypArr (tau1, tau2), theta), (tau', theta')) ->
        if Whnf.convCTyp (tau1, theta) (tau', theta') then
          let (csp'', theta_tau') = elCofunExp cD csp'
            ((CompDest.get dest).CompDest.typ,Whnf.m_id) (tau2, theta) in
            (Int.Comp.CopatApp (loc, dest, csp''), theta_tau')
        else raise (Error (loc, TypMismatch (cD, (tau1, theta), (tau',theta'))))
          (*  | (Apx.Comp.CopatMeta (loc, mo, csp'), (Int.Comp.*)

let rec elExp cD cG e theta_tau = elExpW cD cG e (C.cwhnfCTyp theta_tau)

and elExpW cD cG e theta_tau = match (e, theta_tau) with
  | (Apx.Comp.Fun (loc, x, e), (Int.Comp.TypArr (tau1, tau2), theta)) ->
      (* let cG' = Int.LF.Dec (cG, Int.Comp.CTypDecl (x, Int.Comp.TypClo (tau1, theta))) in *)
      let cG' = Int.LF.Dec (cG, Int.Comp.CTypDecl (x, Whnf.cnormCTyp (tau1, theta))) in
      let e' = elExp cD cG' e (tau2, theta) in
      let e'' =  Whnf.cnormExp (Int.Comp.Fun (loc, x, e'), Whnf.m_id) in
      let _ = dprint (fun () -> "[elExp] Fun " ^ R.render_name x ^ " done ") in
      let _ = dprint (fun () -> "         cD = " ^ P.mctxToString cD ^
                              "\n         cG = " ^ P.gctxToString cD cG') in
      let _ = dprint (fun () -> "[elExp] " ^ P.expChkToString cD cG' e'' ) in
      let _ = dprint (fun () -> "[elExp] has type " ^
                        P.compTypToString cD (Whnf.cnormCTyp theta_tau)) in
        e''

  | (Apx.Comp.Cofun (loc, bs), (Int.Comp.TypCobase (_, a, sp), theta)) ->
      let copatMap = function (Apx.Comp.CopatApp (loc, dest, csp), e')  ->
          let (csp', theta_tau') =
            elCofunExp cD csp ((CompDest.get dest).CompDest.typ, Whnf.m_id) theta_tau
          in (Int.Comp.CopatApp (loc, dest, csp'), elExpW cD cG e' theta_tau')
      in let bs' = List.map copatMap bs
      in Int.Comp.Cofun (loc, bs')

  (* Allow uniform abstractions for all meta-objects *)
  | (Apx.Comp.MLam (loc, u, e) , (Int.Comp.TypPiBox((Int.LF.Decl(_,_,Int.LF.No)) as cdec, tau), theta)) ->
      let cD' = extend_mctx cD (u, cdec, theta) in
      let cG' = Whnf.cnormCtx (cG, Int.LF.MShift 1) in
      let e' = elExp cD' cG' e (tau, C.mvar_dot1 theta) in
        Int.Comp.MLam (loc, u, e')

  | (e, (Int.Comp.TypPiBox((Int.LF.Decl(_,_,Int.LF.Maybe)) as cdec, tau), theta))  ->
      let u = mk_name_cdec cdec in
      let cG' = Whnf.cnormCtx (cG, Int.LF.MShift 1) in
      let cD' = extend_mctx cD (u, cdec, theta) in
      let e' = Apxnorm.cnormApxExp cD (Apx.LF.Empty) e (cD', Int.LF.MShift 1) in
      let e' = elExp cD' cG' e' (tau, C.mvar_dot1 theta) in
        Int.Comp.MLam (Syntax.Loc.ghost, u , e')

  | (Apx.Comp.Syn (loc, i), (tau,t)) ->
      let _ = dprint (fun () -> "[elExp] Syn") in
      let _ = dprint (fun () -> "[elExp] cG = " ^
                        P.mctxToString cD ^ " |- " ^ P.gctxToString cD cG) in
      let (i1,tau1) = elExp' cD cG i in
      let _ = dprint (fun () -> "\n[elExp] Syn i = " ^
                        P.expSynToString cD cG (Whnf.cnormExp' (i1, Whnf.m_id))) in
      let _ = dprint (fun () -> "[elExp] Syn done: \n" ^
                        P.mctxToString cD ^ " |- " ^
                        P.compTypToString cD (Whnf.cnormCTyp tau1))  in
      let (i', tau_t') = genMApp loc cD (i1, tau1) in
      let _ = dprint (fun () -> "[elExp] Unify computation-level types: \n" ^
                        P.compTypToString cD (Whnf.cnormCTyp tau_t') ^ " \n      ==        \n"
                        ^
                        P.compTypToString cD (Whnf.cnormCTyp (tau,t) )) in
      let tau0 = Whnf.cnormCTyp (tau,t) in
      let tau1 = Whnf.cnormCTyp tau_t' in
        begin try
          Unify.unifyCompTyp cD (tau0, Whnf.m_id) (tau1, Whnf.m_id);
          dprint (fun () -> "Unified computation-level types\n") ;
          dprint (fun () -> "     " ^
                        P.compTypToString cD (Whnf.cnormCTyp tau_t') ^ "\n         == \n"
                        ^
                        P.compTypToString cD (Whnf.cnormCTyp (tau,t)) ^ "\n") ;
          Int.Comp.Syn (loc, i')
        with
          | ConvSigma.Error (_loc, msg) ->
              raise (ConvSigma.Error (loc, msg))
          | _ ->
              raise (Check.Comp.Error (loc, Check.Comp.SynMismatch (cD, (tau,t), tau_t')))
        end


  | (Apx.Comp.Pair(loc, e1, e2), (Int.Comp.TypCross (tau1, tau2), theta)) ->
      let e1' = elExp cD cG e1 (tau1, theta) in
      let e2' = elExp cD cG e2 (tau2, theta) in
        Int.Comp.Pair (loc, e1', e2')

  | (Apx.Comp.LetPair (loc, i, (x, y, e)), (tau, theta)) ->
      let (i', tau_theta') = elExp' cD cG i in
        begin match C.cwhnfCTyp tau_theta' with
          | (Int.Comp.TypCross (tau1, tau2), t) ->
              let cG1 = Int.LF.Dec (cG, Int.Comp.CTypDecl (x,  Whnf.cnormCTyp (tau1, t))) in
              let cG2 = Int.LF.Dec (cG1, Int.Comp.CTypDecl (y, Whnf.cnormCTyp (tau2, t))) in
              let e'  =  elExp cD cG2 e (tau, theta) in
                Int.Comp.LetPair (loc, i', (x, y, e'))

          | _ -> raise (Check.Comp.Error (loc, Check.Comp.MismatchSyn (cD, cG, i', Check.Comp.VariantCross, tau_theta')))
              (* TODO postpone to reconstruction *)
        end

  | (Apx.Comp.Let (loc, i, (x, e)), (tau, theta)) ->
      let (i', (tau',theta')) = elExp' cD cG i in
      let cG1 = Int.LF.Dec (cG, Int.Comp.CTypDecl (x,  Whnf.cnormCTyp (tau',theta'))) in
      let e'  =  elExp cD cG1 e (tau, theta) in
        Int.Comp.Let (loc, i', (x,  e'))

<<<<<<< HEAD
  | (Apx.Comp.Box (loc, cM), (Int.Comp.TypBox (_loc, cT), theta)) ->
     Int.Comp.Box (loc, elMetaObj cD cM (cT, theta))
=======
(* HEAD
  | (Apx.Comp.Box (loc, Apx.Comp.MetaObj (_ , psihat, tM)), ((Int.Comp.TypBox (_loc, Int.Comp.MetaTyp(tA, cPsi)), theta) as tau_theta)) ->
   (* if psihat = Context.dctxToHat cPsi then *)
      let _ = dprint (fun () -> "[elExp] BOX\n") in
      let cPsi' = C.cnormDCtx (cPsi, theta) in
      if Lfrecon.unify_phat cD psihat (Context.dctxToHat cPsi') then
        let tM' = Lfrecon.elTerm Lfrecon.Pibox cD cPsi' tM (C.cnormTyp (tA, theta), LF.id) in
        let _   = Unify.forceGlobalCnstr (!Unify.globalCnstrs) in
        let cM = Int.Comp.MetaObj (loc, psihat, tM') in
          Int.Comp.Box (loc, cM)
      else
        (* raise (Error.Error (loc, Error.CompBoxCtxMismatch (cD, cPsi, (psihat, tM')))) *)
        (begin match psihat with
           | (Some (Int.LF.CtxOffset psi), k) ->
               (dprint (fun () ->
                         "[elExp] phat = " ^ R.render_ctx_var cD psi  ^
                           "   k  = " ^ string_of_int k ^ "\n");
                dprint (fun () -> "[elExp] cPsi = " ^ P.dctxToString cD cPsi  ))
           | ( None , k ) ->
               dprint (fun () -> "[elExp] cPsi = " ^ P.dctxToString cD cPsi  ^
                     "\n psihat  = None " ^ string_of_int k ^ "\n")
           | ( Some (Int.LF.CtxName psi) , k ) ->
               dprint (fun () -> "[elExp] cPsi = " ^ P.dctxToString cD cPsi  ^
                     "\n psihat  = " ^ R.render_name psi ^ " , " ^ string_of_int k ^ "\n")
         end;
         raise (Check.Comp.Error (loc, Check.Comp.BoxMismatch (cD, cG, tau_theta))) )

=======
*)
  | (Apx.Comp.Box (loc, cM), (Int.Comp.TypBox (_loc, cT), theta)) ->
     Int.Comp.Box (loc, elMetaObj cD cM (cT, theta)) 
>>>>>>> 6ff57a19

  | (Apx.Comp.Case (loc, prag, i, branches), ((tau, theta) as tau_theta)) ->
      let _ = dprint (fun () -> "[elExp] case ") in
      let (i', tau_theta') = genMApp loc cD (elExp' cD cG i) in
      let _ = dprint (fun () -> "[elExp] case on " ^ P.expSynToString cD cG (Whnf.cnormExp' (i', Whnf.m_id))) in
      begin match (i', C.cwhnfCTyp tau_theta') with
        | (Int.Comp.Ann (Int.Comp.Box (_ , mC), _ ) as i,
           (Int.Comp.TypBox (_, mT) as tau_s, t (* m_id *))) ->
          let _ = Unify.forceGlobalCnstr (!Unify.globalCnstrs) in
          if Whnf.closedMetaObj mC then
            let recBranch b =
              let b = elBranch (IndexObj mC) cD cG b (i, tau_s) tau_theta in
              let _ = Gensym.MVarData.reset () in
              b in
            let branches' = List.map recBranch branches in
            Int.Comp.Case (loc, prag, i, branches')
          else
            raise (Error (loc, ValueRestriction (cD, cG, i, (tau_s,t))))

        | (Int.Comp.Ann (Int.Comp.Box (_ , _), _ ) as i, (tau_s, t)) ->
          raise (Error (loc, (IllegalCase (cD, cG, i, (tau_s, t)))))

        | (i, (Int.Comp.TypBox (_, Int.LF.ClTyp (Int.LF.MTyp tP, cPsi)) as tau_s, _mid)) ->
          let _      = dprint (fun () -> "[elExp]"
            ^ "Contexts cD  = " ^ P.mctxToString cD ^ "\n"
            ^ "cG = " ^ P.gctxToString cD cG ^ "\n"
            ^ "Expected Pattern has type :" ^
            P.typToString cD cPsi (tP, LF.id)
            ^  "\n Context of expected pattern type : "
            ^  P.dctxToString cD cPsi
            ^ "\n Checking closedness ... ") in
          if Whnf.closedTyp (Whnf.cnormTyp (tP, Whnf.m_id), LF.id) &&
            Whnf.closedDCtx (Whnf.cnormDCtx (cPsi, Whnf.m_id))
             && Whnf.closedGCtx (Whnf.cnormCtx (cG, Whnf.m_id))
          then
            let recBranch b =
              let _ = dprint (fun () -> "[elBranch - DataObj] " ^
                P.expSynToString cD cG (Whnf.cnormExp' (i, Whnf.m_id)) ^
                " of type "
                ^ P.compTypToString cD tau_s
                ^ "\n") in
              let b = elBranch DataObj cD cG b (i, tau_s) tau_theta in
              let _ = Gensym.MVarData.reset () in
              b in
            let branches' = List.map recBranch branches in
            let b = Int.Comp.Case (loc, prag, i, branches') in
            let _ = (dprint (fun () -> "[elBranch - DataObj] ");
                     dprint (fun () -> "             of type "
                       ^ P.compTypToString cD tau_s
                       ^ " done");
                     dprint (fun () -> "cG = " ^ P.gctxToString cD cG);
                     dprint(fun () ->  "    Reconstructed branch: " ^
                       P.expChkToString cD cG b)) in
            b
          else raise (Error (loc, CompScrutineeTyp (cD, cG, i', (tP, LF.id), cPsi)))

        | (i, (tau_s, t)) ->
          let recBranch b =
            let _ = dprint (fun () -> "[elBranch - PatObj] has type " ) in
            let tau_s = Whnf.cnormCTyp (tau_s, t) in
            let _ = dprint (fun () -> "         " ^ P.compTypToString cD tau_s ^ "\n") in

            let b = elBranch DataObj cD cG b (i, tau_s) tau_theta in
            Gensym.MVarData.reset () ; b in

          let branches' = List.map recBranch branches in
          let _ = dprint (fun () -> "[elBranch - PatObj] of type " ) in
          let _ = dprint (fun () ->  P.compTypToString cD tau_s
            ^ " done \n") in
          Int.Comp.Case (loc, prag, i, branches')

      end

  | (Apx.Comp.If (loc, i, e1, e2), ((tau, theta) as tau_theta)) ->
      let (i', tau_theta') = genMApp loc cD (elExp' cD cG i) in
        begin match C.cwhnfCTyp tau_theta' with
          | (Int.Comp.TypBool , _ ) ->
              let e1' = elExp cD cG e1 tau_theta in
              let e2' = elExp cD cG e2 tau_theta in
                Int.Comp.If (loc, i', e1', e2')
          | _  -> raise (Check.Comp.Error (loc, Check.Comp.IfMismatch (cD, cG, tau_theta')))
        end

  | (Apx.Comp.Hole (loc), (tau, theta)) ->
    let () = Holes.collect (loc, cD, cG, (tau, theta)) in
    Int.Comp.Hole (loc, (fun () -> Holes.getHoleNum loc))

  (* TODO postpone to reconstruction *)
  (* Error handling cases *)
  | (Apx.Comp.Fun (loc, _x, _e),  tau_theta ) ->
      raise (Check.Comp.Error (loc, Check.Comp.FunMismatch (cD, cG, tau_theta)))
  | (Apx.Comp.MLam (loc, _u, _e), tau_theta) ->
      raise (Check.Comp.Error (loc, Check.Comp.MLamMismatch (cD, cG, tau_theta)))
  | (Apx.Comp.Pair(loc, _ , _ ), tau_theta) ->
      raise (Check.Comp.Error (loc, Check.Comp.PairMismatch (cD, cG, tau_theta)))
  | (Apx.Comp.Box (loc, _ ) , tau_theta) ->
      raise (Check.Comp.Error (loc, Check.Comp.BoxMismatch (cD, cG, tau_theta)))

and elExp' cD cG i = match i with
  | Apx.Comp.Var (loc, offset) ->
      let tau = lookup cG offset in
      let _ = dprint (fun () -> "[elExp'] Variable " ^ R.render_var cG offset
                        ^ " has type " ^
                        P.compTypToString cD tau) in
      (Int.Comp.Var (loc, offset), (tau, C.m_id))

  | Apx.Comp.DataConst (loc, c) ->
      let _ = dprint (fun () -> "[elExp'] DataConst " ^ R.render_cid_comp_const  c ^
                        "\n has type " ^ P.mctxToString cD ^ " |- " ^
                        P.compTypToString cD ((CompConst.get c).CompConst.typ)) in
     (Int.Comp.DataConst (loc, c), ((CompConst.get c).CompConst.typ, C.m_id))

  | Apx.Comp.DataDest (loc, c) ->
      let _ = dprint (fun () -> "[elExp'] DataDest " ^ R.render_cid_comp_dest  c ^
                        "\n has type " ^ P.mctxToString cD ^ " |- " ^
                        P.compTypToString cD ((CompDest.get c).CompDest.typ)) in
     (Int.Comp.DataDest (loc, c), ((CompDest.get c).CompDest.typ, C.m_id))

  | Apx.Comp.Const (loc,prog) ->
     (Int.Comp.Const (loc,prog), ((Comp.get prog).Comp.typ, C.m_id))

  | Apx.Comp.Apply (loc, i, e) ->
      let _ = dprint (fun () -> "[elExp'] Apply") in
      let (i', tau_theta') = genMApp loc cD (elExp' cD cG i) in
      let _ = dprint (fun () -> "[elExp'] Apply - generated implicit arguments") in
        begin match e , tau_theta' with
          | e , (Int.Comp.TypArr (tau2, tau), theta) ->
              let _ = dprint (fun () -> "[elExp'] Inferred type for i' = " ^
                                P.expSynToString cD cG (Whnf.cnormExp' (i', Whnf.m_id)) ^ "\n      " ^
                                P.compTypToString cD (Whnf.cnormCTyp (Int.Comp.TypArr (tau2,tau), theta))
                                ^ "\n") in
              let _ = dprint (fun () -> "[elExp'] Check argument has type " ^
                                P.compTypToString cD (Whnf.cnormCTyp (tau2,theta))) in
              let _ = dprint (fun () -> "\n[elExp'] Result has type " ^
                                P.compTypToString cD (Whnf.cnormCTyp (tau,theta))
                             ^ "\n") in
              let tau' = Whnf.cnormCTyp (tau, theta) in

              let e' = elExp cD cG e (tau2, theta) in

              let i'' = Int.Comp.Apply (loc, i', e') in

              (* let tau'' = Whnf.cnormCTyp (tau', Whnf.m_id) in *)
              let _ = dprint (fun () -> "[elExp'] Apply done : " ) in
              let _ = dprint (fun () -> " cD = " ^ P.mctxToString cD) in
              let _ = dprint (fun () -> "         " ^
                                P.expSynToString cD cG (Whnf.cnormExp' (i'', Whnf.m_id))) in
              let _ = dprint (fun () -> "         has type " ^
                                P.compTypToString cD tau' ^ "\n") in
               (*  (i'', (tau, theta))  - not returnig the type in normal form
      leads to subsequent whnf failure and the fact that indices for context in
      MetaObj are off *)
                (i'', (tau', Whnf.m_id))
          | Apx.Comp.Box (_,mC) , (Int.Comp.TypPiBox (Int.LF.Decl(_,ctyp,_), tau), theta) ->
	        let cM = elMetaObj cD mC (ctyp, theta) in
	        (Int.Comp.MApp (loc, i', cM), (tau, Int.LF.MDot (metaObjToFt cM, theta)))
          | _ ->
              raise (Check.Comp.Error (loc, Check.Comp.MismatchSyn (cD, cG, i', Check.Comp.VariantArrow, tau_theta')))
                (* TODO postpone to reconstruction *)
        end

  | Apx.Comp.BoxVal (loc, Apx.Comp.MetaObjAnn (loc', psi, r)) ->
      let _ = dprint (fun () -> "[elExp'] BoxVal dctx ") in
      let cPsi     = Lfrecon.elDCtx Lfrecon.Pibox cD psi in
      let _ = dprint (fun () -> "[elExp'] BoxVal dctx done: " ^ P.dctxToString cD cPsi ) in
      let (tR, sP) = Lfrecon.elClosedTerm' Lfrecon.Pibox cD cPsi r  in
      let _ = dprint (fun () -> "[elExp'] BoxVal tR done ") in
      (* let sP    = synTerm Lfrecon.Pibox cD cPsi (tR, LF.id) in *)
      let phat     = Context.dctxToHat cPsi in
      let tau      = Int.Comp.TypBox (Syntax.Loc.ghost, Int.LF.ClTyp (Int.LF.MTyp (Int.LF.TClo sP), cPsi)) in
      let cM       = (loc, Int.LF.ClObj(phat, Int.LF.MObj tR)) in
        (Int.Comp.Ann (Int.Comp.Box (loc, cM), tau), (tau, C.m_id))

  | Apx.Comp.BoxVal (loc, Apx.Comp.MetaObj (_loc', phat, _r)) ->
     raise (Error (loc, ErrorMsg "Found MetaObj"))
  | Apx.Comp.BoxVal (loc, Apx.Comp.MetaSub (_loc', _phat, _r)) ->
     raise (Error (loc, ErrorMsg "Found SubstObj"))
  | Apx.Comp.BoxVal (loc, Apx.Comp.MetaSubAnn (_loc', _phat, _r)) ->
     raise (Error (loc, ErrorMsg "Found SubstObj"))
  | Apx.Comp.BoxVal (loc, Apx.Comp.MetaCtx (loc', cpsi)) ->
(*     raise (Error (loc, ErrorMsg "Found CtxObj")) *)
     begin 
       match cpsi with
       | Apx.LF.CtxVar (ctxvar) -> 
	  let c_var = Lfrecon.elCtxVar ctxvar in  
	  let cM = (loc', Int.LF.CObj (Int.LF.CtxVar c_var)) in 
	  begin 
	    match c_var with 
	    | (Int.LF.CtxOffset offset) as phi -> 
	       let sW = Context.lookupCtxVarSchema cD  phi in 
	       let tau = Int.Comp.TypBox (Syntax.Loc.ghost, Int.LF.CTyp sW) in 
	       (Int.Comp.Ann (Int.Comp.Box (loc, cM), tau), (tau, C.m_id)) 
	    | _ ->  
	       raise (Error (loc, ErrorMsg
				    "In general the schema of the given context  cannot be uniquely inferred"))
	  end
     end
	
  | Apx.Comp.PairVal (loc, i1, i2) ->
      let (i1', (tau1,t1)) = genMApp loc cD (elExp' cD cG i1) in
      let (i2', (tau2,t2)) = genMApp loc cD (elExp' cD cG i2) in
        (Int.Comp.PairVal (loc, i1', i2'),
         (Int.Comp.TypCross (Whnf.cnormCTyp (tau1,t1), Whnf.cnormCTyp (tau2,t2)), C.m_id))


  | Apx.Comp.Ann (e, tau) ->
      let tau' = elCompTyp cD tau in
      let e'   = elExp cD cG e (tau', C.m_id) in
        (Int.Comp.Ann (e', tau'), (tau', C.m_id))


  | Apx.Comp.Equal (loc, i1, i2) ->
      let _ = dprint (fun () -> "[elExp'] Equal ... ") in
      let (i1', ttau1) = genMApp loc cD (elExp' cD cG i1) in
      let (i2', ttau2) = genMApp loc cD (elExp' cD cG i2) in
       if Whnf.convCTyp ttau1 ttau2 then
         (Int.Comp.Equal (loc, i1', i2'), (Int.Comp.TypBool , C.m_id))
       else
         raise (Check.Comp.Error (loc, Check.Comp.EqMismatch (cD, ttau1, ttau2 )))


  | Apx.Comp.Boolean (_ , b)  -> (Int.Comp.Boolean b, (Int.Comp.TypBool, C.m_id))



(* We don't check that each box-expression has approximately
 * the same type as the expression we analyze.
 *
 *)
(*

  recPattern cD delta psi m tPopt =

  Assumptions:
      cO ; cD ; cPsi |- tPopt
      omega ; delta ; psi |- m


* recPattern becomes redundant when we adopt the new parser as default.

*)

and recMObj loc cD' cM (cD, mTskel) = match cM, mTskel with
  | Apx.Comp.MetaCtx (loc, psi), CT w -> 
      let cPsi' = Lfrecon.checkDCtx loc Lfrecon.Pibox cD' psi w in
      let _    = Lfrecon.solve_constraints  cD' in
      let (cD1', cM', mT') =
	Abstract.mobj cD' (loc, Int.LF.CObj cPsi') (Int.LF.CTyp w) in
	begin try
	  let l_cd1'    = Context.length cD1'  in
	  let l_delta   = Context.length cD'  in
	    Check.Comp.wf_mctx cD1' ;
            ((l_cd1', l_delta), cD1', cM', mT')
	with
          | Check.Comp.Error (_ , msg) -> raise (Check.Comp.Error (loc, msg))
          |  _ -> raise (Error (loc,MCtxIllformed cD1'))
	end
	  
  | Apx.Comp.MetaObjAnn (loc, psi, m), MT (a, cPsi) ->
      let cPsi' = Lfrecon.elDCtx  Lfrecon.Pibox cD' psi in
      let _     = dprint (fun () -> "[recMObj] inferCtxSchema ... ") in
      let _     = dprint (fun () ->  "Scrutinee's context " ^ P.mctxToString cD ^ " |- " ^
                            P.dctxToString cD cPsi) in
      let _     = dprint (fun () ->  "Pattern's context  " ^ P.mctxToString cD' ^ " |- " ^
                            P.dctxToString cD' cPsi') in
      let _     = inferCtxSchema loc (cD, cPsi) (cD', cPsi') in
      let _     = dprint (fun () -> "[recMObj] inferCtxSchema done") in
      let _     = dprint (fun () -> "[mgAtomicTyp] Generate mg type in context " ^
			    P.dctxToString cD' cPsi' ) in
      let tP'  = mgAtomicTyp cD' cPsi' a (Typ.get a).Typ.kind in
      let _    = dprint (fun () -> "[recMObj] Reconstruction of pattern of type  " ^
			   P.typToString cD' cPsi' (tP', LF.id)) in
      let tR   = Lfrecon.elTerm' Lfrecon.Pibox cD' cPsi' m (tP', LF.id) in
      let _    = Lfrecon.solve_constraints  cD' in
      let _    = dprint (fun () -> "recMObj: Elaborated pattern...\n" ^ P.mctxToString cD' ^ "  ;   " ^
			   P.dctxToString cD' cPsi' ^ "\n   |-\n    "  ^ P.normalToString cD' cPsi' (tR, LF.id) ^
			   "\n has type " ^ P.typToString cD' cPsi' (tP', LF.id) ^ "\n") in
      let phat = Context.dctxToHat cPsi' in
      let (cD1', cM', mT') =
	Abstract.mobj cD' (loc, Int.LF.ClObj (phat, Int.LF.MObj tR)) (Int.LF.ClTyp (Int.LF.MTyp tP', cPsi')) in
	begin try
	  let _   = dprint (fun () -> "recMObj: Reconstructed pattern (AFTER ABSTRACTION)...\n" ^
                              P.mctxToString cD1' ^ "  |-    " ^ P.metaObjToString cD1' cM' ^ " :  "  ^
                              P.metaTypToString cD1' mT' ^ "\n  ") in
	  let l_cd1'    = Context.length cD1'  in
	  let l_delta   = Context.length cD'  in
	    Check.Comp.wf_mctx cD1' ;
            ((l_cd1', l_delta), cD1', cM', mT')
	with
          | Check.Comp.Error (_ , msg) -> raise (Check.Comp.Error (loc, msg))
          |  _ -> raise (Error (loc,MCtxIllformed cD1'))
	end
	  
(* inferCtxSchema loc (cD, cPsi) (cD', cPsi') = ()

   if cD |- cPsi  ctx  and  cPsi is the context of the scrutinee
      cD'|- cPsi' ctx  and  cPsi' is the context of the pattern
      cPsi ~ cPsi'   (i.e. they can be made equal during unification)
   then
      return unit
   otherwise
      raise exception
*)
and inferCtxSchema loc (cD,cPsi) (cD', cPsi') = match (cPsi , cPsi') with
      | (Int.LF.Null , Int.LF.Null) -> ()
      | (Int.LF.CtxVar (Int.LF.CtxOffset psi1_var), cPsi') ->
          let _ = dprint (fun () -> "[inferSchema] outside context cD = " ^ P.mctxToString cD )
          in
          let _ = dprint (fun () -> "[inferSchema] local context in branch : cD' " ^ P.mctxToString cD' ) in
          let _ = dprint (fun () -> "[inferSchema] looking up psi = " ^
                            P.dctxToString cD cPsi) in
          let (_ , s_cid) = Whnf.mctxCDec cD psi1_var in
          begin match get_ctxvar cPsi' with
               | None -> ()
               | Some (Int.LF.CtxOffset psi) ->
                   let _ = dprint (fun () -> "[inferSchema] looking up psi' = " ^
                            P.dctxToString cD' cPsi') in
                   let (_ , s_cid') = Whnf.mctxCDec cD' psi in
              if s_cid != s_cid' then raise (Error (loc, ContextSchemaClash (cD, cPsi, cD', cPsi')))
               | Some (Int.LF.CtxName psi) ->
                   (dprint (fun () -> "[inferCtxSchema] Added free context variable "
                              ^ R.render_name psi ^ " with schema " ^
                              R.render_cid_schema s_cid ^
                              " to FCVar");
                   FCVar.add psi (cD, Int.LF.Decl (psi, Int.LF.CTyp s_cid, Int.LF.Maybe)))
          end

      | (Int.LF.DDec (cPsi1, Int.LF.TypDecl(_ , _tA1)) , Int.LF.DDec (cPsi2, Int.LF.TypDecl(_ , _tA2))) ->
          inferCtxSchema loc (cD, cPsi1) (cD',cPsi2)
      | _ -> raise (Error (loc, PatternContextClash (cD, cPsi, cD', cPsi')))

(* ********************************************************************************)
(* Elaborate computation-level patterns *)

and elPatMetaObj cD pat (cdecl, theta) = begin match pat with
  | Apx.Comp.PatMetaObj (loc, cM) ->
    let (mO,t') = elMetaObjCTyp loc cD cM theta cdecl in
    (Int.Comp.PatMetaObj (loc, mO), t')
  | Apx.Comp.PatEmpty (loc, _ ) -> raise (Error (loc, PatternMobj))
  | Apx.Comp.PatConst (loc, _, _ ) -> raise (Error (loc, PatternMobj))
  | Apx.Comp.PatFVar (loc, _ ) -> raise (Error (loc, PatternMobj))
  | Apx.Comp.PatVar (loc, _ , _ ) -> raise (Error (loc, PatternMobj))
  | Apx.Comp.PatPair (loc, _ , _ ) -> raise (Error (loc, PatternMobj))
  | Apx.Comp.PatTrue loc -> raise (Error (loc, PatternMobj))
  | Apx.Comp.PatFalse loc -> raise (Error (loc, PatternMobj))
  | Apx.Comp.PatAnn (loc, _, _) -> raise (Error (loc, PatAnn))

end

and elPatChk (cD:Int.LF.mctx) (cG:Int.Comp.gctx) pat ttau = match (pat, ttau) with
  | (Apx.Comp.PatEmpty (loc, cpsi), (tau, theta)) ->
      let cPsi' = Lfrecon.elDCtx (Lfrecon.Pibox) cD cpsi in
      let Int.Comp.TypBox (_ , Int.LF.ClTyp (Int.LF.MTyp _tQ, cPsi_s)) = Whnf.cnormCTyp ttau  in
        begin try
          Unify.unifyDCtx (Int.LF.Empty) cPsi' cPsi_s;
          (Int.LF.Empty, Int.Comp.PatEmpty (loc, cPsi'))
        with Unify.Failure _msg ->
          raise (Error.Violation "Context mismatch in pattern")
        end
  | (Apx.Comp.PatVar (loc, name, x) , (tau, theta)) ->
      let tau' = Whnf.cnormCTyp (tau, theta) in
      let _  = dprint (fun () -> "Inferred type of pat var " ^ R.render_name name )  in
      let _ = dprint (fun () -> " ..... as   " ^ P.compTypToString cD  tau')
      in
      (Int.LF.Dec(cG, Int.Comp.CTypDecl (name, tau')),
       Int.Comp.PatVar (loc, x))
(*  | (Apx.Comp.PatFVar (loc, x) , ttau) ->
       (FPatVar.add x (Whnf.cnormCTyp ttau);
        (* indexing guarantees that all pattern variables occur uniquely *)
       Int.Comp.PatFVar (loc, x))
*)
  | (Apx.Comp.PatTrue  loc, (Int.Comp.TypBool, _)) ->
      (cG, Int.Comp.PatTrue loc)
  | (Apx.Comp.PatFalse loc, (Int.Comp.TypBool, _)) ->
      (cG, Int.Comp.PatFalse loc)
  | (Apx.Comp.PatConst (loc, _c, _), ttau) ->
      let (cG', pat', ttau') = elPatSyn cD cG pat in
      let _ = dprint (fun () -> "[elPatChk] expected tau : = " ^
                        P.compTypToString cD (Whnf.cnormCTyp ttau)) in
      let _ = dprint (fun () -> "[elPatChk] inferred tau' : = " ^
                        P.compTypToString cD (Whnf.cnormCTyp ttau')) in
        begin try
          Unify.unifyCompTyp cD ttau ttau' ;
          (cG', pat')
        with Unify.Failure msg ->
          dprint (fun () -> "Unify Error: " ^ msg) ;
           raise (Check.Comp.Error (loc, Check.Comp.SynMismatch (cD, ttau, ttau')))
        end

  | (Apx.Comp.PatPair (loc, pat1, pat2) , (Int.Comp.TypCross (tau1, tau2), theta)) ->
      let (cG1, pat1') = elPatChk cD cG pat1 (tau1, theta) in
      let (cG2, pat2') = elPatChk cD cG1 pat2 (tau2, theta) in
        (cG2, Int.Comp.PatPair (loc, pat1', pat2'))

  | (Apx.Comp.PatMetaObj (loc, cM) , (Int.Comp.TypBox (_loc, ctyp), theta)) ->
     (cG, Int.Comp.PatMetaObj (loc, elMetaObj cD cM (ctyp, theta)))
  (* Error handling cases *)
  | (Apx.Comp.PatTrue loc , tau_theta) ->
      raise (Check.Comp.Error (loc, Check.Comp.PatIllTyped (cD, Int.LF.Empty,
                                                            Int.Comp.PatTrue loc, tau_theta, (Int.Comp.TypBool, Whnf.m_id))))
  | (Apx.Comp.PatFalse loc , tau_theta) ->
      raise (Check.Comp.Error (loc, Check.Comp.PatIllTyped (cD, Int.LF.Empty,
                                                            Int.Comp.PatFalse loc, tau_theta, (Int.Comp.TypBool, Whnf.m_id))))
  | (Apx.Comp.PatPair(loc, _ , _ ), tau_theta) ->
      raise (Check.Comp.Error (loc, Check.Comp.PairMismatch (cD, Int.LF.Empty, tau_theta)))
  | (Apx.Comp.PatMetaObj (loc, _) , tau_theta) ->
      raise (Check.Comp.Error (loc, Check.Comp.BoxMismatch (cD, Int.LF.Empty, tau_theta)))
  | (Apx.Comp.PatAnn (loc, _, _ ) , ttau) ->
      let (cG', pat', ttau') = elPatSyn cD cG pat in
      let _ = dprint (fun () -> "[elPatChk] expected tau : = " ^
                        P.compTypToString cD (Whnf.cnormCTyp ttau)) in
      let _ = dprint (fun () -> "[elPatChk] inferred tau' : = " ^
                        P.compTypToString cD (Whnf.cnormCTyp ttau')) in
        begin try
          Unify.unifyCompTyp cD ttau ttau' ;
          (cG', pat')
        with Unify.Failure msg ->
          dprint (fun () -> "Unify Error: " ^ msg) ;
          raise (Check.Comp.Error (loc, Check.Comp.SynMismatch (cD, ttau, ttau')))
        end


 and elPatSyn (cD:Int.LF.mctx) (cG:Int.Comp.gctx) pat = match pat with
  | Apx.Comp.PatAnn (loc, pat, tau) ->
      let tau' = elCompTyp cD tau in
      let (cG', pat') = elPatChk cD cG pat (tau', Whnf.m_id) in
        (cG', Int.Comp.PatAnn (loc, pat', tau'), (tau', Whnf.m_id))

  | Apx.Comp.PatConst (loc, c, pat_spine) ->
      let tau = (CompConst.get c).CompConst.typ in
      let _   = dprint (fun () -> "[elPat] PatConst = " ^ R.render_cid_comp_const c)
      in
      let (cG1, pat_spine', ttau') = elPatSpine cD cG pat_spine (tau, Whnf.m_id) in
        (cG1, Int.Comp.PatConst (loc, c, pat_spine'), ttau')
(*
  | Apx.Comp.PatTrue  loc ->  (Int.Comp.PatTrue loc ,
                               (Int.Comp.TypBool, Whnf.m_id))
  | Apx.Comp.PatFalse loc -> (Int.Comp.PatFalse loc,
                              (Int.Comp.TypBool, Whnf.m_id))
*)

and elPatSpine (cD:Int.LF.mctx) (cG:Int.Comp.gctx) pat_spine ttau =
  elPatSpineW cD cG pat_spine (Whnf.cwhnfCTyp ttau)

and elPatSpineW cD cG pat_spine ttau = match pat_spine with
  | Apx.Comp.PatNil loc ->
      (match ttau with
	| (Int.Comp.TypPiBox (Int.LF.Decl (n, ctyp, Int.LF.Maybe), tau), theta) ->
	  let (mO,t') = genMetaVar' loc cD (loc, n, ctyp, theta) in
          let pat'  = Int.Comp.PatMetaObj (loc, mO) in
          let ttau' = (tau, t') in
          let (cG', pat_spine', ttau2) = elPatSpine cD cG pat_spine ttau' in
              (cG', Int.Comp.PatApp (loc, pat', pat_spine' ), ttau2)
          | _ ->   (cG, Int.Comp.PatNil, ttau))

  | Apx.Comp.PatApp (loc, pat', pat_spine')  ->
      (match ttau with
         | (Int.Comp.TypArr (tau1, tau2), theta) ->
             let _ = dprint (fun () -> "[elPatSpine] ttau = " ^
                               P.compTypToString cD (Whnf.cnormCTyp ttau)) in
             let _ = dprint (fun () -> "[elPatChk] ttau1 = " ^
                               P.compTypToString cD (Whnf.cnormCTyp (tau1, theta))) in
             let (cG', pat) = elPatChk cD cG pat' (tau1, theta) in
             let (cG'', pat_spine, ttau2) = elPatSpine cD cG' pat_spine' (tau2, theta) in
               (cG'', Int.Comp.PatApp (loc, pat, pat_spine), ttau2)
	 | (Int.Comp.TypPiBox ((Int.LF.Decl (n, ctyp, Int.LF.Maybe)), tau), theta) ->
	     let _ = (dprint (fun () -> "[elPatSpine] TypPiBox implicit ttau = ");
                      dprint (fun () -> "       " ^ P.compTypToString cD (Whnf.cnormCTyp ttau))) in
	     let (mO,t') = genMetaVar' loc cD (loc, n, ctyp, theta) in
             let pat'  = Int.Comp.PatMetaObj (loc, mO) in
             let ttau' = (tau, t')
             in
             let _ = (dprint (fun() -> "[elPatSpine] elaborate spine against " );
                      dprint (fun () -> "theta = " ^ P.msubToString cD t');
                      dprint (fun () -> "ttau'   " ^ P.compTypToString cD (Whnf.cnormCTyp ttau'))) in
             let (cG', pat_spine', ttau2) = elPatSpine cD cG pat_spine ttau' in
               (cG', Int.Comp.PatApp (loc, pat', pat_spine' ), ttau2)
	     
          | (Int.Comp.TypPiBox (Int.LF.Decl (_,ctyp,dep), tau), theta) ->  
             let _ = dprint (fun () -> "[elPatSpine] TypPiBox explicit ttau = " ^
                               P.compTypToString cD (Whnf.cnormCTyp ttau)) in
             let (pat, theta') = elPatMetaObj cD pat' (ctyp, theta) in
             let _ = dprint (fun () -> "[elPatSpine] pat = " ^ P.patternToString cD cG pat ) in
             let _ = dprint (fun () -> "[elPatSpine] remaining pattern spine must have type : " ) in
             let _ = dprint (fun () -> "              " ^ P.compTypToString cD (Whnf.cnormCTyp (tau, theta'))) in
             let (cG1, pat_spine, ttau2) = elPatSpine cD cG pat_spine' (tau, theta') in
               (cG1, Int.Comp.PatApp (loc, pat, pat_spine), ttau2)

          | _ ->  raise (Error (loc, TooManyMetaObj))
      )

and recPatObj' cD pat (cD_s, tau_s) = match pat with
  | Apx.Comp.PatAnn (_ , (Apx.Comp.PatMetaObj (loc, _) as pat') , Apx.Comp.TypBox (loc', Apx.Comp.MetaTyp(_,a, psi) )) ->
      let _ = dprint (fun () -> "[recPatObj' - PatMetaObj] scrutinee has type tau = " ^ P.compTypToString cD_s  tau_s) in
      let cPsi = Lfrecon.elDCtx (Lfrecon.Pibox) cD psi in
      let tP   = Lfrecon.elTyp (Lfrecon.Pibox) cD cPsi a in
        begin try
          let Int.Comp.TypBox (_ , Int.LF.ClTyp (Int.LF.MTyp _tQ, cPsi_s)) = tau_s  in
          let _       = inferCtxSchema loc (cD_s, cPsi_s) (cD, cPsi) in
            (* as a side effect we will update FCVAR with the schema for the
               context variable occurring in cPsi' *)
          let ttau' = (Int.Comp.TypBox(loc', Int.LF.ClTyp (Int.LF.MTyp tP, cPsi)), Whnf.m_id) in
          let (cG', pat') = elPatChk cD Int.LF.Empty pat'  ttau' in
            (cG', pat', ttau')
        with
            _ -> raise (Error (loc, PatternMobj))
        end

  | Apx.Comp.PatEmpty (loc, cpsi) ->
      let cPsi = Lfrecon.elDCtx (Lfrecon.Pibox) cD cpsi in
      begin match tau_s with
       | Int.Comp.TypBox (_ , Int.LF.ClTyp (Int.LF.MTyp (Int.LF.Atom(_, a, _) as _tQ), cPsi_s)) ->
         let _       = inferCtxSchema loc (cD_s, cPsi_s) (cD, cPsi) in
         let tP     =  mgAtomicTyp cD cPsi a (Typ.get a).Typ.kind in
         let _ = dprint (fun () -> "[recPattern] Reconstruction of pattern of empty type  " ^
                        P.typToString cD cPsi (tP, LF.id)) in
         let ttau' = (Int.Comp.TypBox (loc, Int.LF.ClTyp (Int.LF.MTyp tP, cPsi)), Whnf.m_id) in
           (Int.LF.Empty, Int.Comp.PatEmpty (loc, cPsi), ttau')
      | _ -> raise (Error (loc, CompTypEmpty (cD_s, (tau_s, Whnf.m_id))))
    end
  | Apx.Comp.PatAnn (_ , pat, tau) ->
      let _ = dprint (fun () -> "[recPatObj' PatAnn] scrutinee has type tau = " ^ P.compTypToString cD_s  tau_s) in
      let tau' = elCompTyp cD tau in
      let ttau' = (tau', Whnf.m_id) in
      let (cG', pat') = elPatChk cD Int.LF.Empty pat ttau' in
        (cG', pat', ttau')

  | _ ->
      let _ = dprint (fun () -> "[recPatObj'] -~~> inferPatTyp ") in
      let _ = dprint (fun () -> "[inferPatTyp] : tau_s = " ^ P.compTypToString cD_s  tau_s) in
      let tau_p = inferPatTyp cD (cD_s, tau_s) in
      let _ = dprint (fun () -> "[inferPatTyp] : tau_p = " ^ P.compTypToString cD  tau_p) in
      let ttau' = (tau_p, Whnf.m_id) in
      let (cG', pat')  = elPatChk cD Int.LF.Empty pat ttau' in
        (cG', pat', ttau')


and recPatObj loc cD pat (cD_s, tau_s) =
  let _ = dprint (fun () -> "[recPatObj] scrutinee has type tau = " ) in
  let _ = dprint (fun () -> "       " ^  P.compTypToString cD_s  tau_s) in
  let (cG', pat', ttau') = recPatObj' cD pat (cD_s, tau_s) in
    (* cD' ; cG' |- pat' => tau' (may contain free contextual variables) *)
    (* where cD' = cD1, cD and cD1 are the free contextual variables in pat'
       cG' contains the free computation-level variables in pat'
       cG' and cD' are handled destructively via FVar and FCVar store
      *)
    let _                      = Lfrecon.solve_constraints cD in
    let _ = dprint (fun () -> "[recPatObj] pat (before abstraction) = " ) in
    let _ = dprint (fun () -> "               " ^
                      P.gctxToString cD cG' ) in
    let _ = dprint (fun () -> " \n  |-  " ^
                      P.patternToString cD cG' pat' ) in
    let _ = dprint (fun () -> "[recPatObj] Abstract over pattern and its type") in
    let (cD1, cG1, pat1, tau1) = Abstract.patobj loc cD (Whnf.cnormCtx (cG', Whnf.m_id)) pat' (Whnf.cnormCTyp ttau') in
      begin try
        Check.Comp.wf_mctx cD1 ;
        (* cD1 ; cG1 |- pat1 => tau1 (contains no free contextual variables) *)
        let l_cd1                  = Context.length cD1 in
        let l_delta                = Context.length cD  in
          ((l_cd1, l_delta), cD1, cG1,  pat1, tau1)
      with
          _ -> raise (Error (loc,MCtxIllformed cD1))
      end

(* synRefine caseT (cD, cD1) (Some tR1) (cPsi, tP) (cPsi1, tP1) = (t, cD1')

   if  cD, cD1 ; cPsi  |- tP  <= type
       cD1; cPsi1 |- tP1 <= type
       cD, cD1 ; cPsi  |- tR1 <= tP

   then
       cD1' |- t <= cD, cD1    and

       cD1' |- |[t]|(|[r]|cPsi)  =   |[t]|(|[r1]|cPsi1)
       cD1' ; |[t]|(|[r]|cPsi) |- |[t]|(|[r]|cP)  =   |[t]|(|[r1]|tP1)
*)
and synRefine loc caseT (cD, cD1) pattern1 mT mT1 =
  let cD'    = Context.append cD cD1 in  (*         cD'  = cD, cD1     *)
  let _ = dprint (fun () -> "\n cD' = " ^ P.mctxToString cD' ) in
  let _ = dprint (fun () -> "\n Expected Pattern type : " ^ P.metaTypToString cD' mT ^ "\n") in
  let _ = dprint (fun () -> "\n Inferred Pattern type : " ^ P.metaTypToString cD1 mT1 ) in
  let t      = Ctxsub.mctxToMSub cD'  in                   (*         .  |- t   <= cD'   *)
  let n      = Context.length cD1 in
  let m      = Context.length cD in
  let t1     = Whnf.mvar_dot (Int.LF.MShift m) cD1 in
    (* cD, cD1 |- t1 <= cD1 *)
  let mt1    = Whnf.mcomp t1 t in        (*         .  |- mt1 <= cD1   *)
  let mT'    = Whnf.cnormMetaTyp (mT, t) in 
  let mT1'   = Whnf.cnormMetaTyp (mT1, mt1) in 
  let _ = dprint (fun () -> "BEFORE Unify: \n" ^  "  Inferred pattern type: " ^  P.metaTypToString Int.LF.Empty mT1'
              ^ "\n  Expected pattern type: " ^ P.metaTypToString Int.LF.Empty  mT') in
  let _ = begin try 
    Unify.unifyMetaTyp Int.LF.Empty (mT',C.m_id) (mT1', C.m_id) ;
    dprint (fun () -> "Unify successful: \n" ^  "  Inferred pattern type: " ^  P.metaTypToString Int.LF.Empty mT1'
              ^ "\n  Expected pattern type: " ^ P.metaTypToString Int.LF.Empty  mT')
  with Unify.Failure msg ->
    dprint (fun () -> "Unify ERROR: " ^   msg  ^ "\n" 
	      ^  "  Inferred pattern type: " ^  P.metaTypToString Int.LF.Empty mT1' 
              ^ "\n  Expected pattern type: " ^ P.metaTypToString Int.LF.Empty mT');
    raise (Check.Comp.Error (loc, Check.Comp.PattMismatch ((cD1, pattern1, mT1),
                                                           (cD, mT))))
  end
  in 
  let _ = begin match caseT with
    | IndexObj cM ->
        begin try
          (dprint (fun () -> "Pattern matching on index object...unify scrutinee with pattern");
           Unify.unifyMetaObj Int.LF.Empty (cM,  t)  (pattern1, mt1)	 (mT', C.m_id);
	   dprint (fun () -> "Unification successful: \n" ^  "  Scrutinee: " ^
		     P.metaObjToString Int.LF.Empty ( Whnf.cnormMetaObj(cM,t) )
              ^ "\n  Pattern: " ^ P.metaObjToString Int.LF.Empty  (Whnf.cnormMetaObj (pattern1, mt1)))
)
        with Unify.Failure msg ->
          (dprint (fun () -> "Unify ERROR: " ^ msg);
           raise (Error (loc, PatIndexMatch (cD, cM))))
	    (*                      raise (Error.Violation "Pattern matching on index
				    argument failed")*)
	end
	  
    | DataObj -> ()
  end
  in
  let _ = dprint (fun () -> "t = " ^ P.msubToString Int.LF.Empty t) in
  let _ = dprnt "AbstractMSub..." in
    (* cD1' |- t' <= cD' *)
  let (t', cD1') = Abstract.msub (Whnf.cnormMSub t) in
  let rec drop t l_delta1 = match (l_delta1, t) with
        | (0, t) -> t
        | (k, Int.LF.MDot(_ , t') ) -> drop t' (k-1) in
    
  let t0   = drop t' n in  (* cD1' |- t0 <= cD *)
  let cM = Whnf.cnormMetaObj (pattern1, Whnf.mcomp t1 t') in
    (* cD1' ; cPsi1_new |- tR1 <= tP1' *)
  let _ = dprint (fun () -> "synRefine [Substitution] t': " ^ P.mctxToString cD1' ^
                    "\n|-\n" ^ P.msubToString cD1' t' ^ "\n <= " ^ P.mctxToString cD' ^ "\n") in
    (t0, t', cD1', cM)
      
and synPatRefine loc caseT (cD, cD_p) pat (tau_s, tau_p) =
 begin try
   let cD'  = Context.append cD cD_p in   (* cD'  = cD, cD_p   *)
    let _   = dprint (fun () -> "[synPatRefine] cD' = "
                           ^ P.mctxToString cD') in
   let _   = dprint (fun () -> "[synPatRefine] cD' |- tau_s = " ^ P.compTypToString cD' tau_s) in
    let t   = Ctxsub.mctxToMSub cD'  in  (* .  |- t   <= cD'  *)
    let _   = dprint (fun () -> "[synPatRefine] mctxToMSub .  |- t <= cD' ") in
    let _ = dprint (fun () -> "                        " ^
                      P.msubToString  Int.LF.Empty (Whnf.cnormMSub t)) in
    let n   = Context.length cD_p in
    let m   = Context.length cD in
    let t1  = Whnf.mvar_dot (Int.LF.MShift m) cD_p in
      (* cD, cD_p |- t1 <= cD_p *)
    let mt1 = Whnf.mcomp t1 t in         (* .  |- mt1 <= cD1   *)
   let _   = dprint (fun () -> "[synPatRefine] . |- [t]tau_s = " ^
                       P.compTypToString cD' (Whnf.cnormCTyp (tau_s,t))) in
    let tau_s' = Whnf.cnormCTyp (Whnf.cnormCTyp (tau_s, Whnf.m_id), t) in
    let _ = dprint (fun () -> ".... [t]tau_s done ") in
    let tau_p' = Whnf.cnormCTyp (tau_p, mt1) in
    let _  = begin match (caseT, pat) with
               | (DataObj, _) -> ()
               | (IndexObj (_, Int.LF.ClObj (phat, Int.LF.MObj tR')), Int.Comp.PatMetaObj (_, (_,Int.LF.ClObj (__, Int.LF.MObj tR1)))) ->
                   begin try
                     (dprint (fun () -> "Pattern matching on index object...");
                      Unify.unify Int.LF.Empty (Context.hatToDCtx phat) (C.cnorm (tR',  t),  LF.id)
                                                     (C.cnorm (tR1, mt1), LF.id))
                   with Unify.Failure msg ->
                     (dprint (fun () -> "Unify ERROR: " ^ msg);
                      raise (Error.Violation "Pattern matching on index argument failed"))
                   end
               | _ -> raise (Error.Violation "Pattern matching on index objects which are not meta-terms not allowed")
             end
    in

    let _ = dprint (fun () -> "Unify : Inferred pattern type "
                          ^  "  tau_p' =  "
                          ^ P.compTypToString Int.LF.Empty tau_p'
                          ^ "\n   Expected pattern type tau_s' = "
                          ^ P.compTypToString Int.LF.Empty tau_s') in
    let _  = begin try
              Unify.unifyCompTyp (Int.LF.Empty) (tau_s', Whnf.m_id) (tau_p', Whnf.m_id)
             with Unify.Failure msg ->
               (dprint (fun () -> "Unify ERROR: " ^   msg  ^ "\n"
                          ^  "  Inferred pattern type: "
                          ^ P.compTypToString Int.LF.Empty tau_p'
                          ^ "\n   Expected pattern type: "
                          ^ P.compTypToString Int.LF.Empty tau_s');
                raise (Check.Comp.Error (loc, Check.Comp.SynMismatch (cD, (tau_s', Whnf.m_id), (tau_p', Whnf.m_id)))))
             end in

    let _ = dprnt "AbstractMSub..." in
      (* cD1' |- t' <= cD' where cD' = cD, cD_p *)
    let (t', cD1') = Abstract.msub (Whnf.cnormMSub t) in
    let _ = dprnt "AbstractMSub... done " in
    let rec drop t l_delta1 = match (l_delta1, t) with
        | (0, t) -> t
        | (k, Int.LF.MDot(_ , t') ) -> drop t' (k-1) in

    let t0   = drop t' n in  (* cD1' |- t0 <= cD *)

    let pat' = Whnf.cnormPattern (pat,  Whnf.mcomp t1 t') in
    let _    = dprint (fun () -> "cnormPat done ... ") in
      (t0, t', cD1', pat')
  with exn -> raise exn (* raise (Error.Error (loc, Error.ConstraintsLeft))*)
 end

and elBranch caseTyp cD cG branch (i, tau_s) (tau, theta) = match branch with
  | Apx.Comp.EmptyBranch(loc, delta, (Apx.Comp.PatEmpty (loc', cpsi) as pat)) ->
      let cD'    = elMCtx  Lfrecon.Pibox delta in
      let ((l_cd1', l_delta) , cD1', _cG1,  pat1, tau1)  =  recPatObj loc cD' pat  (cD, tau_s)  in
      let _ = dprint (fun () -> "[elBranch] - EmptyBranch " ^
                        "cD1' = " ^ P.mctxToString cD1' ^
                        "pat = " ^ P.patternToString cD1' _cG1 pat1) in
      let tau_s' = Whnf.cnormCTyp (tau_s, Int.LF.MShift l_cd1') in
        (* cD |- tau_s and cD, cD1 |- tau_s' *)
        (* cD1 |- tau1 *)
      let _ = dprint (fun () -> "[Reconstructed pattern] " ^ P.patternToString cD1' _cG1 pat1 ) in
      let (t', t1, cD1'', pat1') = synPatRefine loc DataObj (cD, cD1') pat1 (tau_s', tau1) in
            (*  cD1'' |- t' : cD    and   cD1'' |- t1 : cD, cD1' *)
        Int.Comp.EmptyBranch (loc, cD1'', pat1', t')


   | Apx.Comp.Branch (loc, _omega, delta, Apx.Comp.PatMetaObj(loc',mO), e) ->
      let _ = dprint (fun () -> "[elBranch] Reconstruction of pattern ... ") in
        begin match tau_s with
          | Int.Comp.TypBox (_, mT0) ->
              let typAnn = (cD, mtypeSkelet mT0) in
              let cD'    = elMCtx  Lfrecon.Pibox delta in
		(* ***************  RECONSTRUCT PATTERN BEGIN *************** *)
              let ((l_cd1', l_delta), cD1', mO', mT1') = recMObj loc' cD' mO typAnn in
		(* ***************  RECONSTRUCT PATTERN DONE  *************** *)
              let mT =  Whnf.cnormMetaTyp (mT0, Int.LF.MShift l_cd1') in 
		(* NOW: cD , cD1 |- mO : mT   and  cD1 |- mO' : mT1'          *)
		(* ***************                            *************** *)
              let caseT'  = normCaseType (caseTyp, Int.LF.MShift l_cd1') in 
		(* *************** Synthesize Refinement Substitution *********)
              let (t', t1, cD1'', mO'') = synRefine loc' caseT' (cD, cD1') mO' mT mT1' in
		(*   cD1''|-  t' : cD   and   cD1''  |- mO'' :  [t']mT
                     cD1''|- t1  : cD, cD1'
		*)
		(* *************** Synthesize Refinement Substitution *************************)
		(* Note: e is in the scope of cD, cD'; however, cD1' = cD1, cD' !!   *)
		(*     and e must make sense in cD, cD1, cD'                         *)
              let l_cd1    = l_cd1' - l_delta  in   (* l_cd1 is the length of cD1 *)
              let cD'      = Context.append cD cD1' in
              let e1       = Apxnorm.fmvApxExp [] cD' (l_cd1, l_delta, 0) e in
		
              let _        = dprint (fun () -> "Refinement (from cD): " ^  P.mctxToString cD1'' ^
                                       "\n |- \n " ^ P.msubToString cD1'' t' ^
                                       " \n <= " ^ P.mctxToString cD ^ "\n") in
              let _        = dprint (fun () -> "Refinement (from cD'): " ^  P.mctxToString cD1'' ^
                                       "\n |- \n " ^ P.msubToString cD1'' t1 ^
                                       " \n<= " ^ P.mctxToString cD' ^ "\n") in
		
              let _ = dprint (fun () -> "\nChecking refinement substitution") in
              let _ = dprint (fun () -> "    " ^  P.mctxToString cD1'' ^
                                "\n |- \n " ^ P.msubToString cD1'' t' ^
                                " \n<= " ^ P.mctxToString cD ^ "\n") in
              let _ = Check.LF.checkMSub loc cD1'' t' cD in
              let _ = dprint (fun () -> "\nChecking refinement substitution :      DONE\n") in
		
              (*  if cD,cD0     |- e apx_exp   and  cD1' = cD1, cD0
                  then cD, cD1' |- e1 apx_exp
              *)
              (* if   cD1'' |- t' <= cD, cD1'   and cD,cD1' |- e1 apx_exp
		 then cD1'' |- e' apx_exp
              *)
              let e'      =  Apxnorm.cnormApxExp cD' Apx.LF.Empty e1  (cD1'', t1) in
		(* Note: e' is in the scope of cD1''  *)
              let cG   = Whnf.normCtx cG in
              let cG'  = Whnf.cnormCtx (cG, t') in
              let _ = (dprint (fun () -> "Target type tau' = " ^ P.compTypToString cD (Whnf.cnormCTyp (tau, theta))) ;
                       dprint (fun () -> "t'   = " ^ P.msubToString cD1'' t' )) in
		
              let tau'    = Whnf.cnormCTyp (tau, Whnf.mcomp theta t') in
		
              let _       = dprint (fun () -> "[elBranch] Elaborate branch \n" ^
                                      P.mctxToString cD1'' ^ "  ;  " ^
                                      P.gctxToString cD1'' cG' ^ "\n      |-\n" ^
                                      "against type " ^ P.compTypToString cD1'' tau' ^ "\n") in
		(*                             "against type " ^ P.compTypToString cD1'' (C.cnormCTyp ttau') ^ "\n") *)
		
              let eE'      = elExp cD1'' cG'  e' (tau', Whnf.m_id) in
              let _ = FCVar.clear() in
              let _ = dprint (fun () -> "[elBranch] Pattern " ^
				P.patternToString cD1'' Int.LF.Empty (Int.Comp.PatMetaObj (loc',mO''))) in
              let _ = dprint (fun () -> "[elBranch] Body : \n") in
              let _ = dprint (fun () -> "        " ^ P.expChkToString cD1'' cG' eE') in
		Int.Comp.Branch (loc, cD1'', Int.LF.Empty,
				 Int.Comp.PatAnn (loc',
				   Int.Comp.PatMetaObj (loc', mO''), 
				   Int.Comp.TypBox (loc', Whnf.cnormMTyp (mT0,t') )), t', eE')
		  
          | _ ->  raise (Error (loc, (IllegalCase (cD, cG, i, (tau_s, Whnf.m_id)))))
        end

 | Apx.Comp.Branch (loc, _omega, delta, pat, e) ->
     let _  = dprint (fun () -> "[elBranch] Reconstruction of general pattern of type "
                       ^ P.compTypToString cD tau_s) in
    let cD' = elMCtx Lfrecon.Pibox delta in
    let _ = dprint (fun () -> "[recPatObj] reconstruction of delta done : cD_p  (explicit) = " ^ P.mctxToString cD') in

    let ((l_cd1', l_delta), cD1', cG1,  pat1, tau1)  =  recPatObj loc cD' pat (cD, tau_s) in
    let _ = dprint (fun () -> "[recPatObj] done") in
    let _ = dprint (fun () -> "           " ^ P.mctxToString cD1' ^ " ; " ^
                      P.gctxToString cD1' cG1 ^ "\n    |- " ^
                      P.patternToString cD1' cG1 pat1 ^ " : " ^
                      P.compTypToString cD1' tau1) in
    let tau_s' = Whnf.cnormCTyp (tau_s, Int.LF.MShift l_cd1') in
    (* ***************                            *************** *)
    let caseT'  = begin match caseTyp with
                  | IndexObj (l, Int.LF.ClObj (phat, Int.LF.MObj tR')) ->
                      IndexObj (l, Int.LF.ClObj(phat, Int.LF.MObj (Whnf.cnorm (tR', Int.LF.MShift l_cd1'))))
                  | DataObj -> DataObj
                  end in
    (* cD |- tau_s and cD, cD1 |- tau_s' *)
    (* cD1 |- tau1 *)

    let (t', t1, cD1'', pat1') = synPatRefine loc caseT' (cD, cD1') pat1 (tau_s', tau1) in
    (*  cD1'' |- t' : cD    and   cD1'' |- t1 : cD, cD1' *)
    let _ = dprint (fun () -> "[after synPatRefine] cD1'' = " ^ P.mctxToString cD1'' ) in
    let l_cd1    = l_cd1' - l_delta  in   (* l_cd1 is the length of cD1 *)
    (*   cD1' |- cG1     cD1'' |- t1 : cD, cD1'    cD, cD1' |- ?   cD1' *)
    let cD'      = Context.append cD cD1' in
    let _ = dprint (fun () -> "cD' = " ^ P.mctxToString cD') in
    let _ = dprint (fun () -> "\n     |- cG1 = " ^ P.gctxToString cD' cG1 ) in
    let _ = dprint (fun () -> " \n t1 : cD' = " ^ P.msubToString cD1'' t1) in
    let cG1'    = Whnf.cnormCtx (Whnf.normCtx cG1, t1) in
    let _ = dprint (fun () -> " cD1'' |- cG1 = " ^ P.gctxToString cD1''  cG1') in

    let cG'     = Whnf.cnormCtx (Whnf.normCtx cG, t') in
    let cG_ext  = Context.append cG' cG1' in

    let e1       = Apxnorm.fmvApxExp [] cD'  (l_cd1, l_delta, 0) e in

    let _        = dprint (fun () -> "Refinement: " ^  P.mctxToString cD1'' ^
                               "\n |- \n " ^ P.msubToString cD1'' t' ^
                               " \n <= " ^ P.mctxToString cD ^ "\n") in
    let _        = dprint (fun () -> "Refinement: " ^  P.mctxToString cD1'' ^
                               "\n |- \n " ^ P.msubToString cD1'' t1 ^
                               " \n<= " ^ P.mctxToString cD' ^ "\n") in
      (*  if cD,cD0     |- e apx_exp   and  cD1' = cD1, cD0
          then cD, cD1' |- e1 apx_exp
      *)
      (* if   cD1'' |- t' <= cD, cD1'   and cD,cD1' |- e1 apx_exp
                 then cD1'' |- e' apx_exp
      *)
    let e'      =  Apxnorm.cnormApxExp cD' Apx.LF.Empty e1  (cD1'', t1) in
      (* Note: e' is in the scope of cD1''  *)
    let _       = dprint (fun () -> "[Apx.cnormApxExp ] done ") in

    let _ = (dprint (fun () -> "Target type tau' = " ^ P.compTypToString cD (Whnf.cnormCTyp (tau, theta))) ;
             dprint (fun () -> "t'   = " ^ P.msubToString cD1'' t' )) in
    let tau'    = Whnf.cnormCTyp (tau, Whnf.mcomp theta t') in

    let _       = dprint (fun () -> "[elBranch] Elaborate branch \n" ^
                              P.mctxToString cD1'' ^ "  ;  " ^
                              P.gctxToString cD1'' cG_ext ^ "\n      |-\n" ^
                              "against type " ^ P.compTypToString cD1'' tau' ^
                              "\n") in
    let eE'      = elExp cD1'' cG_ext  e' (tau', Whnf.m_id) in
    let _        = dprint (fun () -> "[elBranch] Body done (general pattern) \n") in
    let _       = FCVar.clear() in
    Int.Comp.Branch (loc, cD1'', cG1', pat1', t', eE')

(* ******************************************************************************* *)
(* TOP LEVEL                                                                       *)


let solve_fvarCnstr = Lfrecon.solve_fvarCnstr
let reset_fvarCnstr = Lfrecon.reset_fvarCnstr

let kind = Lfrecon.elKind Int.LF.Empty Int.LF.Null

let typ rectyp apxT = Lfrecon.elTyp rectyp Int.LF.Empty Int.LF.Null apxT

let schema = elSchema

let compkind = elCompKind Int.LF.Empty

let comptyp tau =
  let tau' = elCompTyp Int.LF.Empty tau in
  let _ = dprint (fun () -> "[elCompTyp] " ^ P.compTypToString Int.LF.Empty tau' ^ " done \n") in
  tau'

let comptypdef loc a (tau, cK) =
  let cK = elCompKind Int.LF.Empty cK in
  let _  = (solve_fvarCnstr Lfrecon.Pibox;
            Unify.forceGlobalCnstr (!Unify.globalCnstrs)) in
  let (cK,i) = Abstract.compkind cK in
  let _  = (reset_fvarCnstr ();
	    Unify.resetGlobalCnstrs ()) in
  let rec unroll cD cK = begin match cK with
    | Int.Comp.Ctype _ -> cD
    | Int.Comp.PiKind (_, cdecl, cK) -> unroll (Int.LF.Dec(cD, cdecl)) cK
  end in
  let cD  = unroll Int.LF.Empty cK in
  let tau = elCompTyp cD tau in
  let _   = Unify.forceGlobalCnstr (!Unify.globalCnstrs) in
  let (tau, k) =  Abstract.comptyp  tau in
   let _   = if k = 0 then () else
                raise (Error(loc, TypeAbbrev a)) in

    ((cD, tau), i, cK)


let exp  = elExp  Int.LF.Empty

let exp' = elExp' Int.LF.Empty<|MERGE_RESOLUTION|>--- conflicted
+++ resolved
@@ -382,11 +382,7 @@
     | (Int.LF.Typ, _s) ->
         Int.LF.Nil
 
-<<<<<<< HEAD
-    | (Int.LF.PiKind ((Int.LF.TypDecl (n, tA1), _ ), kK), s) ->
-=======
     | (Int.LF.PiKind ((Int.LF.TypDecl (_n, tA1), _ ), kK), s) ->
->>>>>>> 6ff57a19
         let tA1' = strans_typ cD (tA1, s) conv_list in
         let h    = if !strengthen then
                     (let (ss', cPhi') = Subord.thin' cD a flat_cPsi in
@@ -398,11 +394,7 @@
                      let ss_proj = LF.comp ss' s_proj in
                        Int.LF.MMVar ((u, Whnf.m_id), ss_proj))
                    else
-<<<<<<< HEAD
-                     let u  = Whnf.newMMVar (Some n) (cD, flat_cPsi , tA1')  in 
-=======
                      let u  = Whnf.newMMVar None (cD, flat_cPsi , tA1')  Int.LF.Maybe in 
->>>>>>> 6ff57a19
                      Int.LF.MMVar ((u, Whnf.m_id), s_proj)
         in
         let tR = Int.LF.Root (Syntax.Loc.ghost, h, Int.LF.Nil) in  (* -bp needs to be eta-expanded *)
@@ -448,7 +440,7 @@
  end
 
 let metaObjToFt (loc, m) = m
-<<<<<<< HEAD
+
 
 let mmVarToCMetaObj loc' mV = function 
   | Int.LF.MTyp tA   -> Int.LF.MObj (Int.LF.Root(loc', Int.LF.MMVar ((mV, Whnf.m_id), LF.id), Int.LF.Nil))
@@ -463,32 +455,11 @@
 
 let genMetaVar' loc' cD (loc, n , ctyp, t) =
   let ctyp' = C.cnormMTyp (ctyp, t) in
-  let mO = mmVarToMetaObj loc' (Whnf.newMMVar' (Some n) (cD, ctyp')) ctyp' in
-  ((loc',mO), Int.LF.MDot(mO,t))
-=======
->>>>>>> 6ff57a19
-
-let mmVarToCMetaObj loc' mV = function 
-  | Int.LF.MTyp tA   -> Int.LF.MObj (Int.LF.Root(loc', Int.LF.MMVar ((mV, Whnf.m_id), LF.id), Int.LF.Nil))
-  | Int.LF.PTyp tA   -> Int.LF.PObj (Int.LF.MPVar ((mV, Whnf.m_id), LF.id))
-  | Int.LF.STyp cPhi -> Int.LF.SObj (Int.LF.MSVar (0, ((mV, Whnf.m_id), LF.id)))
-
-<<<<<<< HEAD
-=======
-let mmVarToMetaObj loc' mV = function
-  | Int.LF.ClTyp (mt, cPsi) ->
-    Int.LF.ClObj (Context.dctxToHat cPsi, mmVarToCMetaObj loc' mV mt)
-  | Int.LF.CTyp schema_cid ->
-    Int.LF.CObj(Int.LF.CtxVar (Int.LF.CInst (mV, Whnf.m_id)))
-
-let genMetaVar' loc' cD (loc, n , ctyp, t) =
-  let ctyp' = C.cnormMTyp (ctyp, t) in
   let mO = mmVarToMetaObj loc' (Whnf.newMMVar' (Some n) (cD, ctyp') Int.LF.Maybe) ctyp' in
   ((loc',mO), Int.LF.MDot(mO,t))
 
 let rec genMApp loc cD (i, tau_t) = genMAppW loc cD (i, Whnf.cwhnfCTyp tau_t)
 
->>>>>>> 6ff57a19
 and genMAppW loc cD (i, tau_t) = match tau_t with
   | (Int.Comp.TypPiBox (Int.LF.Decl(n, ctyp, Int.LF.Maybe), tau), theta) ->
     let (cM,t') = genMetaVar' loc cD (loc, n, ctyp, theta) in
@@ -553,7 +524,6 @@
       elMetaObj' cD (flattenAnn (Context.dctxToHat cPhi) cM) cTt
 
   | (_ , _) -> raise (Error (getLoc cM,  MetaObjectClash (cD, cTt)))
-<<<<<<< HEAD
 
 and elMetaObj cD m cTt =
   let ctyp = C.cnormMTyp cTt in
@@ -563,19 +533,6 @@
   let _   = dprint (fun () -> "[elMetaObj] term = " ^ P.metaObjToString cD r ) in
   r
 
-
-=======
-
-and elMetaObj cD m cTt =
-  let ctyp = C.cnormMTyp cTt in
-  let r = elMetaObj' cD m ctyp in
-  let _        = Unify.forceGlobalCnstr (!Unify.globalCnstrs) in
-  let _   = dprint (fun () -> "[elMetaObj] type = " ^ P.mtypToString cD ctyp ) in
-  let _   = dprint (fun () -> "[elMetaObj] term = " ^ P.metaObjToString cD r ) in
-  r
-
-
->>>>>>> 6ff57a19
 and elMetaObjCTyp loc cD m theta ctyp =
   let cM = elMetaObj cD m (ctyp, theta) in
   (cM, Int.LF.MDot (metaObjToFt cM, theta))
@@ -844,42 +801,9 @@
       let e'  =  elExp cD cG1 e (tau, theta) in
         Int.Comp.Let (loc, i', (x,  e'))
 
-<<<<<<< HEAD
-  | (Apx.Comp.Box (loc, cM), (Int.Comp.TypBox (_loc, cT), theta)) ->
-     Int.Comp.Box (loc, elMetaObj cD cM (cT, theta))
-=======
-(* HEAD
-  | (Apx.Comp.Box (loc, Apx.Comp.MetaObj (_ , psihat, tM)), ((Int.Comp.TypBox (_loc, Int.Comp.MetaTyp(tA, cPsi)), theta) as tau_theta)) ->
-   (* if psihat = Context.dctxToHat cPsi then *)
-      let _ = dprint (fun () -> "[elExp] BOX\n") in
-      let cPsi' = C.cnormDCtx (cPsi, theta) in
-      if Lfrecon.unify_phat cD psihat (Context.dctxToHat cPsi') then
-        let tM' = Lfrecon.elTerm Lfrecon.Pibox cD cPsi' tM (C.cnormTyp (tA, theta), LF.id) in
-        let _   = Unify.forceGlobalCnstr (!Unify.globalCnstrs) in
-        let cM = Int.Comp.MetaObj (loc, psihat, tM') in
-          Int.Comp.Box (loc, cM)
-      else
-        (* raise (Error.Error (loc, Error.CompBoxCtxMismatch (cD, cPsi, (psihat, tM')))) *)
-        (begin match psihat with
-           | (Some (Int.LF.CtxOffset psi), k) ->
-               (dprint (fun () ->
-                         "[elExp] phat = " ^ R.render_ctx_var cD psi  ^
-                           "   k  = " ^ string_of_int k ^ "\n");
-                dprint (fun () -> "[elExp] cPsi = " ^ P.dctxToString cD cPsi  ))
-           | ( None , k ) ->
-               dprint (fun () -> "[elExp] cPsi = " ^ P.dctxToString cD cPsi  ^
-                     "\n psihat  = None " ^ string_of_int k ^ "\n")
-           | ( Some (Int.LF.CtxName psi) , k ) ->
-               dprint (fun () -> "[elExp] cPsi = " ^ P.dctxToString cD cPsi  ^
-                     "\n psihat  = " ^ R.render_name psi ^ " , " ^ string_of_int k ^ "\n")
-         end;
-         raise (Check.Comp.Error (loc, Check.Comp.BoxMismatch (cD, cG, tau_theta))) )
-
-=======
-*)
+
   | (Apx.Comp.Box (loc, cM), (Int.Comp.TypBox (_loc, cT), theta)) ->
      Int.Comp.Box (loc, elMetaObj cD cM (cT, theta)) 
->>>>>>> 6ff57a19
 
   | (Apx.Comp.Case (loc, prag, i, branches), ((tau, theta) as tau_theta)) ->
       let _ = dprint (fun () -> "[elExp] case ") in
