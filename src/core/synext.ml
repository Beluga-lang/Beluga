(** External Syntax *)
(** External LF Syntax *)
open Id
open Pragma

module Loc = Camlp4.PreCast.Loc

module LF = struct
  
  type depend =
    | Maybe
    | No

  type kind =
    | Typ     of Loc.t
    | ArrKind of Loc.t * typ      * kind
    | PiKind  of Loc.t * typ_decl * kind

  and typ_decl =
    | TypDecl of name * typ

  and ctyp =
    | MTyp of Loc.t * typ * dctx * depend
    | PTyp of Loc.t * typ * dctx * depend
    | STyp of Loc.t * dctx * dctx * depend
    | CTyp of Loc.t * name * depend

  and ctyp_decl =
    | Decl of name * ctyp
    | DeclOpt of name

  and typ =
    | Atom   of Loc.t * name * spine
    | ArrTyp of Loc.t * typ      * typ
    | PiTyp  of Loc.t * typ_decl * typ
    | Sigma of Loc.t * typ_rec
    | Ctx   of Loc.t * dctx
    | AtomTerm of Loc.t * normal

  and normal =
    | Lam  of Loc.t * name * normal
    | Root of Loc.t * head * spine
    | Tuple of Loc.t * tuple
    | LFHole of Loc.t
    | Ann of Loc.t * normal * typ
    | TList of Loc.t * normal list
    | NTyp of Loc.t * typ

  and head =
    | Name  of Loc.t * name
    | MVar  of Loc.t * name * sub
    | Hole  of Loc.t
    | PVar  of Loc.t * name * sub
    | ProjName  of Loc.t * int * name
    | NamedProjName  of Loc.t * name * name
    | ProjPVar  of Loc.t * int * (name * sub)
    | NamedProjPVar  of Loc.t * name * (name * sub)

  and spine =
    | Nil
    | App of Loc.t * normal * spine

  and sub =
    | EmptySub of Loc.t
    | Dot      of Loc.t * sub * front
    | Id       of Loc.t
    | SVar     of Loc.t * name * sub  (* this needs to be be then turned into a subst. *)

  and front =
    | Head     of head
    | Normal   of normal

  and typ_rec =
    | SigmaLast of name option * typ
    | SigmaElem of name * typ * typ_rec

  and tuple =
    | Last of normal
    | Cons of normal * tuple

  and dctx =
    | Null
    | CtxVar   of Loc.t * name
    | DDec     of dctx * typ_decl

  and 'a ctx =
    | Empty
    | Dec of 'a ctx * 'a

  and sch_elem =
    | SchElem of Loc.t * typ_decl ctx * typ_rec

  and schema =
    | Schema of sch_elem list

  and psi_hat  = name list

  and mctx = ctyp_decl ctx

end


(** External Computation Syntax *)
module Comp = struct

 type meta_obj =
   | MetaCtx of Loc.t * LF.dctx
   | MetaObj of Loc.t * LF.psi_hat * LF.normal
   | MetaObjAnn of Loc.t * LF.dctx * LF.normal
   | MetaParam of Loc.t * LF.psi_hat * LF.head
   | MetaSObj of Loc.t * LF.psi_hat * LF.sub
   | MetaSObjAnn of Loc.t * LF.dctx * LF.sub

 type meta_spine =
   | MetaNil
   | MetaApp of meta_obj * meta_spine


 type meta_typ =
   | MetaSchema of Loc.t * name
   | MetaTyp of Loc.t * LF.dctx * LF.typ
   | MetaParamTyp of Loc.t * LF.dctx * LF.typ

 type mabstr = CObj | MObj | PObj | SObj

 type typ =                                     (* Computation-level types *)
   | TypBase of Loc.t * name * meta_spine
   | TypBox   of Loc.t * LF.typ  * LF.dctx      (* tau ::= A[Psi]          *)
   | TypPBox  of Loc.t * LF.typ  * LF.dctx      (* tau ::= #A[Psi]         *)
   | TypCtx   of Loc.t * name                   (*    | W    (ctx schema)  *)
   | TypSub   of Loc.t * LF.dctx * LF.dctx      (*    | Phi[Psi]           *)
   | TypArr   of Loc.t * typ * typ              (*    | tau -> tau         *)
   | TypCross of Loc.t * typ * typ              (*    | tau * tau          *)
   | TypPiBox of Loc.t * LF.ctyp_decl * typ
                                                (*     | Pi u::U.tau       *)
   | TypBool                                    (*     | Bool              *)

  and exp_chk =                            (* Computation-level expressions *)
     | Syn    of Loc.t * exp_syn                (*  e ::= i                 *)
     | Fun    of Loc.t * name * exp_chk         (*    | fn f => e           *)
     | Cofun  of Loc.t * (copattern_spine * exp_chk) list  (*    | (cofun hd => e | tl => e') *)
     | MLam   of Loc.t * (name * mabstr) * exp_chk  (*| mlam f => e         *)
     | Pair   of Loc.t * exp_chk * exp_chk      (*    | (e1 , e2)           *)
     | LetPair of Loc.t * exp_syn * (name * name * exp_chk)
                                                (*    | let (x,y) = i in e  *)
     | Let    of Loc.t * exp_syn * (name * exp_chk)
                                                (*    | let x = i in e      *)
     | Box of Loc.t * meta_obj
     | Case   of Loc.t * case_pragma * exp_syn * branch list  (*    | case i of branches   *)
     | If of Loc.t * exp_syn * exp_chk * exp_chk(*    | if i then e1 else e2 *)
     | Hole of Loc.t				(*    | ?                   *)

  and exp_syn =
     | Var    of Loc.t * name                   (*  i ::= x                 *)
     | DataConst  of Loc.t * name               (*    | c                   *)
     | Const  of Loc.t * name                   (*    | c                   *)
     | Apply  of Loc.t * exp_syn * exp_chk      (*    | i e                 *)
     | MApp of Loc.t * exp_syn * meta_obj       (*    | i [C]               *)
     | BoxVal of Loc.t * LF.dctx * LF.normal
     | PairVal of Loc.t * exp_syn * exp_syn
     | Ann    of Loc.t * exp_chk * typ          (*    | e : tau             *)
     | Equal  of Loc.t * exp_syn * exp_syn
     | Boolean of Loc.t * bool

 and pattern =
   | PatEmpty  of Loc.t * LF.dctx
   | PatMetaObj of Loc.t * meta_obj
   | PatConst of Loc.t * name * pattern_spine
   | PatVar   of Loc.t * name
   | PatPair  of Loc.t * pattern * pattern
   | PatTrue  of Loc.t
   | PatFalse of Loc.t
   | PatAnn   of Loc.t * pattern * typ

 and pattern_spine =
   | PatNil of Loc.t
   | PatApp of Loc.t * pattern * pattern_spine

  and branch =
    | EmptyBranch of Loc.t *  LF.ctyp_decl LF.ctx  * pattern
    | Branch of Loc.t *  LF.ctyp_decl LF.ctx  * pattern * exp_chk
    (* The following two are from the old implementation and will be removed eventually;
       and replaced by the more general notion of patterns and branches above;
       it remains currently so we can still use the old parser without modifications
       -bp *)
    | BranchBox of Loc.t *  LF.ctyp_decl LF.ctx
        * (LF.dctx * branch_pattern * (LF.typ * LF.dctx) option)

    | BranchSBox of Loc.t * LF.ctyp_decl LF.ctx
        * (LF.dctx * LF.sub * LF.dctx option)
        * exp_chk

  (* the definition of branch_pattern will be removed and replaced by the more general notion of patterns;
     it remains currently so we can still use the old parser without modifications -bp *)
  and branch_pattern =
     | NormalPattern of LF.normal * exp_chk
     | EmptyPattern

  and copattern_spine =
    | CopatNil of Loc.t
    | CopatApp of Loc.t * name * copattern_spine
    | CopatMeta of Loc.t * meta_obj * copattern_spine

 type rec_fun = RecFun of name * typ * exp_chk

 type  kind =
   | Ctype of Loc.t
(*     | ArrKind of Loc.t * meta_typ  * kind *)
   | PiKind  of Loc.t * LF.ctyp_decl * kind


 (* Useful for debugging the parser, but there should be a better place for them... *)
 let rec synToString = function
     | Var    (_loc,  _) -> "Var"
     | Apply  (_loc,  syn, chk) -> "Apply(" ^ synToString syn ^ ", " ^ chkToString chk ^ ")"
(*     | CtxApp (_loc,  syn, _dctx) -> "CtxApp(" ^ synToString syn ^ ", _dctx)" *)
     | MApp   (_loc,  syn, _) -> "MApp(" ^ synToString syn ^ ", ...)"
     | BoxVal (_loc, _, _) -> "BoxVal(...)"
     | Ann    (_loc, chk, _) -> "Ann(" ^ chkToString chk ^ ", _)"
     | Equal   (_loc,  syn1, syn2) -> "Equal("  ^ synToString syn1 ^ " == " ^ synToString syn2 ^ ")"
     | Boolean (_loc, _) -> "Boolean(_)"

 and chkToString = function
     | Syn     (_loc,  syn) -> "Syn(" ^ synToString syn ^ ")"
     | Fun     (_loc, _, chk) -> "Fun(_, " ^ chkToString chk ^ ")"
     | MLam    (_loc, _, chk) ->  "MLam(_, " ^ chkToString chk ^ ")"
     | Pair    (_loc, chk1, chk2) ->  "Fun(_, " ^ chkToString chk1 ^ ", " ^ chkToString chk2 ^ ")"
     | LetPair (_loc, syn, (_, _, chk)) -> "LetPair(" ^ synToString syn ^",  (_, _, " ^ chkToString chk ^ "))"
     | Let (_loc, syn, (_, chk)) -> "Let(" ^ synToString syn ^",  (_, " ^ chkToString chk ^ "))"
     | Box     (_loc, _) -> "Box(...)"
     | Case    (_loc, _, syn, _) -> "Case(" ^ synToString syn ^ " of ...)"
     | If      (_loc, syn, chk1, chk2) -> "If(" ^ synToString syn ^ " Then " ^  chkToString chk1 ^ " Else " ^ chkToString chk2 ^ ")"
     | Hole    (_loc) -> "Hole"

end


(** External Signature Syntax *)
module Sgn = struct

  type assoc = Left | Right | None
  type precedence = int
  type fix = Prefix | Postfix | Infix
  
  type pragma =
    | OptsPrag          of string list
    | NamePrag          of name * string * string option
    | FixPrag           of name * fix * precedence * assoc option
    | NotPrag
    | DefaultAssocPrag  of assoc
    | OpenPrag          of string list
    | AbbrevPrag        of string list * string

  (* Pragmas that need to be declared first *)
  type global_pragma = 
    | NoStrengthen
    | Coverage     of [`Error | `Warn]

  type decl =
    | Const         of Loc.t * name * LF.typ
    | Typ           of Loc.t * name * LF.kind
    | CompTyp       of Loc.t * name * Comp.kind
    | CompCotyp     of Loc.t * name * Comp.kind
    | CompConst     of Loc.t * name * Comp.typ
    | CompDest      of Loc.t * name * Comp.typ
    | CompTypAbbrev of Loc.t * name * Comp.kind * Comp.typ
<<<<<<< HEAD
    | Schema        of Loc.t * name * LF.schema
    | Pragma        of Loc.t * pragma
    | GlobalPragma  of Loc.t * global_pragma
    | MRecTyp       of Loc.t * decl list list
    | Rec           of Loc.t * Comp.rec_fun list
    | Val           of Loc.t * name * Comp.typ option * Comp.exp_syn
    | Query         of Loc.t * name option * LF.typ * int option * int option
    | Module        of Loc.t * string * decl list
=======
    | Schema   of Loc.t * name * LF.schema
    | Pragma   of Loc.t * pragma
    | MRecTyp  of Loc.t * decl list list
    | Rec      of Loc.t * Comp.rec_fun list
    | Val      of Loc.t * name * Comp.typ option * Comp.exp_syn
    | Query    of Loc.t * name option * LF.typ * int option * int option
    | Comment of Loc.t * string
    | Module of Loc.t * string * decl list
>>>>>>> ed056e56

  type sgn = decl list



end<|MERGE_RESOLUTION|>--- conflicted
+++ resolved
@@ -264,7 +264,6 @@
     | CompConst     of Loc.t * name * Comp.typ
     | CompDest      of Loc.t * name * Comp.typ
     | CompTypAbbrev of Loc.t * name * Comp.kind * Comp.typ
-<<<<<<< HEAD
     | Schema        of Loc.t * name * LF.schema
     | Pragma        of Loc.t * pragma
     | GlobalPragma  of Loc.t * global_pragma
@@ -273,17 +272,7 @@
     | Val           of Loc.t * name * Comp.typ option * Comp.exp_syn
     | Query         of Loc.t * name option * LF.typ * int option * int option
     | Module        of Loc.t * string * decl list
-=======
-    | Schema   of Loc.t * name * LF.schema
-    | Pragma   of Loc.t * pragma
-    | MRecTyp  of Loc.t * decl list list
-    | Rec      of Loc.t * Comp.rec_fun list
-    | Val      of Loc.t * name * Comp.typ option * Comp.exp_syn
-    | Query    of Loc.t * name option * LF.typ * int option * int option
     | Comment of Loc.t * string
-    | Module of Loc.t * string * decl list
->>>>>>> ed056e56
-
   type sgn = decl list
 
 
