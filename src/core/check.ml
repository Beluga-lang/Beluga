(**
   @author Brigitte Pientka
   modified: Joshua Dunfield

*)


module P = Pretty.Int.DefaultPrinter
module R = Store.Cid.DefaultRenderer

let (dprint, _) = Debug.makeFunctions (Debug.toFlags [5])

module LF = Lfcheck

module Comp = struct

  module Unify = Unify.EmptyTrail
    (* NOTES on handling context variables: -bp
     *
     *  - We should maybe put context variables into a context Omega (not Delta)
     *    It makes it difficult to deal with branches.
     *
     *  Recall: Case(e, branches)  where branch 1 = Pi Delta1. box(psihat. tM1) : A1[Psi1] -> e1
     *
     *  Note that any context variable occurring in Delta, psihat, A and Psi is bound OUTSIDE.
     *  So if
     *
     *  D ; G |- Case (e, branches)  and ctxvar psi in D the branch 1 is actually well formed iff
     *
     *  D, D1 ; Psi1 |- tM1 <= tA1  (where only psi declared in D is relevant to the rest.)
     *
     *  Also, ctx variables are not subject to instantiations during unification / matching
     *  which is used in type checking and type reconstruction.
     *
     *  This has wider implications;
     *
     * - revise indexing structure; the offset of ctxvar is with respect to
     *   a context Omega
     *
     * - Applying substitution for context variables; does it make sense to
     *   deal with it lazily?   It seems complicated to handle lazy context substitutions
     *   AND lazy msubs.
     *
     *  If we keep them in Delta, we need to rewrite mctxToMSub for example;
     *)

  open Store.Cid
  open Syntax.Int.Comp

  module S = Substitution
  module I = Syntax.Int.LF
  module C = Whnf

  type typeVariant = VariantCross | VariantArrow | VariantCtxPi | VariantPiBox | VariantBox

  type error =
    | IllegalParamTyp of I.mctx * I.dctx * I.typ
    | MismatchChk     of I.mctx * gctx * exp_chk * tclo * tclo
    | MismatchSyn     of I.mctx * gctx * exp_syn * typeVariant * tclo
    | PatIllTyped     of I.mctx * gctx * pattern * tclo * tclo
    | CtxFunMismatch  of I.mctx * gctx  * tclo
    | FunMismatch     of I.mctx * gctx  * tclo
    | MLamMismatch    of I.mctx * gctx  * tclo
    | PairMismatch    of I.mctx * gctx  * tclo
    | BoxMismatch     of I.mctx * gctx  * tclo
    | SBoxMismatch    of I.mctx * gctx  * I.dctx  * I.dctx
    | SynMismatch     of I.mctx * tclo (* expected *) * tclo (* inferred *)
    | BoxCtxMismatch  of I.mctx * I.dctx * (I.psi_hat * I.normal)
    | PattMismatch    of (I.mctx * I.dctx * I.normal option * I.tclo) *
                         (I.mctx * I.dctx * I.tclo)
    | IfMismatch      of I.mctx * gctx  * tclo
    | EqMismatch      of I.mctx * tclo (* arg1 *) * tclo (* arg2 *)
    | EqTyp           of I.mctx * tclo
    | MAppMismatch    of I.mctx * (meta_typ * I.msub)
    | AppMismatch     of I.mctx * (meta_typ * I.msub)
    | CtxHatMismatch  of I.mctx * I.dctx (* expected *) * I.psi_hat (* found *) * meta_obj
    | CtxMismatch     of I.mctx * I.dctx (* expected *) * I.dctx (* found *) * meta_obj
    | TypMismatch     of I.mctx * tclo * tclo
    | UnsolvableConstraints of Id.name * string


  exception Error of Syntax.Loc.t * error

  let string_of_typeVariant = function
    | VariantCross -> "product type"
    | VariantArrow -> "function type"
    | VariantCtxPi -> "context abstraction"
    | VariantPiBox -> "dependent function type"
    | VariantBox   -> "contextual type"

  let _ = Error.register_printer
    (fun (Error (loc, err)) ->
      Error.print_with_location loc (fun ppf ->
        match err with
          | IllegalParamTyp (cD, cPsi, tA) ->
            Format.fprintf ppf
              "Parameter type %a is illegal."
              (P.fmt_ppr_lf_typ cD cPsi Pretty.std_lvl) (Whnf.normTyp (tA, Substitution.LF.id))
          | UnsolvableConstraints (f,cnstrs) ->
            Format.fprintf ppf
            "Unification in type reconstruction encountered constraints because the given signature contains unification problems which fall outside the decideable pattern fragment, i.e. there are meta-variables which are not only applied to a distinct set of bound variables. \n
The constraint \n \n %s \n\n was not solvable. \n \n The program  %s is ill-typed. If you believe the program should type check, then consider making explicit the meta-variables occurring in the non-pattern positions."
              cnstrs (R.render_name f)
          | CtxHatMismatch (cD, cPsi, phat, cM) ->
          let cPhi = Context.hatToDCtx (Whnf.cnorm_psihat phat Whnf.m_id) in
            Error.report_mismatch ppf
              "Type checking encountered ill-typed meta-object. This is a bug in type reconstruction."
              "Expected context" (P.fmt_ppr_lf_dctx cD Pretty.std_lvl) (Whnf.normDCtx  cPsi)
              "Given context" (P.fmt_ppr_lf_psi_hat cD Pretty.std_lvl) cPhi;
              Format.fprintf ppf
                "In expression: %a@."
                (P.fmt_ppr_meta_obj cD Pretty.std_lvl) cM

          | CtxMismatch (cD, cPsi, cPhi, cM) ->
            Error.report_mismatch ppf
              "Type checking Ill-typed meta-object. This is a bug in type reconstruction."
              "Expected context" (P.fmt_ppr_lf_dctx cD Pretty.std_lvl) (Whnf.normDCtx  cPsi)
              "Given context" (P.fmt_ppr_lf_dctx cD Pretty.std_lvl) (Whnf.normDCtx cPhi);
              Format.fprintf ppf
                "In expression: %a@."
                (P.fmt_ppr_meta_obj cD Pretty.std_lvl) cM

          | MismatchChk (cD, cG, e, theta_tau (* expected *),  theta_tau' (* inferred *)) ->
            Error.report_mismatch ppf
              "Ill-typed expression."
              "Expected type" (P.fmt_ppr_cmp_typ cD Pretty.std_lvl) (Whnf.cnormCTyp theta_tau)
              "Inferred type" (P.fmt_ppr_cmp_typ cD Pretty.std_lvl) (Whnf.cnormCTyp theta_tau');
            Format.fprintf ppf
              "In expression: %a@."
              (P.fmt_ppr_cmp_exp_chk cD cG Pretty.std_lvl) e

          | MismatchSyn (cD, cG, i, variant, theta_tau) ->
            Error.report_mismatch ppf
              "Ill-typed expression."
              "Expected" Format.pp_print_string (string_of_typeVariant variant)
              "Inferred type" (P.fmt_ppr_cmp_typ cD Pretty.std_lvl) (Whnf.cnormCTyp theta_tau);
            Format.fprintf ppf
              "In expression: %a@."
              (P.fmt_ppr_cmp_exp_syn cD cG Pretty.std_lvl) i

          | PatIllTyped (cD, cG, pat, theta_tau (* expected *),  theta_tau' (* inferred *)) ->
            Error.report_mismatch ppf
              "Ill-typed pattern."
              "Expected type" (P.fmt_ppr_cmp_typ cD Pretty.std_lvl) (Whnf.cnormCTyp theta_tau)
              "Inferred type" (P.fmt_ppr_cmp_typ cD Pretty.std_lvl) (Whnf.cnormCTyp theta_tau');
            Format.fprintf ppf
              "In pattern: %a@."
              (P.fmt_ppr_pat_obj cD cG Pretty.std_lvl) pat

          | PattMismatch ((cD, cPsi, pattern, sA) , (cD', cPsi', sA')) ->
            Error.report_mismatch ppf
              "Ill-typed pattern."
              "Expected type"
              (P.fmt_ppr_cmp_typ cD' Pretty.std_lvl)
              (TypBox (Syntax.Loc.ghost, Whnf.normTyp sA', Whnf.normDCtx cPsi'))
              "Inferred type"
              (P.fmt_ppr_cmp_typ cD Pretty.std_lvl)
              (TypBox (Syntax.Loc.ghost, Whnf.normTyp sA, Whnf.normDCtx cPsi))

          | BoxCtxMismatch (cD, cPsi, (phat, tM)) ->
            Format.fprintf ppf
              "Expected: %a\n  in context %a\n  Used in context %a"
              (P.fmt_ppr_lf_normal cD cPsi Pretty.std_lvl) tM
              (P.fmt_ppr_lf_dctx cD Pretty.std_lvl) (Whnf.normDCtx cPsi)
              (P.fmt_ppr_lf_psi_hat cD Pretty.std_lvl) (Context.hatToDCtx phat)

          | CtxFunMismatch (cD, _cG, theta_tau) ->
            Format.fprintf ppf "Found context abstraction, but expected type %a."
              (P.fmt_ppr_cmp_typ cD Pretty.std_lvl) (Whnf.cnormCTyp theta_tau)

          | FunMismatch (cD, _cG, theta_tau) ->
            Format.fprintf ppf "Found function abstraction, but expected type %a."
              (P.fmt_ppr_cmp_typ cD Pretty.std_lvl) (Whnf.cnormCTyp theta_tau)

          | MLamMismatch (cD, _cG, theta_tau) ->
            Format.fprintf ppf "Found MLam abstraction, but expected type %a."
              (P.fmt_ppr_cmp_typ cD Pretty.std_lvl) (Whnf.cnormCTyp theta_tau)

          | BoxMismatch (cD, _cG, theta_tau) ->
            Format.fprintf ppf "Found box-expression that does not have type %a."
              (P.fmt_ppr_cmp_typ cD Pretty.std_lvl) (Whnf.cnormCTyp theta_tau)

          | SBoxMismatch (cD, _cG, cPsi, cPhi) ->
            Format.fprintf ppf
              "Found substitution that does not have type %a[%a]."
              (P.fmt_ppr_lf_dctx cD Pretty.std_lvl) (Whnf.normDCtx cPsi)
              (P.fmt_ppr_lf_dctx cD Pretty.std_lvl) (Whnf.normDCtx cPhi)

          | IfMismatch (cD, _cG, theta_tau) ->
            Error.report_mismatch ppf
              "Type error in guard of if expression."
	      "Expected type" (P.fmt_ppr_cmp_typ cD Pretty.std_lvl) TypBool
	      "Actual type"   (P.fmt_ppr_cmp_typ cD Pretty.std_lvl) (Whnf.cnormCTyp theta_tau)

          | PairMismatch (cD, _cG, theta_tau) ->
            Format.fprintf ppf "Found tuple, but expected type %a"
              (P.fmt_ppr_cmp_typ cD Pretty.std_lvl) (Whnf.cnormCTyp theta_tau)

          | SynMismatch (cD, theta_tau, theta_tau') ->
            Error.report_mismatch ppf
              "Ill-typed expression."
              "Expected type" (P.fmt_ppr_cmp_typ cD Pretty.std_lvl) (Whnf.cnormCTyp theta_tau)
              "Inferred type" (P.fmt_ppr_cmp_typ cD Pretty.std_lvl) (Whnf.cnormCTyp theta_tau')

          | EqMismatch (cD, ttau1, ttau2) ->
            Error.report_mismatch ppf
              "Type mismatch on equality."
              "Type of LHS" (P.fmt_ppr_cmp_typ cD Pretty.std_lvl) (Whnf.cnormCTyp ttau1)
              "Type of RHS" (P.fmt_ppr_cmp_typ cD Pretty.std_lvl) (Whnf.cnormCTyp ttau2)

          | EqTyp (cD, ttau) ->
            Error.report_mismatch ppf
              "Equality comparison only possible at base types."
              "Expected type" Format.pp_print_string                "base type"
              "Actual type"   (P.fmt_ppr_cmp_typ cD Pretty.std_lvl) (Whnf.cnormCTyp ttau)

          | AppMismatch (cD, (MetaTyp (tP, cPsi), tau)) ->
            Format.fprintf ppf
              "Expected contextual object of type %a."
              (P.fmt_ppr_cmp_typ cD Pretty.std_lvl) (Whnf.cnormCTyp (TypBox(Syntax.Loc.ghost, tP, cPsi), tau))

          | MAppMismatch (cD, (MetaTyp (tA, cPsi), tau)) ->
            Format.fprintf ppf
              "Expected contextual object of type %a."
              (P.fmt_ppr_cmp_typ cD Pretty.std_lvl) (Whnf.cnormCTyp (TypBox(Syntax.Loc.ghost, tA, cPsi), tau))

(*          | MAppMismatch (cD, (MetaSubTyp (cPhi, cPsi), tau)) ->
            Format.fprintf ppf
              "Expected contextual substitution object of type %a."
              (P.fmt_ppr_cmp_typ cD Pretty.std_lvl) (Whnf.cnormCTyp (TypBox(Syntax.Loc.ghost, tA, cPsi), tau)) *)

          | MAppMismatch (cD, (MetaSchema cid_schema, tau)) ->
            Format.fprintf ppf
              "Expected context of schema %s."
              (R.render_cid_schema cid_schema)

          | TypMismatch (cD, (tau1, theta1), (tau2, theta2)) ->
              Error.report_mismatch ppf
                "Type of destructor did not match the type it was expected to have."
                "Type of destructor" (P.fmt_ppr_cmp_typ cD Pretty.std_lvl)
                (Whnf.cnormCTyp (tau1, theta1))
                "Expected type" (P.fmt_ppr_cmp_typ cD Pretty.std_lvl)
                (Whnf.cnormCTyp (tau2, theta2))))

  type caseType =
    | IndexObj of I.psi_hat * I.normal
    | DataObj

  let rec lookup cG k = match (cG, k) with
    | (I.Dec (_cG', CTypDecl (_,  tau)), 1) -> tau
    | (I.Dec ( cG', CTypDecl (_, _tau)), k) ->
        lookup cG' (k - 1)

let checkParamTypeValid cD cPsi tA =
  let rec checkParamTypeValid' (cPsi0,n) = match cPsi0 with
  | Syntax.Int.LF.Null -> () (* raise (Error (Syntax.Loc.ghost, IllegalParamTyp  (cD, cPsi, tA))) *)
  | Syntax.Int.LF.CtxVar psi ->
     (* tA is an instance of a schema block *)
      let Syntax.Int.LF.Schema s_elems =
	Schema.get_schema (Context.lookupCtxVarSchema cD psi) in
      begin try
        let _ = LF.checkTypeAgainstSchema (Syntax.Loc.ghost) cD cPsi tA s_elems in ()
        with _ -> raise (Error (Syntax.Loc.ghost, IllegalParamTyp  (cD, cPsi, tA)))
      end

  | Syntax.Int.LF.DDec (cPsi0', Syntax.Int.LF.TypDecl (x, tB)) ->
     (* tA is instance of tB *)
    let tB' = Syntax.Int.LF.TClo(tB, Syntax.Int.LF.Shift (Syntax.Int.LF.NoCtxShift, n)) in
    let ms  = Ctxsub.mctxToMSub cD in
    let tB0 = Whnf.cnormTyp (tB', ms) in
    begin try Unify.unifyTyp cD cPsi (tA, Substitution.LF.id) (tB0, Substitution.LF.id) with
      | _ ->  checkParamTypeValid' (cPsi0', n+1)
    end
  in
  checkParamTypeValid' (cPsi , 1)



  let rec checkMetaObj loc cD cM cTt = match  (cM, cTt) with
  | (MetaCtx (loc, cPsi), (MetaSchema  w, _)) ->
      LF.checkSchema loc cD cPsi (Schema.get_schema w)

  | (MetaObj (loc, phat, tM), (MetaTyp (tA, cPsi), t)) ->
      let cPsi' = C.cnormDCtx (cPsi, t) in
      if phat = Context.dctxToHat cPsi' then
        LF.check cD cPsi' (tM, S.LF.id) (C.cnormTyp (tA, t), S.LF.id)
      else
        raise (Error (loc, CtxHatMismatch (cD, cPsi', phat, cM)))

  | (MetaObjAnn (loc, _cPhi, tM), (MetaTyp (tA, cPsi), t)) (* cPhi = cPsi *) ->
      LF.check cD (C.cnormDCtx (cPsi, t)) (tM, S.LF.id) (C.cnormTyp (tA, t), S.LF.id)

  | (MetaSObj (loc, phat, tM), (MetaSubTyp (tA, cPsi), t)) ->
      let cPsi' = C.cnormDCtx (cPsi, t) in
      if phat = Context.dctxToHat cPsi' then
        LF.checkSub loc cD cPsi' tM (C.cnormDCtx (tA, t))
      else
        raise (Error (loc, CtxHatMismatch (cD, cPsi', phat, cM)))

  | (MetaSObjAnn (loc, _cPhi, tM), (MetaSubTyp (tA, cPsi), t)) ->
      LF.checkSub loc cD (C.cnormDCtx (cPsi, t)) tM (C.cnormDCtx (tA, t))

  | (MetaParam (loc, _phat, h), (MetaParamTyp (tA, cPsi), t)) ->
      let tA' = LF.inferHead loc cD (C.cnormDCtx (cPsi, t)) h in
      let tA  = C.cnormTyp (tA, t) in
        if Whnf.convTyp (tA, Substitution.LF.id) (tA', Substitution.LF.id) then ()
;

    (* The case for parameter types should be handled separately, for better error messages -bp *)


and checkMetaSpine loc cD mS cKt  = match (mS, cKt) with
  | (MetaNil , (Ctype _ , _ )) -> ()
  | (MetaApp (mO, mS), (PiKind (_, (cdecl, _ ), cK) , t)) ->
      begin match cdecl with
        | I.CDecl (_psi, schema_cid, _ ) ->
            let MetaCtx (_, cPsi) = mO in
            let theta' = I.MDot (I.CObj (cPsi), t) in
              checkMetaObj loc cD mO (MetaSchema schema_cid , t);
              checkMetaSpine loc cD mS (cK, theta')

        | I.MDecl (_u, tA, cPsi, _) ->
            let MetaObj (loc, psihat, tM) = mO in
              checkMetaObj loc cD mO (MetaTyp (tA, cPsi), t) ;
              checkMetaSpine loc cD mS (cK, I.MDot (I.MObj(psihat, tM), t))

        | I.PDecl (_u, tA, cPsi) ->
            let MetaParam (loc, psihat, tM) = mO in
              checkMetaObj loc cD mO (MetaParamTyp (tA, cPsi), t) ;
              checkMetaSpine loc cD mS (cK, I.MDot (I.PObj(psihat, tM), t))

        | I.SDecl (_u, cPhi, cPsi) ->
            let MetaSObj (loc, psihat, tM) = mO in
              checkMetaObj loc cD mO (MetaSubTyp (cPhi, cPsi), t) ;
              checkMetaSpine loc cD mS (cK, I.MDot (I.SObj(psihat, tM), t))
    end


  let checkCDecl cD cdecl = match cdecl with
    | I.CDecl (_, schema_cid, _ ) ->
        begin try
          let _ = Schema.get_schema schema_cid in ()
        with _ -> raise (Error.Violation "Schema undefined")
        end
    | I.MDecl (_, tA, cPsi, _) ->
        LF.checkDCtx cD cPsi;
        LF.checkTyp  cD cPsi (tA, S.LF.id)
    | I.PDecl (_, tA, cPsi) ->
        LF.checkDCtx cD cPsi;
        LF.checkTyp  cD cPsi (tA, S.LF.id);
        checkParamTypeValid cD cPsi tA

    | _ -> ()

  let rec checkKind cD cK = match cK with
    | Ctype _ -> ()
    | PiKind (_, ((I.CDecl _ ) as cdecl, dep), cK) ->
        checkCDecl cD cdecl;
        checkKind (I.Dec(cD, cdecl)) cK
    | PiKind (_, (cdecl,dep), cK) ->
        checkCDecl cD cdecl;
        checkKind (I.Dec(cD, cdecl)) cK

  let rec checkTyp cD tau =  match tau with
    | TypBase (loc, c, mS) ->
        let cK = (CompTyp.get c).CompTyp.kind in
          checkMetaSpine loc cD mS (cK , C.m_id)

    | TypCobase (loc, c, mS) ->
        let cK = (CompCotyp.get c).CompCotyp.kind in
          checkMetaSpine loc cD mS (cK , C.m_id)

    | TypBox (_ , tA, cPsi) ->
        LF.checkDCtx cD cPsi;
        LF.checkTyp  cD cPsi (tA, S.LF.id)

    | TypSub (_ , cPhi, cPsi) ->
        LF.checkDCtx cD cPsi;
        LF.checkDCtx cD cPhi

    | TypArr (tau1, tau2) ->
        checkTyp cD tau1;
        checkTyp cD tau2

    | TypCross (tau1, tau2) ->
        checkTyp cD tau1;
        checkTyp cD tau2

    | TypPiBox ((cdecl, _), tau') ->
        dprint (fun () -> "[checkCompTyp] " ^
                  P.mctxToString cD ^ " |- " ^
                  P.compTypToString cD tau);
        checkCDecl cD cdecl;
        dprint (fun () -> "[checkCompTyp] " ^
                  P.mctxToString (I.Dec (cD, cdecl)) ^ " |- " ^
                  P.compTypToString (I.Dec (cD, cdecl)) tau');
        checkTyp (I.Dec (cD, cdecl)) tau'

    | TypBool -> ()

;;

let rec extend_mctx cD (x, (cdecl, dep), t) = match cdecl with
  | I.CDecl(_psi, schema,_ ) ->
      let dep' = match dep with Explicit -> I.No | Implicit -> I.Maybe in
        I.Dec(cD, I.CDecl(x, schema, dep'))
  | I.MDecl(_u, tA, cPsi) ->
      I.Dec(cD, I.MDecl(x, C.cnormTyp (tA, t), C.cnormDCtx (cPsi, t)))
  | I.PDecl(_u, tA, cPsi) ->
      I.Dec(cD, I.PDecl(x, C.cnormTyp (tA, t), C.cnormDCtx (cPsi, t)))
  | I.SDecl (_s, cPhi, cPsi) ->
      I.Dec(cD, I.SDecl(x, C.cnormDCtx (cPhi, t), C.cnormDCtx (cPsi, t)))

  (* check cD cG e (tau, theta) = ()
   *
   * Invariant:
   *
   * If  ; cD ; cG |- e wf-exp
   * and ; cD |- theta <= cD'
   * and ; cD'|- tau <= c_typ
   * returns ()
   * if  ; cD ; cG |- e <= [|t|]tau
   *
   * otherwise exception Error is raised
   *)

  let rec checkW cD (cG : ctyp_decl I.ctx) e ttau = match (e, ttau) with
    | (Rec (_, f, e), (tau, t)) ->
        check cD (I.Dec (cG, CTypDecl (f, TypClo (tau,t)))) e ttau

    | (Fun (_, x, e), (TypArr (tau1, tau2), t)) ->
        check cD (I.Dec (cG, CTypDecl (x, TypClo(tau1, t)))) e (tau2, t)

    | (Cofun (_, bs), (TypCobase (_, cid, sp), t)) ->
         let f = fun (CopatApp (loc, dest, csp), e') ->
           let ttau' = synObs cD csp ((CompDest.get dest).CompDest.typ, Whnf.m_id) ttau
           in check cD cG e' ttau'
         in let _ = List.map f bs in ()

<<<<<<< HEAD
    | (CtxFun (_, psi, e), (TypCtxPi ((_psi, schema, dep ), tau), t)) ->
        let dep' = match dep with Explicit -> I.No | Implicit -> I.Maybe in
        check (I.Dec(cD, I.CDecl(psi, schema, dep')))
          (C.cnormCtx (cG, I.MShift 1)) e (tau, C.mvar_dot1 t)

    | (MLam (_, u, e), (TypPiBox ((I.MDecl(_u, tA, cPsi, mDep), _), tau), t)) ->
        check (I.Dec(cD, I.MDecl(u, C.cnormTyp (tA, t), C.cnormDCtx (cPsi, t), mDep)))
          (C.cnormCtx (cG, I.MShift 1))   e (tau, C.mvar_dot1 t)

    | (MLam (_, u, e), (TypPiBox ((I.PDecl(_u, tA, cPsi), _), tau), t)) ->
        check (I.Dec(cD, I.PDecl(u, C.cnormTyp (tA, t), C.cnormDCtx (cPsi, t))))
          (C.cnormCtx (cG, I.MShift 1))   e (tau, C.mvar_dot1 t)

    | (MLam (_, u, e), (TypPiBox ((I.SDecl(_u, cPhi, cPsi), _), tau), t)) ->
        check (I.Dec(cD, I.SDecl(u, C.cnormDCtx (cPhi, t), C.cnormDCtx (cPsi, t))))
=======
    | (MLam (_, u, e), (TypPiBox (cdec, tau), t)) ->
        check (extend_mctx cD (u, cdec, t))
>>>>>>> 3b8254b8
          (C.cnormCtx (cG, I.MShift 1))   e (tau, C.mvar_dot1 t)

    | (Pair (_, e1, e2), (TypCross (tau1, tau2), t)) ->
        check cD cG e1 (tau1, t);
        check cD cG e2 (tau2, t)

    | (Let (_, i, (x, e)), (tau, t)) ->
        let (tau', t') =  C.cwhnfCTyp (syn cD cG i) in
        let cG' = I.Dec (cG, CTypDecl (x, TypClo (tau', t'))) in
          check cD cG' e (tau,t)

    | (LetPair (_, i, (x, y, e)), (tau, t)) ->
        begin match C.cwhnfCTyp (syn cD cG i) with
          | (TypCross (tau1, tau2), t') ->
              let cG' = I.Dec (I.Dec (cG, CTypDecl (x, TypClo (tau1, t'))), CTypDecl (y, TypClo(tau2, t'))) in
                check cD cG' e (tau,t)
          | _ -> raise (Error.Violation "Case scrutinee not of boxed type")
        end

    | (Box (_, _phat, tM), (TypBox (_, tA, cPsi), t)) ->
        begin try
(*        Already done during cwhnfCTyp ... -bp
          let cPsi' = C.cnormDCtx (cPsi, t) in
          let tA'   = C.cnormTyp (tA, t) in
*)
        let _ = dprint (fun () -> "[comp check ] " ^
	  P.mctxToString cD ^ " ; " ^
	  P.dctxToString cD cPsi ^ " |- " ^
	  P.normalToString cD cPsi (tM, S.LF.id) ^
          " <= " ^ P.typToString cD cPsi (tA, S.LF.id) ) in
            LF.check cD  cPsi (tM, S.LF.id) (tA, S.LF.id)
        with Whnf.FreeMVar (I.FMVar (u, _ )) ->
          raise (Error.Violation ("Free meta-variable " ^ (R.render_name u)))
        end

    | (SBox (loc , _phat, sigma), (TypSub (_, cPhi, cPsi), t)) ->
        begin try
            LF.checkSub loc cD  cPsi sigma cPhi
        with Whnf.FreeMVar (I.FMVar (u, _ )) ->
          raise (Error.Violation ("Free meta-variable " ^ (R.render_name u)))
        end

    | (Case (loc, prag, Ann (Box (_, phat, tR), TypBox (_, tA', cPsi')),
             branches), (tau, t)) ->
        let (tau_sc, projOpt) =  (match tR with
                   | I.Root (_, I.PVar _ , _ ) ->
                       (TypParam (loc, Whnf.normTyp (tA', S.LF.id), Whnf.normDCtx cPsi'), None)
                   | I.Root (_, I.Proj (I.PVar _, k ), _ ) ->
                       (TypParam (loc, Whnf.normTyp (tA', S.LF.id), Whnf.normDCtx cPsi'), Some k)
                   | _ ->
                       (TypBox (loc, Whnf.normTyp (tA', S.LF.id), Whnf.normDCtx cPsi'), None)) in
        let tau_s = TypBox (loc, Whnf.normTyp (tA', S.LF.id), Whnf.normDCtx cPsi') in
        let _  = LF.check cD  cPsi' (tR, S.LF.id) (tA', S.LF.id) in
        let problem = Coverage.make loc prag cD branches tau_sc in
          (* Coverage.stage problem; *)
          checkBranches (IndexObj (phat, tR)) cD cG branches tau_s (tau, t);
          Coverage.process problem projOpt

    | (Case (loc, prag, i, branches), (tau, t)) ->
        begin match C.cwhnfCTyp (syn cD cG i) with
          | (TypBox (loc', tA, cPsi),  t') ->
              let tau_s = TypBox (loc', C.cnormTyp (tA, t'), C.cnormDCtx (cPsi, t')) in
              let _ = dprint (fun () -> "[check] Case - Scrutinee " ^
                                P.expSynToString cD cG i ^
                                "\n   has type " ^ P.compTypToString cD tau_s)
              in
              let problem = Coverage.make loc prag cD branches tau_s in
              (* Coverage.stage problem; *)
                checkBranches DataObj cD cG branches tau_s (tau,t);
                Coverage.process problem None
          | (tau',t') ->
              let problem = Coverage.make loc prag cD branches (Whnf.cnormCTyp (tau',t')) in
              checkBranches DataObj cD cG branches (C.cnormCTyp (tau', t')) (tau,t);
                Coverage.process problem None
        end

    | (Syn (loc, i), (tau, t)) ->
        let ttau' = (syn cD cG i) in
        if C.convCTyp (tau,t)  ttau' then
          ()
        else
          raise (Error (loc, MismatchChk (cD, cG, e, (tau,t), ttau')))

    | (If (loc, i, e1, e2), (tau,t)) ->
        begin match C.cwhnfCTyp (syn cD cG i) with
          | (TypBool , _ ) ->
              (check cD cG e1 (tau,t) ;
               check cD cG e1 (tau,t) )
          | tau_theta' -> raise (Error (loc, IfMismatch (cD, cG, tau_theta')))
        end

    | (Hole (_loc), (_tau, _t)) -> ()

  and check cD cG e (tau, t) =
    let _ =  dprint (fun () -> "[check]  " ^
                       P.expChkToString cD cG e ^
                        " against \n    " ^
                  P.mctxToString cD ^ " |- " ^
                  P.compTypToString cD (Whnf.cnormCTyp (tau, t))) in
    checkW cD cG e (C.cwhnfCTyp (tau, t));

  and syn cD cG e = match e with
    | Var x   -> (lookup cG x, C.m_id)
    | DataConst c ->
        ((CompConst.get c).CompConst.typ, C.m_id)
    | DataDest c ->
        ((CompDest.get c).CompDest.typ, C.m_id)

    | Const prog ->
        ((Comp.get prog).Comp.typ, C.m_id)

    | Apply (loc , e1, e2) ->
        begin match C.cwhnfCTyp (syn cD cG e1) with
          | (TypArr (tau2, tau), t) ->
              dprint (fun () -> "[SYN: APPLY ] synthesized type  " ^
                          P.compTypToString cD (Whnf.cnormCTyp (TypArr (tau2,
        tau), t) ));
              dprint (fun () -> ("[check: APPLY] argument has appropriate type " ^
                                       P.expChkToString cD cG e2));
              dprint (fun () -> "[check: APPLY] cG " ^ P.gctxToString cD cG );
              check cD cG e2 (tau2, t);
              (tau, t)
          | (tau, t) ->
              raise (Error (loc, MismatchSyn (cD, cG, e1, VariantArrow, (tau,t))))
        end

    | CtxApp (loc, e, cPsi) ->
        begin match C.cwhnfCTyp (syn cD cG e) with
          | ((TypPiBox ((I.CDecl(_psi, w, _ ), dep) , tau), t) as tt) ->
              let theta' = I.MDot (I.CObj (cPsi), t) in
              LF.checkSchema loc cD cPsi (Schema.get_schema w);
              (dprint (fun () -> "[check: syn] CtxApp : tau = " ^
                         P.compTypToString cD (Whnf.cnormCTyp tt) );
               dprint (fun () -> "[check: syn] cPsi = " ^ P.dctxToString cD cPsi );
               dprint (fun () -> "[check: syn] tau1 = " ^
                          P.compTypToString cD (Whnf.cnormCTyp (tau, theta') ))) ;
                 (tau, theta')
          | (tau, t) ->
              raise (Error (loc, MismatchSyn (cD, cG, e, VariantCtxPi, (tau,t))))
        end
    | MApp (loc, e, (phat, cObj)) ->
        begin match (cObj, C.cwhnfCTyp (syn cD cG e)) with
          | (NormObj tM, (TypPiBox ((I.MDecl(_, tA, cPsi, _), _ ), tau), t)) ->
              LF.check cD (C.cnormDCtx (cPsi, t)) (tM, S.LF.id) (C.cnormTyp (tA, t), S.LF.id);
              (tau, I.MDot(I.MObj (phat, tM), t))

          | (NeutObj h, (TypPiBox ((I.PDecl(_, tA, cPsi), _ ), tau), t)) ->
              let _ =  dprint (fun () -> "[check: inferHead] cPsi = " ^
                                 P.dctxToString cD (C.cnormDCtx (cPsi,t) )) in
              let tB = LF.inferHead loc cD (C.cnormDCtx (cPsi,t)) h in
                if Whnf.convTyp (tB, S.LF.id) (C.cnormTyp (tA, t), S.LF.id) then
                  (tau, I.MDot(I.PObj (phat, h), t))
                else
                  raise (Error (loc, MismatchSyn (cD, cG, e, VariantPiBox, (tau,t))))
          | (SubstObj s, (TypPiBox ((I.SDecl(_, tA, cPsi), _ ), tau), t)) ->
              LF.checkSub loc cD (C.cnormDCtx (cPsi, t)) s (C.cnormDCtx (tA, t));
              (tau, I.MDot(I.SObj (phat, s), t))
          | (_ , (tau, t)) ->
              raise (Error (loc, MismatchSyn (cD, cG, e, VariantPiBox, (tau,t))))
        end

    | PairVal (loc, i1, i2) ->
        let (tau1,t1) =  C.cwhnfCTyp (syn cD cG i1) in
        let (tau2,t2) =  C.cwhnfCTyp (syn cD cG i2) in
          (TypCross (TypClo (tau1, t1), TypClo (tau2,t2)), C.m_id)


    | Ann (e, tau) ->
        check cD cG e (tau, C.m_id);
        (tau, C.m_id)

    | Equal(loc, i1, i2) ->
         let ttau1 = syn cD cG i1 in
         let ttau2 = syn cD cG i2 in
           if Whnf.convCTyp ttau1 ttau2 then
             begin match (Whnf.cwhnfCTyp ttau1) with
               | (TypBox _ , _ ) ->  (TypBool, C.m_id)
               | (TypBool, _ )   ->  (TypBool, C.m_id)
               | _               ->  raise (Error (loc, EqTyp (cD, ttau1)))
             end

           else
             raise (Error(loc, EqMismatch (cD, ttau1, ttau2 )))

    | Boolean _  -> (TypBool, C.m_id)

  and synObs cD csp ttau1 ttau2 = match (csp, ttau1, ttau2) with
    | (CopatNil loc, (TypArr (tau1, tau2), theta), (tau', theta')) ->
        if Whnf.convCTyp (tau1, theta) (tau', theta') then
          (tau2, theta)
        else
          raise (Error (loc, TypMismatch (cD, (tau1, theta), (tau',theta'))))
    | (CopatApp (loc, dest, csp'), (TypArr (tau1, tau2), theta), (tau', theta')) ->
        if Whnf.convCTyp (tau1, theta) (tau', theta') then
          synObs cD csp' ((CompDest.get dest).CompDest.typ, Whnf.m_id) (tau2, theta)
        else
          raise (Error (loc, TypMismatch (cD, (tau1, theta), (tau',theta'))))

  and checkPattern cD cG pat ttau = match pat with
    | PatEmpty (loc, cPsi) ->
        (match ttau with
          | (TypBox (_, tA, cPhi) , theta) ->
              let _ = dprint (fun () -> "[checkPattern] PatEmpty : \n cD = " ^
                                P.mctxToString cD ^
                                "context of expected  type " ^
                                P.dctxToString cD (Whnf.cnormDCtx (cPhi, theta))
                                ^ "\n context given " ^ P.dctxToString cD cPsi) in
              if C.convDCtx (Whnf.cnormDCtx (cPhi, theta)) cPsi then ()
              else
                raise (Error (loc, BoxMismatch (cD, I.Empty, ttau)))
          | _ -> raise (Error (loc, BoxMismatch (cD, I.Empty, ttau)))
        )

    | PatMetaObj (loc, mO) ->
        (match ttau with
          | (TypBox (_, tA, cPsi) , theta) ->
              checkMetaObj loc cD mO (MetaTyp (tA, cPsi), theta)
          | _ -> raise (Error (loc, BoxMismatch (cD, I.Empty, ttau)))
        )
    | PatPair (loc, pat1, pat2) ->
        (match ttau with
           | (TypCross (tau1, tau2), theta) ->
               checkPattern cD cG pat1 (tau1, theta);
               checkPattern cD cG pat2 (tau2, theta)
           | _ -> raise (Error (loc, PairMismatch (cD, cG, ttau))))

    | pat ->
        let (loc, ttau') = synPattern cD cG pat in
        let tau' = Whnf.cnormCTyp ttau' in
        let tau = Whnf.cnormCTyp ttau in
        let ttau' = (tau', Whnf.m_id) in
        let ttau = (tau, Whnf.m_id) in
        let _ = dprint (fun () -> "\n Checking conv: " ^ P.compTypToString cD tau
        ^ "\n == " ^ P.compTypToString cD tau' ^ "\n") in
          if C.convCTyp ttau ttau' then ()
          else
            raise (Error (loc, PatIllTyped (cD, cG, pat, ttau, ttau')))

  and synPattern cD cG pat = match pat with
    | PatConst (loc, c, pat_spine) ->
        let tau = (CompConst.get c).CompConst.typ in
          (loc, synPatSpine cD cG pat_spine (tau , C.m_id))
    | PatVar (loc, k) -> (loc, (lookup cG k, C.m_id))
    | PatTrue loc -> (loc, (TypBool, C.m_id))
    | PatFalse loc -> (loc, (TypBool, C.m_id))
    | PatAnn (loc, pat, tau) ->
        checkPattern cD cG pat (tau, C.m_id);
        (loc, (tau, C.m_id))

  and synPatSpine cD cG pat_spine (tau, theta) = match pat_spine with
    | PatNil  -> (tau, theta)
    | PatApp (_loc, pat, pat_spine)  ->
      begin match (tau, theta) with
        | (TypArr (tau1, tau2), theta) ->
          checkPattern cD cG pat (tau1, theta);
          synPatSpine cD cG pat_spine (tau2, theta)
        | (TypPiBox ((cdecl, _), tau), theta) ->
          let theta' = checkPatAgainstCDecl cD pat (cdecl, theta) in
          synPatSpine cD cG pat_spine (tau, theta')
      end

  and checkPatAgainstCDecl cD (PatMetaObj (loc, mO)) (cdecl, theta) = match cdecl with
    | I.MDecl (_, tA, cPsi, _) ->
        let _ = checkMetaObj loc cD mO (MetaTyp (tA, cPsi), theta) in
          (match mO with
            | MetaObj (_, phat, tM) ->  I.MDot(I.MObj(phat, tM), theta)
            | MetaObjAnn (_, cPsi, tM) -> I.MDot (I.MObj(Context.dctxToHat cPsi, tM), theta)
          )
    | I.PDecl (_, tA, cPsi) ->
        let _ = checkMetaObj loc cD mO (MetaParamTyp (tA, cPsi), theta) in
          (match mO with
            | MetaParam (_, phat, h) ->  I.MDot(I.PObj(phat, h), theta)
          )
    | I.SDecl (_, cPhi, cPsi) ->
        let _ = checkMetaObj loc cD mO (MetaSubTyp (cPhi, cPsi), theta) in
          (match mO with
            | MetaSObj (_, phat, s) ->  I.MDot(I.SObj(phat, s), theta)
            | MetaSObjAnn (_, cPsi, s) -> I.MDot (I.SObj(Context.dctxToHat cPsi, s), theta)
          )
    | I.CDecl (_, w, _ ) ->
        let _ = checkMetaObj loc cD mO (MetaSchema w, theta) in
          (match mO with
            | MetaCtx (_, cPsi) -> I.MDot (I.CObj (cPsi) , theta)
          )
  and checkBranches caseTyp cD cG branches tAbox ttau =
    List.iter (fun branch -> checkBranch caseTyp cD cG branch tAbox ttau) branches

  and checkBranch _caseTyp cD cG branch tau_s (tau, t) =
    match branch with
      | EmptyBranch (loc, cD1', pat, t1) ->
          let _ = dprint (fun () -> "\nCheckBranch - Empty Pattern\n") in
          let _ = dprint (fun () -> "cD1 = " ^ P.mctxToString cD1') in
          let _ = dprint (fun () -> "cD = " ^ P.mctxToString cD) in
          let tau_p = Whnf.cnormCTyp (tau_s, t1) in
          let _     = LF.checkMSub  loc cD1' t1 cD in
            checkPattern cD1' I.Empty pat (tau_p, Whnf.m_id)

      | Branch (loc, cD1', _cG, PatMetaObj (loc', mO), t1, e1) ->
          let _ = dprint (fun () -> "\nCheckBranch with normal pattern\n") in
          let _ = dprint (fun () -> "where scrutinee has type" ^
                            P.compTypToString cD tau_s) in
          let TypBox (_, (I.Atom(_, a, _) as tP) , cPsi) = tau_s in
          (* By invariant: cD1' |- t1 <= cD *)
          let tP1   = Whnf.cnormTyp (tP, t1) in
          let cPsi1 = Whnf.cnormDCtx (cPsi, t1) in
          let cG'   = Whnf.cnormCtx (Whnf.normCtx cG, t1) in
          let t''   = Whnf.mcomp t t1 in
          let tau'  = Whnf.cnormCTyp (tau, t'') in
          let _ = dprint (fun () -> "\nCheckBranch with pattern\n") in
          let _ = dprint (fun () -> "\nChecking refinement substitution\n") in
          let _     = LF.checkMSub loc cD1' t1 cD in
          let _ = dprint (fun () -> "\nChecking refinement substitution :      DONE\n") in
          let _ = dprint (fun () -> "[check] MetaObj " ^ P.metaObjToString cD1'  mO
                            ^ "\n   has type " ^  P.typToString cD1'  cPsi1  (tP1, S.LF.id)
                            ^ "\n   in " ^ P.dctxToString cD1' cPsi1 ) in
          let _ = checkMetaObj loc cD1' mO  (MetaTyp (tP1, cPsi1), C.m_id) in
            check cD1' cG' e1 (tau', Whnf.m_id)

      | Branch (loc, cD1', cG1, pat, t1, e1) ->
          let tau_p = Whnf.cnormCTyp (tau_s, t1) in
          let cG'   = Whnf.cnormCtx (cG, t1) in
          let t''   = Whnf.mcomp t t1 in
          let tau'  = Whnf.cnormCTyp (tau, t'') in
          let _ = dprint (fun () -> "\nCheckBranch with pattern\n") in
          let _ = dprint (fun () -> "\nChecking refinement substitution\n") in
          let _     = LF.checkMSub loc  cD1' t1 cD in
          let _ = dprint (fun () -> "\nChecking refinement substitution : DONE\n") in
          let _ = checkPattern cD1' cG1 pat (tau_p, Whnf.m_id) in
            check cD1' (Context.append cG' cG1) e1 (tau', Whnf.m_id)


  let rec wf_mctx cD = match cD with
    | I.Empty -> ()
    | I.Dec (cD, cdecl) ->
        (wf_mctx cD ; checkCDecl cD cdecl)



end

module Sgn = struct

  let rec check_sgn_decls = function
    | [] -> ()

    | Syntax.Int.Sgn.Typ (_a, tK) :: decls ->
        let cD   = Syntax.Int.LF.Empty in
        let cPsi = Syntax.Int.LF.Null in
          LF.checkKind cD cPsi tK;
          check_sgn_decls decls

    | Syntax.Int.Sgn.Const (_c, tA) :: decls ->
        let cD   = Syntax.Int.LF.Empty in
        let cPsi = Syntax.Int.LF.Null in
          LF.checkTyp cD cPsi (tA, Substitution.LF.id);
          check_sgn_decls decls

    | Syntax.Int.Sgn.Schema (_w, schema) :: decls ->
        let cD   = Syntax.Int.LF.Empty in
        let cPsi = Syntax.Int.LF.Null in
          LF.checkSchema (Syntax.Loc.ghost) cD cPsi schema;
          check_sgn_decls decls

    | Syntax.Int.Sgn.Rec (f, tau, e) :: decls ->
        let cD = Syntax.Int.LF.Empty in
        let cG = Syntax.Int.LF.Empty in
          Comp.checkTyp cD tau;
          Comp.check cD cG e (tau, Whnf.m_id);
          check_sgn_decls decls

    | Syntax.Int.Sgn.Pragma (_a) :: decls ->
        check_sgn_decls decls




end<|MERGE_RESOLUTION|>--- conflicted
+++ resolved
@@ -404,8 +404,8 @@
   | I.CDecl(_psi, schema,_ ) ->
       let dep' = match dep with Explicit -> I.No | Implicit -> I.Maybe in
         I.Dec(cD, I.CDecl(x, schema, dep'))
-  | I.MDecl(_u, tA, cPsi) ->
-      I.Dec(cD, I.MDecl(x, C.cnormTyp (tA, t), C.cnormDCtx (cPsi, t)))
+  | I.MDecl(_u, tA, cPsi, mDep) ->
+      I.Dec(cD, I.MDecl(x, C.cnormTyp (tA, t), C.cnormDCtx (cPsi, t), mDep))
   | I.PDecl(_u, tA, cPsi) ->
       I.Dec(cD, I.PDecl(x, C.cnormTyp (tA, t), C.cnormDCtx (cPsi, t)))
   | I.SDecl (_s, cPhi, cPsi) ->
@@ -437,26 +437,8 @@
            in check cD cG e' ttau'
          in let _ = List.map f bs in ()
 
-<<<<<<< HEAD
-    | (CtxFun (_, psi, e), (TypCtxPi ((_psi, schema, dep ), tau), t)) ->
-        let dep' = match dep with Explicit -> I.No | Implicit -> I.Maybe in
-        check (I.Dec(cD, I.CDecl(psi, schema, dep')))
-          (C.cnormCtx (cG, I.MShift 1)) e (tau, C.mvar_dot1 t)
-
-    | (MLam (_, u, e), (TypPiBox ((I.MDecl(_u, tA, cPsi, mDep), _), tau), t)) ->
-        check (I.Dec(cD, I.MDecl(u, C.cnormTyp (tA, t), C.cnormDCtx (cPsi, t), mDep)))
-          (C.cnormCtx (cG, I.MShift 1))   e (tau, C.mvar_dot1 t)
-
-    | (MLam (_, u, e), (TypPiBox ((I.PDecl(_u, tA, cPsi), _), tau), t)) ->
-        check (I.Dec(cD, I.PDecl(u, C.cnormTyp (tA, t), C.cnormDCtx (cPsi, t))))
-          (C.cnormCtx (cG, I.MShift 1))   e (tau, C.mvar_dot1 t)
-
-    | (MLam (_, u, e), (TypPiBox ((I.SDecl(_u, cPhi, cPsi), _), tau), t)) ->
-        check (I.Dec(cD, I.SDecl(u, C.cnormDCtx (cPhi, t), C.cnormDCtx (cPsi, t))))
-=======
     | (MLam (_, u, e), (TypPiBox (cdec, tau), t)) ->
         check (extend_mctx cD (u, cdec, t))
->>>>>>> 3b8254b8
           (C.cnormCtx (cG, I.MShift 1))   e (tau, C.mvar_dot1 t)
 
     | (Pair (_, e1, e2), (TypCross (tau1, tau2), t)) ->
