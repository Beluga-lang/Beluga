(* -*- coding: utf-8; indent-tabs-mode: nil; -*- *)

(**
   @author Renaud Germain
   @author Brigitte Pientka
*)

(* TODO
   - Deal with FV which are non-patterns
   - Cycle detection ?
   - Code walk for reconstruction
*)

open Store
open Store.Cid
open Syntax
open Substitution

open Id

module Apx = struct

  module LF = struct

    type kind =
      | Typ
      | PiKind of typ_decl * kind

    and typ_decl =
      | TypDecl of name * typ

    and typ =
      | Atom  of cid_typ * spine
      | PiTyp of typ_decl * typ

    and normal =
      | Lam  of name * normal
      | Root of head * spine

    and head =
      | BVar  of offset
      | Const of cid_term
      | FVar  of name

    and spine =
      | Nil
      | App of normal * spine

  end

end

module Unify = Unify.StdTrail

exception NotImplemented

type error =
  | ExpAppNotFun
  | ExpNilNotAtom
  | KindMisMatch
  | SubIllTyped
  | TypMisMatch of Int.LF.dctx * Int.LF.tclo * Int.LF.tclo
  | IllTyped    of Int.LF.dctx * Apx.LF.normal * Int.LF.tclo

exception Error of string

(* PHASE 0 : Indexing

   index_term names ext_m = m

   Translates an object ext_m in external syntax
   into an object m in approximate internal syntax.


   ASSUMPTION:

      ext_m is in beta-eta normal form
          m is in beta-eta normal form, i.e.
      all occurrences of free variables in m
      are eta-expanded.

   Generalization:
      Allow user to write terms which are not eta-expanded.
      this requires a change in the definition of FVar constructor.

      FVar of name

      would need to change to  FVar of name * sub * typ * dctx
      and may also need information about its type and context in
      which it was created;

*)
let rec index_kind names = function
  | Ext.LF.Typ _ ->
      Apx.LF.Typ

  | Ext.LF.ArrKind (_, a, k) ->
      let x      = Id.mk_name None
      and a'     = index_typ names a in
      let names' = BVar.extend names (BVar.mk_entry x) in
      let k'     = index_kind names' k in
        Apx.LF.PiKind (Apx.LF.TypDecl (x, a'), k')

  | Ext.LF.PiKind (_, Ext.LF.TypDecl (x, a), k) ->
      let a'     = index_typ names a
      and names' = BVar.extend names (BVar.mk_entry x) in
      let k'     = index_kind names' k in
        Apx.LF.PiKind (Apx.LF.TypDecl (x, a'), k')

and index_typ names = function
  | Ext.LF.Atom (_, a, s) ->
      let a' = Typ.index_of_name a
      and s' = index_spine names s in
        Apx.LF.Atom (a', s')

  | Ext.LF.ArrTyp (_, a, b) ->
      let x      = Id.mk_name None
      and a'     = index_typ names a in
      let names' = BVar.extend names (BVar.mk_entry x) in
      let b'     = index_typ names' b in
        Apx.LF.PiTyp (Apx.LF.TypDecl (x, a'), b')

  | Ext.LF.PiTyp (_, Ext.LF.TypDecl (x, a), b) ->
      let a'     = index_typ names  a
      and names' = BVar.extend names (BVar.mk_entry x) in
      let b'     = index_typ names' b in
        Apx.LF.PiTyp (Apx.LF.TypDecl (x, a'), b')

and index_term names = function
  | Ext.LF.Lam (_, x, m)   ->
      let names' = BVar.extend names (BVar.mk_entry x) in
      let m'     = index_term names' m in
        Apx.LF.Lam (x, m')

  | Ext.LF.Root (_, h, s) ->
      let h' = index_head  names h
      and s' = index_spine names s in
        Apx.LF.Root (h', s')

and index_head names = function
  | Ext.LF.Name (_, n) ->
      try
        Apx.LF.BVar (BVar.index_of_name names n)
      with Not_found -> try
        Apx.LF.Const (Term.index_of_name n)
      with Not_found ->
        Apx.LF.FVar n

and index_spine names = function
  | Ext.LF.Nil ->
      Apx.LF.Nil

  | Ext.LF.App (_, m, s) ->
      let m' = index_term  names m
      and s' = index_spine names s in
        Apx.LF.App (m', s')

(* ******************************************************************* *)
(* PHASE 1 : Elaboration and free variables typing                     *)

(* Free variable constraints: 

   fvar_cnstr  C := . | Root(FVar X, tS) & C 

   The constraints are generated when encountering
   a free variable X whose type is yet unknown and has a 
   non-pattern spine tS. This means we cannot easily infer
   the type of the free variable X. 
 
*)



let fvar_cnstr : ((A.normal * I.cvar)  list) ref = ref []

let add_fvarCnstr  c = fvar_cnstr := c :: !fvar_cnstr

let reset_fvarCnstr () = (fvar_cnstr := [])

let rec raiseType cPsi tA = match cPsi with
  | I.Null -> tA
  | I.DDec (cPsi', decl) ->
      raiseType cPsi' (I.PiTyp (decl, tA))

(* patSpine s = bool

   if cPsi |- s : A <- P  and
      s is a pattern spine (simple approximate),
   i.e. it consists of distinct bound variables

   then
      return true;
      otherwise false.

*)
let patSpine spine =
  let rec patSpine' seen_vars spine = match spine with
<<<<<<< HEAD
    | Apx.LF.Nil ->
        true

    | Apx.LF.App (Apx.LF.Root (Apx.LF.BVar x, Apx.LF.Nil), spine) ->
        not (List.mem x seen_vars) && patSpine' (x :: seen_vars) spine
=======
    | A.Nil ->
        (true, 0)

    | A.App (A.Root (A.BVar x, A.Nil), spine) ->
        if not (List.mem x seen_vars) then 
          let (b,l) = patSpine' (x :: seen_vars) spine in 
            (b, l+1)
        else (false, 0)
>>>>>>> e7527e34

    | _ ->  (false, 0)
  in
    patSpine' [] spine


(* etaExpandMV cPsi sA s' = tN 

    cPsi'  |- s'   <= cPsi 
    cPsi   |- [s]A <= typ

<<<<<<< HEAD
  | (Int.LF.Atom (_a, _tS) as tP, s) -> 
    let u      = Context.newMVar (cPsi, Int.LF.TClo (tP, s)) in         
      Int.LF.Root(Int.LF.MVar (u, LF.id), Int.LF.Nil)

  | (Int.LF.PiTyp (Int.LF.TypDecl(x, _tA) as decl, tB), s) -> 
      Int.LF.Lam (x, etaExpandMV (Int.LF.DDec(cPsi, decl)) (tB, LF.dot1 s))
=======
    cPsi'  |- tN   <= [s'][s]A

*)
let rec etaExpandMV cPsi sA s' = etaExpandMV' cPsi (Whnf.whnfTyp sA)  s'

and etaExpandMV' cPsi sA  s' = match sA with
  | (I.Atom (_a, _tS) as tP, s) -> 
      let u = Whnf.newMVar (cPsi, I.TClo(tP,s)) in        
         I.Root (I.MVar (u, s'), I.Nil)  

  | (I.PiTyp (I.TypDecl (x, _tA) as decl, tB), s) -> 
      I.Lam (x, etaExpandMV (I.DDec (cPsi, LF.decSub decl s)) (tB, LF.dot1 s) (LF.dot1 s'))
>>>>>>> e7527e34

(* elKind  cPsi (k,s) = K

*)
let rec elKind cPsi k = match k with
  | Apx.LF.Typ ->
      Int.LF.Typ

  | Apx.LF.PiKind (Apx.LF.TypDecl (x, a), k) ->
      let tA    = elTyp cPsi a in
      let cPsi' = (Int.LF.DDec (cPsi, Int.LF.TypDecl (x, tA))) in
      let tK    = elKind cPsi' k in
        Int.LF.PiKind (Int.LF.TypDecl (x, tA), tK)

(* elTyp cPsi a = A

   Pre-condition:
       Upsilon = set of free variables

   if |cPsi| |- a <= type and
      a is in beta-eta normal form
   then
       cPsi   |- A <- type (pre-dependent)
   and A is in beta-eta normal form.

   Effect:
       Upsilon' = FV(A)  where Upsilon' is an extension of Upsilon

*)
and elTyp cPsi a = match a with
  | Apx.LF.Atom (a, s) ->
      let tK = (Typ.get a).Typ.kind in
      let i  = (Typ.get a).Typ.implicit_arguments in
<<<<<<< HEAD
      let _        = Printf.printf "\n Elaborate spine for constant : "; print_newline () in
      let _        = Pretty.Int.DefaultPrinter.ppr_lf_kind tK in
      let tS = elKSpineI cPsi s i (tK, Substitution.LF.id) in
        Int.LF.Atom (a, tS)
=======
      let (_, d) = Context.dctxToHat cPsi in  
      (* let tS = elKSpineI cPsi s i (tK, Substitution.LF.id) in *)
      let tS = elKSpineI cPsi s i (tK, I.Shift d) in  
        I.Atom (a, tS)
>>>>>>> e7527e34

  | Apx.LF.PiTyp (Apx.LF.TypDecl (x, a), b) ->
      let tA    = elTyp cPsi a in
      let cPsi' = (Int.LF.DDec (cPsi, Int.LF.TypDecl (x, tA))) in
      let tB    = elTyp cPsi' b in
        Int.LF.PiTyp (Int.LF.TypDecl (x, tA), tB)

(* elTerm  cPsi m sA = M
   elTermW cPsi m sA = M  where sA = (A,s) is in whnf
                                m is in beta-eta normal form.
   if |cPsi| |- m <= |[s]A'|
       cPsi  |- s <= cPsi'
       cPsi' |- A <- type (pre-dependent)
   then
       cPsi |- M <- A     (pre-dependent)
   and M is in beta-eta normal form, i.e.
     all free variables are eta-expanded.

*)
and elTerm cPsi m sA = elTermW cPsi m (Whnf.whnfTyp sA)

and elTermW cPsi m sA = match (m, sA) with
<<<<<<< HEAD
  | (Apx.LF.Lam (x, m), (Int.LF.PiTyp (tA, tB), s)) ->
      let cPsi' = Int.LF.DDec (cPsi, LF.decSub tA s) in
=======
  | (A.Lam (x, m), (I.PiTyp (I.TypDecl (_x, _tA) as decl, tB), s)) ->
      let cPsi' = I.DDec (cPsi, LF.decSub decl s) in
>>>>>>> e7527e34
      let tM    = elTerm cPsi' m (tB, LF.dot1 s) in
        Int.LF.Lam(x, tM)

  | (Apx.LF.Root (Apx.LF.Const c, spine), ((Int.LF.Atom _ as tP), s)) ->
      let tA = (Term.get c).Term.typ in
      let i  = (Term.get c).Term.implicit_arguments in
<<<<<<< HEAD
      let tS = elSpineI cPsi spine i (tA, LF.id) (tP, s) in
        Int.LF.Root (Int.LF.Const c, tS)

  | (Apx.LF.Root (Apx.LF.BVar x, spine), (Int.LF.Atom _ as tP, s)) ->
      let Int.LF.TypDecl (_, tA) = Context.ctxDec cPsi x in
      let tS = elSpine cPsi spine (tA, LF.id) (tP, s) in
        Int.LF.Root (Int.LF.BVar x, tS)

  | (Apx.LF.Root (Apx.LF.FVar x, spine), (Int.LF.Atom _ as tP, s)) ->
=======
      let (_, d) = Context.dctxToHat cPsi in  
      let tS = elSpineI cPsi spine i (tA, I.Shift d) (tP, s) in 
        I.Root (I.Const c, tS)

  | (A.Root (A.BVar x, spine), (I.Atom _ as tP, s)) ->
      let I.TypDecl (_, tA) = Context.ctxDec cPsi x in
      let tS = elSpine cPsi spine (tA, LF.id) (tP, s) in 
        I.Root (I.BVar x, tS) 

  | (A.Root (A.FVar x, spine) as m, (I.Atom _ as tP, s)) ->
>>>>>>> e7527e34
      begin try
        let tA = FVar.get x in
          (* For type reconstruction to succeed, we must have
             . |- tA <= type
             This will be enforced during abstraction *)
<<<<<<< HEAD
        let tS = elSpine cPsi spine (tA, LF.id) (tP, s) in
          Int.LF.Root (Int.LF.FVar x, tS)
=======
      (* let tS = elSpine cPsi spine (tA, LF.id) (tP, s) in *)
        let (_, d) = Context.dctxToHat cPsi in 
      let tS = elSpine cPsi spine (tA, I.Shift d) (tP, s) in 
          I.Root (I.FVar x, tS)
>>>>>>> e7527e34
      with Not_found ->
        let (patternSpine, _l) = patSpine spine in 
        if patternSpine then
        let (_, d) = Context.dctxToHat cPsi in 
        let (tS, tA) = elSpineSynth cPsi spine (I.Shift d) (tP, s) in
            (* For type reconstruction to succeed, we must have
               . |- tA <= type  and cPsi |- tS : tA <= [s]tP
               This will be enforced during abstraction.
            *)
          let _        = FVar.add x tA in
            Int.LF.Root (Int.LF.FVar x, tS)
        else
<<<<<<< HEAD
          (Printf.printf "Reconstruction of free variables with non-pattern spines not handled";
           print_newline ();
           raise NotImplemented)
            (*
              let v = newMVar (cPsi, TClo(tP, s)) in
              (add_delayed (cPsi |- m = v[id])
                Int.LF.Root (Int.LF.MVar (v, LF.id), Int.LF.Nil)
              )
            *)
=======
          let v = Whnf.newMVar (cPsi, I.TClo(tP, s)) in
            (add_fvarCnstr (m, v) ;
             I.Root (I.MVar (v, LF.id), I.Nil)
            )

>>>>>>> e7527e34
      end

  | _ ->
      raise (Error "Ill-typed " (* (IllTyped (cPsi, m, sA)) *))

(* elSpineI  cPsi spine i sA sP  = S
   elSpineIW cPsi spine i sA sP  = S

     where sA = (A,s) and sP = (P,s')
       and sA and sP in whnf

   Pre-condition:
     U = free variables
     O = meta-variables for implicit arguments

   Invariant:

   If O ; U ; cPsi |- spine <- [s]A  (approx)
   then
      O' ; U' ; cPsi |- S <- [s]A : [s']P (pre-dependent)


   Post-condition:
     U' = extension of U containing all free variables of S
     O' = extension of O containing i new meta-variables
              for implicit arguments

   Comment: elSpineI will insert new meta-variables (as references)
     for omitted implicit type arguments; their type is pre-dependent.
*)
and elSpineI cPsi spine i sA sP =
  elSpineIW cPsi spine i (Whnf.whnfTyp sA) (Whnf.whnfTyp sP)

and elSpineIW cPsi spine i sA sP =
  if i = 0 then
    elSpine cPsi spine sA sP
  else
    match sA with
<<<<<<< HEAD
      | (Int.LF.PiTyp (Int.LF.TypDecl (_, tA), tB), s) ->
          let tN     = etaExpandMV cPsi (tA,s) in
          let spine' = elSpineI cPsi spine (i - 1) (tB, Int.LF.Dot (Int.LF.Obj tN, s)) sP in
            (* This only works, if tA is atomic -- if tA is not atomic, we
               need to eta-expand h, so we preserve normal forms -bp *)
            Int.LF.App (tN, spine')

=======
      | (I.PiTyp (I.TypDecl (_, tA), tB), s) ->
          (* cPsi' |- tA <= typ
             cPsi  |- s  <= cPsi'      cPsi |- tN <= [s]A

             tN = u[s']  and u::A'[.]   

             s.t.  cPsi |- u[s'] => [s']A'  where cPsi |- s' : .
             and    [s]A = [s']A'. Therefore A' = [s']^-1([s]A)
             
          *)
          let (_, d) = Context.dctxToHat cPsi in      
          let tN     = etaExpandMV I.Null (tA, s) (I.Shift d) in 
          let spine' = elSpineI cPsi spine (i - 1) (tB, I.Dot (I.Obj tN, s)) sP in
            I.App (tN, spine')
>>>>>>> e7527e34
      (* other cases impossible by (soundness?) of abstraction *)

(* elSpine  cPsi spine sA sP = S
   elSpineW cPsi spine sA sP = S
     where sA = (A,s) and sP = (P,s')
       and sA and sP in whnf

   Pre-condition:
     U = free variables
     O = meta-variables for implicit arguments

   Invariant:

   If O ; U ; cPsi |- spine <- [s]A  (approx)
   then
      O' ; U' ; cPsi |- S <- [s]A : [s']P (pre-dependent)


   Post-condition:
     U' = extension of U containing all free variables of S
     O' = extension of O containing new meta-variables of S

*)
and elSpine cPsi spine sA sP =
  elSpineW cPsi spine (Whnf.whnfTyp sA) (Whnf.whnfTyp sP)

and elSpineW cPsi spine sA sP = match (spine, sA) with
  | (Apx.LF.Nil, (Int.LF.Atom (a, _spine), _s)) ->
      let (Int.LF.Atom (a', _spine'), _s') = sP in
        if a = a' then
          Int.LF.Nil
        else
          raise (Error "Type mismatch " (* (TypMisMatch (cPsi, sA, sP)) *))

<<<<<<< HEAD
  | (Apx.LF.Nil, _) ->
      raise (Error ExpNilNotAtom)
=======
  | (A.Nil, _) ->
      raise (Error "Expression not of atomic type" ) (* ExpNilNotAtom *)
>>>>>>> e7527e34

  | (Apx.LF.App (m, spine), (Int.LF.PiTyp (Int.LF.TypDecl (_, tA), tB), s)) ->
      let tM = elTerm  cPsi m (tA, s) in
      let tS = elSpine cPsi spine (tB, Int.LF.Dot (Int.LF.Obj tM, s)) sP in
        Int.LF.App (tM, tS)

<<<<<<< HEAD
  | (Apx.LF.App _, _) ->
      raise (Error ExpAppNotFun)
=======
  | (A.App _, sA) ->
      raise (Error ("Spine of atomic type " ^ 
                      (Pretty.Int.DefaultPrinter.typToString (I.TClo(sA)))))
>>>>>>> e7527e34

(* see invariant for elSpineI *)
and elKSpineI cPsi spine i sK =
  if  i = 0 then
    elKSpine cPsi spine sK
  else
    match sK with
<<<<<<< HEAD
      | (Int.LF.PiKind (Int.LF.TypDecl (_, tA), tK), s) ->
          let tN     = etaExpandMV cPsi (tA,s) in
          let spine' = elKSpineI cPsi spine (i - 1) (tK, Int.LF.Dot (Int.LF.Obj tN, s)) in
            Int.LF.App (tN, spine')
=======
      | (I.PiKind (I.TypDecl (_, tA), tK), s) ->
          let (_, d) = Context.dctxToHat cPsi in 
          let tN     = etaExpandMV I.Null (tA,s) (I.Shift d) in
          let spine' = elKSpineI cPsi spine (i - 1) (tK, I.Dot (I.Obj tN, s)) in
            I.App (tN, spine')
>>>>>>> e7527e34

      (* other cases impossible by (soundness?) of abstraction *)


(* see invariant for elSpine *)
and elKSpine cPsi spine sK = match (spine, sK) with
  | (Apx.LF.Nil, (Int.LF.Typ, _s)) ->
      Int.LF.Nil

<<<<<<< HEAD
  | (Apx.LF.Nil, _) ->
      raise (Error KindMisMatch)
=======
  | (A.Nil, _) ->
      raise (Error "Kind mismatch") (* KindMisMatch *)
>>>>>>> e7527e34

  | (Apx.LF.App (m, spine), (Int.LF.PiKind (Int.LF.TypDecl (_, tA), tK), s)) ->
      let tM = elTerm   cPsi m (tA, s) in
      let tS = elKSpine cPsi spine (tK, Int.LF.Dot (Int.LF.Obj tM, s)) in
        Int.LF.App (tM, tS)

<<<<<<< HEAD
  | (Apx.LF.App _, _) ->
      raise (Error ExpAppNotFun)
=======
  | (A.App _, _) ->
      raise (Error "Non-empty spine of atomic type") (* ExpAppNotFun *)
>>>>>>> e7527e34

(* elSpineSynth cPsi spine s' sP = (S, A') 

   Pre-condition:
     U = free variables
     O = meta-variables for implicit arguments

   Invariant:

   If O ; U ; Psi |- spine < [s]P
      and spine is a pattern spine
                  
              Psi |- s' <= .      |cPsi| = d  and s' = ^d

                
              Psi |- s   <= Psi'
                . |- ss' <= Psi

   then O ; U ; Psi |- S : [s']A' < [s]P

   Post-condition:
     U = containing all free variables of S (unchanged)
     O = containing new meta-variables of S (unchanged)

*)
<<<<<<< HEAD
and elSpineSynth cPsi spine sP = match (spine, sP) with
  | (Apx.LF.Nil, (tP, s))  ->
      (Int.LF.Nil, Int.LF.TClo (tP, s))

  | (Apx.LF.App (Apx.LF.Root (Apx.LF.BVar x, Apx.LF.Nil), spine), sP) ->
      let Int.LF.TypDecl (_, tA) = Context.ctxDec cPsi x in
      let (tS, tB) = elSpineSynth cPsi spine sP in
      (*  cPsi |- tS : tB <- sP  (pre-dependent) *)
      (*  show there exists: tB'  s.t [x/y,id(cPsi)]tB' = tB
           tB' = [(x/y, id(cPsi))^-1] tB
      *)
      let s = Int.LF.Dot (Int.LF.Head (Int.LF.BVar x), LF.id) in
      (* cPsi       |- s  : cPsi, y:A
         cPsi, y:A  |- s' : cPsi      where s' = (s)^1

      *)
       let s' = LF.invert s in
       let tB' = Int.LF.TClo (tB, s') in
       (* cPsi, y:A |- tB' <- type (pre-dependent) *)

         (Int.LF.App (Int.LF.Root (Int.LF.BVar x, Int.LF.Nil), tS),
          Int.LF.PiTyp (Int.LF.TypDecl (Id.mk_name None, tA), tB'))
=======
and elSpineSynth cPsi spine s' sP = match (spine, sP) with
  | (A.Nil, (tP, s))  ->
      let ss = LF.invert s' in 
        (* ensure that [ss] ([s]tP) exists ! *)
       (I.Nil, I.TClo(tP, LF.comp s ss)) 

  | (A.App (A.Root (A.BVar x, A.Nil), spine), sP) ->
      let I.TypDecl (_, tA) = Context.ctxDec cPsi x in
      (* cPsi |- tA : type 
         cPsi |- s' : cPsi'
       *)
      let ss = LF.invert s' in 
      let tA' = Whnf.normTyp (tA, ss) in 

      (*   cPsi |- s', x : cPsi', y:tA' *)
      let (tS, tB) = elSpineSynth cPsi spine (I.Dot(I.Head(I.BVar x), s')) sP in

      (*  cPsi |- tS : [s', x]tB <- sP  (pre-dependent) *)

      (* cPsi, y:A |- tB' <- type (pre-dependent) *)

         (I.App (I.Root (I.BVar x, I.Nil), tS),
          I.PiTyp (I.TypDecl (Id.mk_name None, tA'), tB))
>>>>>>> e7527e34

   (* other cases impossible *)


(* ******************************************************************* *)
(* Solve free variable constraints *)

let rec solve_fvarCnstr cnstr = match cnstr with 
  | []  -> ()
  | ((A.Root(A.FVar x, spine) , I.Inst(r, cPsi, I.TClo(tP,s), _)) :: cnstrs) ->
     begin try 
        let tA = FVar.get x in
          (* For type reconstruction to succeed, we must have
             . |- tA <= type
             This will be enforced during abstraction *)
        let (_, d) = Context.dctxToHat cPsi in 
          
        (* let tS = elSpine cPsi spine (tA, LF.id) (tP,s) in *)
        let tS = elSpine cPsi spine (tA, I.Shift d) (tP,s) in 
          (r := Some (I.Root (I.FVar x, tS));
           solve_fvarCnstr cnstrs  
          )
     with Not_found ->
       raise (Error "Type reconstruction: Left-over constraints for free variables \n")
     end


(* ******************************************************************* *)
(* PHASE 2 : Reconstruction *)

(*  recTerm cPsi sM sA = ()

    Pre-condition:

    U = FV(M) (FV(A), FV(K) resp.)
    O = meta-variables in M (A, K, resp.)

   Invariant:
    If  O ; U ; cPsi |- [s']M <- [s]A (predependent)
        and there exists a modal substitution r
        s.t. O' |- r <= O
    then

       recTerm cPsi sM sA succeeds and

       O' ; [|r|]U ; [|r|]cPsi |- [|r|][s']M <= [|r|][s]A

   Post-condition:

     U' = [|r|]U
     O' s.t. O' |- r <= O , and

   Effect:
     - all meta-variables in O have been destructively updated.
     - may raise exception Error, if no modal substitution r exists.

Similar invariants and pre- and post-conditions for:

    recKind cPsi (K,s) = K'
    recTyp  cPsi (A,s) = A'

*)
let rec recKind cPsi sK = match sK with
  | (Int.LF.Typ, _s) ->
      ()

  | (Int.LF.PiKind (Int.LF.TypDecl(_x, tA) as adec, tK), s) -> (
      recTyp cPsi (tA, s);
      recKind (Int.LF.DDec (cPsi, LF.decSub adec s)) (tK, LF.dot1 s)
    )

and recTyp cPsi sA = recTypW cPsi (Whnf.whnfTyp sA)

and recTypW cPsi sA = match sA with
  | (Int.LF.Atom (a, tS) , s) ->
      let tK = (Typ.get a).Typ.kind in
        let (_, d) = Context.dctxToHat cPsi in 
      let tA' =  recKSpine cPsi (tS, s) (tK, I.Shift d) in 
        tA'


<<<<<<< HEAD
  | (Int.LF.PiTyp ((Int.LF.TypDecl (_x, tA) as adec), tB), s) -> (
      recTyp cPsi (tA, s);
      recTyp (Int.LF.DDec (cPsi, LF.decSub adec s)) (tB, LF.dot1 s)
=======
  | (I.PiTyp ((I.TypDecl (_x, tA) as adec), tB), s) -> (      
      recTyp cPsi (tA, s);
      recTyp (I.DDec (cPsi, LF.decSub adec s)) (tB, LF.dot1 s);
>>>>>>> e7527e34
    )

and recTerm cPsi sM sA =
  recTermW cPsi (Whnf.whnf sM) (Whnf.whnfTyp sA)

and recTermW cPsi sM sA = match (sM, sA) with
  | ((Int.LF.Lam (_, tM), s'), (Int.LF.PiTyp (tA, tB), s)) ->
      let cPsi' = Int.LF.DDec (cPsi, LF.decSub tA s) in
        recTerm cPsi' (tM, LF.dot1 s') (tB, LF.dot1 s)

  | ((Int.LF.Root (Int.LF.Const c, tS), s'), (Int.LF.Atom _ as tP, s)) ->
      let tA = (Term.get c).Term.typ in
      let (_, d) = Context.dctxToHat cPsi in 
        recSpine cPsi (tS, s') (tA, I.Shift d) (tP, s)

  | ((Int.LF.Root (Int.LF.BVar x, tS), s'), (Int.LF.Atom _ as tP, s)) ->
      let Int.LF.TypDecl (_, tA) = Context.ctxDec cPsi x in
        recSpine cPsi (tS, s') (tA, LF.id) (tP, s)

  | ((Int.LF.Root (Int.LF.MVar (Int.LF.Inst (_r, cPhi, tP', _cnstr), t), _tS), s'), (Int.LF.Atom _ as tP, s)) ->
     (* By invariant of whnf: tS = Nil  and r will be lowered and is uninstantiated *)
     (* Dealing with constraints is postponed, Dec  2 2008 -bp *)
      let s1 = (LF.comp t s') in
<<<<<<< HEAD
      let _        = Printf.printf "\n RecTerm: Unify "; print_newline () in
      let _        = Pretty.Int.DefaultPrinter.ppr_lf_typ (Whnf.normTyp (tP',s1)) in
      let _        = Printf.printf "\n with "; print_newline () in
      let _        = Pretty.Int.DefaultPrinter.ppr_lf_typ (Whnf.normTyp (tP,s)) in
      let _        = (recSub cPsi s1 cPhi;
                      Unify.unifyTyp (Context.dctxToHat cPsi, (tP', s1), (tP, s))) in 
       Printf.printf "\n done "; print_newline ()
=======
        (recSub cPsi s1 cPhi;
         Unif.unifyTyp (Context.dctxToHat cPsi, (tP', s1), (tP, s))
        )  
>>>>>>> e7527e34

  | ((Int.LF.Root (Int.LF.FVar x, tS), s'), (Int.LF.Atom _ as tP, s)) ->
      (* x is in eta-expanded form and tA is closed
         type of FVar x : A[cPsi'] and FVar x should be
         associated with a substitution, since tA is not always
         closed.

         by invariant of whnf: s' = id
      *)
      let tA = FVar.get x in
      let (_, d) = Context.dctxToHat cPsi in  
        recSpine cPsi (tS, s') (tA, I.Shift d) (tP, s)    

and recSpine cPsi sS sA sP = 
  recSpineW cPsi sS (Whnf.whnfTyp sA) sP

and recSpineW cPsi sS sA sP = match (sS, sA) with
<<<<<<< HEAD
  | ((Int.LF.Nil, _s), (tP', s')) ->
      let _        = Printf.printf "\n RecSpine Unify "; print_newline () in
      let _        = Pretty.Int.DefaultPrinter.ppr_lf_typ (Whnf.normTyp (tP',s')) in
      let _        = Printf.printf "\n with "; print_newline () in
      let _        = Pretty.Int.DefaultPrinter.ppr_lf_typ (Whnf.normTyp sP) in
      let _        =  Unify.unifyTyp (Context.dctxToHat cPsi, sP, (tP', s')) in 
        Printf.printf "\n done "; print_newline ()

  | ((Int.LF.App (tM, tS), s'), (Int.LF.PiTyp (Int.LF.TypDecl (_, tA), tB), s)) -> (
      recTerm  cPsi (tM, s') (tA, s);
      recSpine cPsi (tS, s') (tB, Int.LF.Dot (Int.LF.Obj tM, s)) sP
=======
  | ((I.Nil, _s), (tP', s')) ->
      Unif.unifyTyp (Context.dctxToHat cPsi, sP, (tP', s'))  
      
  | ((I.App (tM, tS), s'), (I.PiTyp (I.TypDecl (_, tA), tB), s)) -> (
      let _ = recTerm  cPsi (tM, s') (tA, s) in 
      (*   cPsi |-  s <= cPsi1     cPsi1 |- Pi x:tA .tB <= typ
                                   cPsi1 |- tA <= typ   
                                   cPsi1, x:tA |- tB <= typ

           cPsi |-  s'<= cPsi2     cPsi |- [s']tM <= tA'   tA' = [s]tA   
           
           cPsi2 |- tM <= tA2       [s']tA2 = tA' = [s]tA
       
           cPsi |-  [s']tM . s <= cPsi1, x: tA

      *)
      recSpine cPsi (tS, s') (tB, I.Dot (I.Obj (I.Clo (tM,s')), s)) sP 
>>>>>>> e7527e34
    )

  | ((Int.LF.SClo (tS, s), s'), sA) -> 
      recSpine cPsi (tS, LF.comp s s') sA sP

and recKSpine cPsi sS sK = match (sS, sK) with
  | ((Int.LF.Nil, _s), (Int.LF.Typ, _s')) ->
      ()

  | ((Int.LF.App (tM, tS), s'), (Int.LF.PiKind (Int.LF.TypDecl (_, tA), tK), s)) -> (
      recTerm   cPsi (tM, s') (tA, s);
      recKSpine cPsi (tS, s') (tK, Int.LF.Dot (Int.LF.Obj tM, s))
    )

  | ((Int.LF.SClo (tS, s),  s'), sK) -> 
      recKSpine cPsi (tS, LF.comp s s') sK

and recSub cPsi s cPhi = match (s, cPhi) with
<<<<<<< HEAD
  | (Int.LF.Shift _n, _cPhi) ->
      ()

  | (Int.LF.Dot (Int.LF.Head Int.LF.BVar x, s), Int.LF.DDec (cPhi, Int.LF.TypDecl (_, tA))) ->
      let Int.LF.TypDecl (_, tA') = Context.ctxDec cPsi x in (
          recSub  cPsi s cPhi;
          Unify.unifyTyp (Context.dctxToHat cPsi, (tA', s), (tA, LF.id))
        )
=======
  | (I.Shift _n, _cPhi) ->
      (* We may need to expand cPhi further if n =/= 0 *)
      ()

  | (I.Dot (I.Head I.BVar x, s), I.DDec (cPhi, I.TypDecl (_, tA))) ->
      let I.TypDecl (_, tA') = Context.ctxDec cPsi x in 
        recSub  cPsi s cPhi;
        Unif.unifyTyp (Context.dctxToHat cPsi, (tA', LF.id), (tA, s))

>>>>>>> e7527e34

  | (Int.LF.Dot (Int.LF.Obj tM, s), Int.LF.DDec (cPhi, Int.LF.TypDecl (_, tA))) -> (
      recSub  cPsi s cPhi;
      recTerm cPsi (tM, LF.id) (tA, s)
    )

  | (I.Dot (I.Undef, _s), _) ->
      raise (Error "Found Undef")

  (* needs other cases for Head(h) where h = MVar, Const, etc. -bp *)

let recSgnDecl d = match d with
  | Ext.Sgn.Typ (_, a, extK)   ->
      let apxK     = index_kind (BVar.create ()) extK in
      let _        = FVar.clear () in
<<<<<<< HEAD
      let _        = Printf.printf "Reconstruction for constant : %s " a.string_of_name; print_newline () in
      let tK       = elKind Int.LF.Null apxK in
      let _        = recKind Int.LF.Null (tK, LF.id) in
      let (tK', i) = Abstract.abstrKind tK in
      let _        = Printf.printf "\n Reconstruction for constant : %s done -- number of implicit arg: %s " a.string_of_name (string_of_int i); print_newline () in
      let _        = Pretty.Int.DefaultPrinter.ppr_lf_kind tK' in
=======
      let tK       = elKind I.Null apxK in
      let _        = solve_fvarCnstr !fvar_cnstr in
      let _        = reset_fvarCnstr () in 
      let _        = recKind I.Null (tK, LF.id) in
      let (tK', i) = Abstract.abstrKind tK in
      (* let _        = Printf.printf "\n Reconstruction (wih abstraction) of constant %s \n %s \n\n" a.string_of_name
        (Pretty.Int.DefaultPrinter.kindToString tK') in *)
      let _        = Check.LF.checkKind I.Empty I.Null tK' in  
      let _        = Printf.printf "\n DOUBLE CHECK for constant : %s  successful! \n" a.string_of_name  in 
>>>>>>> e7527e34
      let a'       = Typ.add (Typ.mk_entry a tK' i) in
        (* why does Term.add return a' ? -bp *)
        (* because (a : name) and (a' : cid_typ) *)
        Int.Sgn.Typ (a', tK')

  | Ext.Sgn.Const (_, c, extT) ->
      let apxT     = index_typ (BVar.create ()) extT in
      let _        = Printf.printf "\n Reconstruct constant : %s  \n" c.string_of_name  in 
      let _        = FVar.clear () in
<<<<<<< HEAD
      let _        = Printf.printf "\n Reconstruction for constant : %s " c.string_of_name; print_newline () in
      let tA       = elTyp Int.LF.Null apxT in
      let _        = Printf.printf "\n Elaboration for constant : %s " c.string_of_name; print_newline () in
      let _        = Pretty.Int.DefaultPrinter.ppr_lf_typ (Whnf.normTyp (tA, LF.id)) in
      let _        = recTyp Int.LF.Null (tA, LF.id) in
      let _        = Printf.printf "\n Reconstruction (without abstraction) for : %s \n" c.string_of_name; print_newline () in
      let tAnorm   = Whnf.normTyp (tA, LF.id) in
      let _        = Pretty.Int.DefaultPrinter.ppr_lf_typ tAnorm in 
      let (tA', i) = Abstract.abstrTyp tAnorm in
      let _        = Printf.printf "\n Reconstruction for constant : %s done -- number of implicit arg: %s " c.string_of_name (string_of_int i); print_newline ()  in 
      let _        = Pretty.Int.DefaultPrinter.ppr_lf_typ tA' in 
      let _        = Printf.printf "\n DOUBLE CHECK for constant : %s  " c.string_of_name; print_newline ()  in 
      let _        = Check.LF.checkTyp Int.LF.Empty Int.LF.Null (tA', LF.id) in  
      (* why does Term.add return a c' ? -bp *)
      let c'       = Term.add (Term.mk_entry c tA' i) in
        Int.Sgn.Const (c', tA')
=======
      let tA       = elTyp I.Null apxT in
      let _        = solve_fvarCnstr !fvar_cnstr in
      let _        = reset_fvarCnstr () in 
      (* let _        = Printf.printf "\n Elaboration of constant %s \n : %s \n\n" c.string_of_name
        (Pretty.Int.DefaultPrinter.typToString (Whnf.normTyp (tA, LF.id))) in  *)
      let _        = recTyp I.Null (tA, LF.id) in
      (* let _        = Printf.printf "\n Reconstruction (without abstraction) of constant %s \n %s \n\n" c.string_of_name
        (Pretty.Int.DefaultPrinter.typToString (Whnf.normTyp (tA, LF.id))) in *)

      let (tA', i) = Abstract.abstrTyp tA in 
      (*let _        = Printf.printf "\n Reconstruction (with abstraction) of constant %s \n %s \n\n" c.string_of_name
        (Pretty.Int.DefaultPrinter.typToString (Whnf.normTyp (tA', LF.id))) in *)
      let _        = Check.LF.checkTyp I.Empty I.Null (tA', LF.id) in  
      let _        = Printf.printf "\n DOUBLE CHECK for constant : %s  successful! \n" c.string_of_name  in 
      (* why does Term.add return a c' ? -bp *)
      let c'       = Term.add (Term.mk_entry c tA' i) in 
        I.SgnConst (c', tA')
>>>>>>> e7527e34


<|MERGE_RESOLUTION|>--- conflicted
+++ resolved
@@ -50,7 +50,7 @@
 
 end
 
-module Unify = Unify.StdTrail
+module Unify = Unify.EmptyTrail
 
 exception NotImplemented
 
@@ -160,7 +160,7 @@
 
 (* Free variable constraints: 
 
-   fvar_cnstr  C := . | Root(FVar X, tS) & C 
+   fvar_cnstr  C := . | Root (FVar X, tS) & C 
 
    The constraints are generated when encountering
    a free variable X whose type is yet unknown and has a 
@@ -171,16 +171,16 @@
 
 
 
-let fvar_cnstr : ((A.normal * I.cvar)  list) ref = ref []
+let fvar_cnstr : ((Apx.LF.normal * Int.LF.cvar)  list) ref = ref []
 
 let add_fvarCnstr  c = fvar_cnstr := c :: !fvar_cnstr
 
 let reset_fvarCnstr () = (fvar_cnstr := [])
 
 let rec raiseType cPsi tA = match cPsi with
-  | I.Null -> tA
-  | I.DDec (cPsi', decl) ->
-      raiseType cPsi' (I.PiTyp (decl, tA))
+  | Int.LF.Null -> tA
+  | Int.LF.DDec (cPsi', decl) ->
+      raiseType cPsi' (Int.LF.PiTyp (decl, tA))
 
 (* patSpine s = bool
 
@@ -195,22 +195,14 @@
 *)
 let patSpine spine =
   let rec patSpine' seen_vars spine = match spine with
-<<<<<<< HEAD
     | Apx.LF.Nil ->
-        true
+        (true, 0)
 
     | Apx.LF.App (Apx.LF.Root (Apx.LF.BVar x, Apx.LF.Nil), spine) ->
-        not (List.mem x seen_vars) && patSpine' (x :: seen_vars) spine
-=======
-    | A.Nil ->
-        (true, 0)
-
-    | A.App (A.Root (A.BVar x, A.Nil), spine) ->
         if not (List.mem x seen_vars) then 
           let (b,l) = patSpine' (x :: seen_vars) spine in 
             (b, l+1)
         else (false, 0)
->>>>>>> e7527e34
 
     | _ ->  (false, 0)
   in
@@ -222,27 +214,18 @@
     cPsi'  |- s'   <= cPsi 
     cPsi   |- [s]A <= typ
 
-<<<<<<< HEAD
+    cPsi'  |- tN   <= [s'][s]A
+
+*)
+let rec etaExpandMV cPsi sA s' = etaExpandMV' cPsi (Whnf.whnfTyp sA)  s'
+
+and etaExpandMV' cPsi sA  s' = match sA with
   | (Int.LF.Atom (_a, _tS) as tP, s) -> 
-    let u      = Context.newMVar (cPsi, Int.LF.TClo (tP, s)) in         
-      Int.LF.Root(Int.LF.MVar (u, LF.id), Int.LF.Nil)
-
-  | (Int.LF.PiTyp (Int.LF.TypDecl(x, _tA) as decl, tB), s) -> 
-      Int.LF.Lam (x, etaExpandMV (Int.LF.DDec(cPsi, decl)) (tB, LF.dot1 s))
-=======
-    cPsi'  |- tN   <= [s'][s]A
-
-*)
-let rec etaExpandMV cPsi sA s' = etaExpandMV' cPsi (Whnf.whnfTyp sA)  s'
-
-and etaExpandMV' cPsi sA  s' = match sA with
-  | (I.Atom (_a, _tS) as tP, s) -> 
-      let u = Whnf.newMVar (cPsi, I.TClo(tP,s)) in        
-         I.Root (I.MVar (u, s'), I.Nil)  
-
-  | (I.PiTyp (I.TypDecl (x, _tA) as decl, tB), s) -> 
-      I.Lam (x, etaExpandMV (I.DDec (cPsi, LF.decSub decl s)) (tB, LF.dot1 s) (LF.dot1 s'))
->>>>>>> e7527e34
+      let u = Whnf.newMVar (cPsi, Int.LF.TClo(tP,s)) in        
+         Int.LF.Root (Int.LF.MVar (u, s'), Int.LF.Nil)  
+
+  | (Int.LF.PiTyp (Int.LF.TypDecl (x, _tA) as decl, tB), s) -> 
+      Int.LF.Lam (x, etaExpandMV (Int.LF.DDec (cPsi, LF.decSub decl s)) (tB, LF.dot1 s) (LF.dot1 s'))
 
 (* elKind  cPsi (k,s) = K
 
@@ -276,17 +259,10 @@
   | Apx.LF.Atom (a, s) ->
       let tK = (Typ.get a).Typ.kind in
       let i  = (Typ.get a).Typ.implicit_arguments in
-<<<<<<< HEAD
-      let _        = Printf.printf "\n Elaborate spine for constant : "; print_newline () in
-      let _        = Pretty.Int.DefaultPrinter.ppr_lf_kind tK in
-      let tS = elKSpineI cPsi s i (tK, Substitution.LF.id) in
-        Int.LF.Atom (a, tS)
-=======
       let (_, d) = Context.dctxToHat cPsi in  
       (* let tS = elKSpineI cPsi s i (tK, Substitution.LF.id) in *)
-      let tS = elKSpineI cPsi s i (tK, I.Shift d) in  
-        I.Atom (a, tS)
->>>>>>> e7527e34
+      let tS = elKSpineI cPsi s i (tK, Int.LF.Shift d) in  
+        Int.LF.Atom (a, tS)
 
   | Apx.LF.PiTyp (Apx.LF.TypDecl (x, a), b) ->
       let tA    = elTyp cPsi a in
@@ -309,60 +285,38 @@
 and elTerm cPsi m sA = elTermW cPsi m (Whnf.whnfTyp sA)
 
 and elTermW cPsi m sA = match (m, sA) with
-<<<<<<< HEAD
-  | (Apx.LF.Lam (x, m), (Int.LF.PiTyp (tA, tB), s)) ->
-      let cPsi' = Int.LF.DDec (cPsi, LF.decSub tA s) in
-=======
-  | (A.Lam (x, m), (I.PiTyp (I.TypDecl (_x, _tA) as decl, tB), s)) ->
-      let cPsi' = I.DDec (cPsi, LF.decSub decl s) in
->>>>>>> e7527e34
+  | (Apx.LF.Lam (x, m), (Int.LF.PiTyp (Int.LF.TypDecl (_x, _tA) as decl, tB), s)) ->
+      let cPsi' = Int.LF.DDec (cPsi, LF.decSub decl s) in
       let tM    = elTerm cPsi' m (tB, LF.dot1 s) in
         Int.LF.Lam(x, tM)
 
   | (Apx.LF.Root (Apx.LF.Const c, spine), ((Int.LF.Atom _ as tP), s)) ->
       let tA = (Term.get c).Term.typ in
       let i  = (Term.get c).Term.implicit_arguments in
-<<<<<<< HEAD
-      let tS = elSpineI cPsi spine i (tA, LF.id) (tP, s) in
+      let (_, d) = Context.dctxToHat cPsi in  
+      let tS = elSpineI cPsi spine i (tA, Int.LF.Shift d) (tP, s) in 
         Int.LF.Root (Int.LF.Const c, tS)
 
   | (Apx.LF.Root (Apx.LF.BVar x, spine), (Int.LF.Atom _ as tP, s)) ->
       let Int.LF.TypDecl (_, tA) = Context.ctxDec cPsi x in
-      let tS = elSpine cPsi spine (tA, LF.id) (tP, s) in
-        Int.LF.Root (Int.LF.BVar x, tS)
-
-  | (Apx.LF.Root (Apx.LF.FVar x, spine), (Int.LF.Atom _ as tP, s)) ->
-=======
-      let (_, d) = Context.dctxToHat cPsi in  
-      let tS = elSpineI cPsi spine i (tA, I.Shift d) (tP, s) in 
-        I.Root (I.Const c, tS)
-
-  | (A.Root (A.BVar x, spine), (I.Atom _ as tP, s)) ->
-      let I.TypDecl (_, tA) = Context.ctxDec cPsi x in
       let tS = elSpine cPsi spine (tA, LF.id) (tP, s) in 
-        I.Root (I.BVar x, tS) 
-
-  | (A.Root (A.FVar x, spine) as m, (I.Atom _ as tP, s)) ->
->>>>>>> e7527e34
+        Int.LF.Root (Int.LF.BVar x, tS) 
+
+  | (Apx.LF.Root (Apx.LF.FVar x, spine) as m, (Int.LF.Atom _ as tP, s)) ->
       begin try
         let tA = FVar.get x in
           (* For type reconstruction to succeed, we must have
              . |- tA <= type
              This will be enforced during abstraction *)
-<<<<<<< HEAD
-        let tS = elSpine cPsi spine (tA, LF.id) (tP, s) in
-          Int.LF.Root (Int.LF.FVar x, tS)
-=======
       (* let tS = elSpine cPsi spine (tA, LF.id) (tP, s) in *)
         let (_, d) = Context.dctxToHat cPsi in 
-      let tS = elSpine cPsi spine (tA, I.Shift d) (tP, s) in 
-          I.Root (I.FVar x, tS)
->>>>>>> e7527e34
+      let tS = elSpine cPsi spine (tA, Int.LF.Shift d) (tP, s) in 
+          Int.LF.Root (Int.LF.FVar x, tS)
       with Not_found ->
         let (patternSpine, _l) = patSpine spine in 
         if patternSpine then
         let (_, d) = Context.dctxToHat cPsi in 
-        let (tS, tA) = elSpineSynth cPsi spine (I.Shift d) (tP, s) in
+        let (tS, tA) = elSpineSynth cPsi spine (Int.LF.Shift d) (tP, s) in
             (* For type reconstruction to succeed, we must have
                . |- tA <= type  and cPsi |- tS : tA <= [s]tP
                This will be enforced during abstraction.
@@ -370,23 +324,11 @@
           let _        = FVar.add x tA in
             Int.LF.Root (Int.LF.FVar x, tS)
         else
-<<<<<<< HEAD
-          (Printf.printf "Reconstruction of free variables with non-pattern spines not handled";
-           print_newline ();
-           raise NotImplemented)
-            (*
-              let v = newMVar (cPsi, TClo(tP, s)) in
-              (add_delayed (cPsi |- m = v[id])
-                Int.LF.Root (Int.LF.MVar (v, LF.id), Int.LF.Nil)
-              )
-            *)
-=======
-          let v = Whnf.newMVar (cPsi, I.TClo(tP, s)) in
+          let v = Whnf.newMVar (cPsi, Int.LF.TClo(tP, s)) in
             (add_fvarCnstr (m, v) ;
-             I.Root (I.MVar (v, LF.id), I.Nil)
+             Int.LF.Root (Int.LF.MVar (v, LF.id), Int.LF.Nil)
             )
 
->>>>>>> e7527e34
       end
 
   | _ ->
@@ -425,16 +367,7 @@
     elSpine cPsi spine sA sP
   else
     match sA with
-<<<<<<< HEAD
       | (Int.LF.PiTyp (Int.LF.TypDecl (_, tA), tB), s) ->
-          let tN     = etaExpandMV cPsi (tA,s) in
-          let spine' = elSpineI cPsi spine (i - 1) (tB, Int.LF.Dot (Int.LF.Obj tN, s)) sP in
-            (* This only works, if tA is atomic -- if tA is not atomic, we
-               need to eta-expand h, so we preserve normal forms -bp *)
-            Int.LF.App (tN, spine')
-
-=======
-      | (I.PiTyp (I.TypDecl (_, tA), tB), s) ->
           (* cPsi' |- tA <= typ
              cPsi  |- s  <= cPsi'      cPsi |- tN <= [s]A
 
@@ -445,10 +378,9 @@
              
           *)
           let (_, d) = Context.dctxToHat cPsi in      
-          let tN     = etaExpandMV I.Null (tA, s) (I.Shift d) in 
-          let spine' = elSpineI cPsi spine (i - 1) (tB, I.Dot (I.Obj tN, s)) sP in
-            I.App (tN, spine')
->>>>>>> e7527e34
+          let tN     = etaExpandMV Int.LF.Null (tA, s) (Int.LF.Shift d) in 
+          let spine' = elSpineI cPsi spine (i - 1) (tB, Int.LF.Dot (Int.LF.Obj tN, s)) sP in
+            Int.LF.App (tN, spine')
       (* other cases impossible by (soundness?) of abstraction *)
 
 (* elSpine  cPsi spine sA sP = S
@@ -483,27 +415,17 @@
         else
           raise (Error "Type mismatch " (* (TypMisMatch (cPsi, sA, sP)) *))
 
-<<<<<<< HEAD
   | (Apx.LF.Nil, _) ->
-      raise (Error ExpNilNotAtom)
-=======
-  | (A.Nil, _) ->
       raise (Error "Expression not of atomic type" ) (* ExpNilNotAtom *)
->>>>>>> e7527e34
 
   | (Apx.LF.App (m, spine), (Int.LF.PiTyp (Int.LF.TypDecl (_, tA), tB), s)) ->
       let tM = elTerm  cPsi m (tA, s) in
       let tS = elSpine cPsi spine (tB, Int.LF.Dot (Int.LF.Obj tM, s)) sP in
         Int.LF.App (tM, tS)
 
-<<<<<<< HEAD
-  | (Apx.LF.App _, _) ->
-      raise (Error ExpAppNotFun)
-=======
-  | (A.App _, sA) ->
+  | (Apx.LF.App _, sA) ->
       raise (Error ("Spine of atomic type " ^ 
-                      (Pretty.Int.DefaultPrinter.typToString (I.TClo(sA)))))
->>>>>>> e7527e34
+                      (Pretty.Int.DefaultPrinter.typToString (Int.LF.TClo(sA)))))
 
 (* see invariant for elSpineI *)
 and elKSpineI cPsi spine i sK =
@@ -511,18 +433,11 @@
     elKSpine cPsi spine sK
   else
     match sK with
-<<<<<<< HEAD
       | (Int.LF.PiKind (Int.LF.TypDecl (_, tA), tK), s) ->
-          let tN     = etaExpandMV cPsi (tA,s) in
+          let (_, d) = Context.dctxToHat cPsi in 
+          let tN     = etaExpandMV Int.LF.Null (tA,s) (Int.LF.Shift d) in
           let spine' = elKSpineI cPsi spine (i - 1) (tK, Int.LF.Dot (Int.LF.Obj tN, s)) in
             Int.LF.App (tN, spine')
-=======
-      | (I.PiKind (I.TypDecl (_, tA), tK), s) ->
-          let (_, d) = Context.dctxToHat cPsi in 
-          let tN     = etaExpandMV I.Null (tA,s) (I.Shift d) in
-          let spine' = elKSpineI cPsi spine (i - 1) (tK, I.Dot (I.Obj tN, s)) in
-            I.App (tN, spine')
->>>>>>> e7527e34
 
       (* other cases impossible by (soundness?) of abstraction *)
 
@@ -532,26 +447,16 @@
   | (Apx.LF.Nil, (Int.LF.Typ, _s)) ->
       Int.LF.Nil
 
-<<<<<<< HEAD
   | (Apx.LF.Nil, _) ->
-      raise (Error KindMisMatch)
-=======
-  | (A.Nil, _) ->
       raise (Error "Kind mismatch") (* KindMisMatch *)
->>>>>>> e7527e34
 
   | (Apx.LF.App (m, spine), (Int.LF.PiKind (Int.LF.TypDecl (_, tA), tK), s)) ->
       let tM = elTerm   cPsi m (tA, s) in
       let tS = elKSpine cPsi spine (tK, Int.LF.Dot (Int.LF.Obj tM, s)) in
         Int.LF.App (tM, tS)
 
-<<<<<<< HEAD
   | (Apx.LF.App _, _) ->
-      raise (Error ExpAppNotFun)
-=======
-  | (A.App _, _) ->
       raise (Error "Non-empty spine of atomic type") (* ExpAppNotFun *)
->>>>>>> e7527e34
 
 (* elSpineSynth cPsi spine s' sP = (S, A') 
 
@@ -577,38 +482,14 @@
      O = containing new meta-variables of S (unchanged)
 
 *)
-<<<<<<< HEAD
-and elSpineSynth cPsi spine sP = match (spine, sP) with
+and elSpineSynth cPsi spine s' sP = match (spine, sP) with
   | (Apx.LF.Nil, (tP, s))  ->
-      (Int.LF.Nil, Int.LF.TClo (tP, s))
+      let ss = LF.invert s' in 
+        (* ensure that [ss] ([s]tP) exists ! *)
+       (Int.LF.Nil, Int.LF.TClo(tP, LF.comp s ss)) 
 
   | (Apx.LF.App (Apx.LF.Root (Apx.LF.BVar x, Apx.LF.Nil), spine), sP) ->
       let Int.LF.TypDecl (_, tA) = Context.ctxDec cPsi x in
-      let (tS, tB) = elSpineSynth cPsi spine sP in
-      (*  cPsi |- tS : tB <- sP  (pre-dependent) *)
-      (*  show there exists: tB'  s.t [x/y,id(cPsi)]tB' = tB
-           tB' = [(x/y, id(cPsi))^-1] tB
-      *)
-      let s = Int.LF.Dot (Int.LF.Head (Int.LF.BVar x), LF.id) in
-      (* cPsi       |- s  : cPsi, y:A
-         cPsi, y:A  |- s' : cPsi      where s' = (s)^1
-
-      *)
-       let s' = LF.invert s in
-       let tB' = Int.LF.TClo (tB, s') in
-       (* cPsi, y:A |- tB' <- type (pre-dependent) *)
-
-         (Int.LF.App (Int.LF.Root (Int.LF.BVar x, Int.LF.Nil), tS),
-          Int.LF.PiTyp (Int.LF.TypDecl (Id.mk_name None, tA), tB'))
-=======
-and elSpineSynth cPsi spine s' sP = match (spine, sP) with
-  | (A.Nil, (tP, s))  ->
-      let ss = LF.invert s' in 
-        (* ensure that [ss] ([s]tP) exists ! *)
-       (I.Nil, I.TClo(tP, LF.comp s ss)) 
-
-  | (A.App (A.Root (A.BVar x, A.Nil), spine), sP) ->
-      let I.TypDecl (_, tA) = Context.ctxDec cPsi x in
       (* cPsi |- tA : type 
          cPsi |- s' : cPsi'
        *)
@@ -616,15 +497,14 @@
       let tA' = Whnf.normTyp (tA, ss) in 
 
       (*   cPsi |- s', x : cPsi', y:tA' *)
-      let (tS, tB) = elSpineSynth cPsi spine (I.Dot(I.Head(I.BVar x), s')) sP in
+      let (tS, tB) = elSpineSynth cPsi spine (Int.LF.Dot(Int.LF.Head(Int.LF.BVar x), s')) sP in
 
       (*  cPsi |- tS : [s', x]tB <- sP  (pre-dependent) *)
 
       (* cPsi, y:A |- tB' <- type (pre-dependent) *)
 
-         (I.App (I.Root (I.BVar x, I.Nil), tS),
-          I.PiTyp (I.TypDecl (Id.mk_name None, tA'), tB))
->>>>>>> e7527e34
+         (Int.LF.App (Int.LF.Root (Int.LF.BVar x, Int.LF.Nil), tS),
+          Int.LF.PiTyp (Int.LF.TypDecl (Id.mk_name None, tA'), tB))
 
    (* other cases impossible *)
 
@@ -634,7 +514,7 @@
 
 let rec solve_fvarCnstr cnstr = match cnstr with 
   | []  -> ()
-  | ((A.Root(A.FVar x, spine) , I.Inst(r, cPsi, I.TClo(tP,s), _)) :: cnstrs) ->
+  | ((Apx.LF.Root (Apx.LF.FVar x, spine) , Int.LF.Inst(r, cPsi, Int.LF.TClo(tP,s), _)) :: cnstrs) ->
      begin try 
         let tA = FVar.get x in
           (* For type reconstruction to succeed, we must have
@@ -643,8 +523,8 @@
         let (_, d) = Context.dctxToHat cPsi in 
           
         (* let tS = elSpine cPsi spine (tA, LF.id) (tP,s) in *)
-        let tS = elSpine cPsi spine (tA, I.Shift d) (tP,s) in 
-          (r := Some (I.Root (I.FVar x, tS));
+        let tS = elSpine cPsi spine (tA, Int.LF.Shift d) (tP,s) in 
+          (r := Some (Int.LF.Root (Int.LF.FVar x, tS));
            solve_fvarCnstr cnstrs  
           )
      with Not_found ->
@@ -702,19 +582,13 @@
   | (Int.LF.Atom (a, tS) , s) ->
       let tK = (Typ.get a).Typ.kind in
         let (_, d) = Context.dctxToHat cPsi in 
-      let tA' =  recKSpine cPsi (tS, s) (tK, I.Shift d) in 
+      let tA' =  recKSpine cPsi (tS, s) (tK, Int.LF.Shift d) in 
         tA'
 
 
-<<<<<<< HEAD
-  | (Int.LF.PiTyp ((Int.LF.TypDecl (_x, tA) as adec), tB), s) -> (
+  | (Int.LF.PiTyp ((Int.LF.TypDecl (_x, tA) as adec), tB), s) -> (      
       recTyp cPsi (tA, s);
-      recTyp (Int.LF.DDec (cPsi, LF.decSub adec s)) (tB, LF.dot1 s)
-=======
-  | (I.PiTyp ((I.TypDecl (_x, tA) as adec), tB), s) -> (      
-      recTyp cPsi (tA, s);
-      recTyp (I.DDec (cPsi, LF.decSub adec s)) (tB, LF.dot1 s);
->>>>>>> e7527e34
+      recTyp (Int.LF.DDec (cPsi, LF.decSub adec s)) (tB, LF.dot1 s);
     )
 
 and recTerm cPsi sM sA =
@@ -728,7 +602,7 @@
   | ((Int.LF.Root (Int.LF.Const c, tS), s'), (Int.LF.Atom _ as tP, s)) ->
       let tA = (Term.get c).Term.typ in
       let (_, d) = Context.dctxToHat cPsi in 
-        recSpine cPsi (tS, s') (tA, I.Shift d) (tP, s)
+        recSpine cPsi (tS, s') (tA, Int.LF.Shift d) (tP, s)
 
   | ((Int.LF.Root (Int.LF.BVar x, tS), s'), (Int.LF.Atom _ as tP, s)) ->
       let Int.LF.TypDecl (_, tA) = Context.ctxDec cPsi x in
@@ -738,19 +612,9 @@
      (* By invariant of whnf: tS = Nil  and r will be lowered and is uninstantiated *)
      (* Dealing with constraints is postponed, Dec  2 2008 -bp *)
       let s1 = (LF.comp t s') in
-<<<<<<< HEAD
-      let _        = Printf.printf "\n RecTerm: Unify "; print_newline () in
-      let _        = Pretty.Int.DefaultPrinter.ppr_lf_typ (Whnf.normTyp (tP',s1)) in
-      let _        = Printf.printf "\n with "; print_newline () in
-      let _        = Pretty.Int.DefaultPrinter.ppr_lf_typ (Whnf.normTyp (tP,s)) in
-      let _        = (recSub cPsi s1 cPhi;
-                      Unify.unifyTyp (Context.dctxToHat cPsi, (tP', s1), (tP, s))) in 
-       Printf.printf "\n done "; print_newline ()
-=======
         (recSub cPsi s1 cPhi;
-         Unif.unifyTyp (Context.dctxToHat cPsi, (tP', s1), (tP, s))
+         Unify.unifyTyp (Context.dctxToHat cPsi, (tP', s1), (tP, s))
         )  
->>>>>>> e7527e34
 
   | ((Int.LF.Root (Int.LF.FVar x, tS), s'), (Int.LF.Atom _ as tP, s)) ->
       (* x is in eta-expanded form and tA is closed
@@ -762,29 +626,16 @@
       *)
       let tA = FVar.get x in
       let (_, d) = Context.dctxToHat cPsi in  
-        recSpine cPsi (tS, s') (tA, I.Shift d) (tP, s)    
+        recSpine cPsi (tS, s') (tA, Int.LF.Shift d) (tP, s)    
 
 and recSpine cPsi sS sA sP = 
   recSpineW cPsi sS (Whnf.whnfTyp sA) sP
 
 and recSpineW cPsi sS sA sP = match (sS, sA) with
-<<<<<<< HEAD
   | ((Int.LF.Nil, _s), (tP', s')) ->
-      let _        = Printf.printf "\n RecSpine Unify "; print_newline () in
-      let _        = Pretty.Int.DefaultPrinter.ppr_lf_typ (Whnf.normTyp (tP',s')) in
-      let _        = Printf.printf "\n with "; print_newline () in
-      let _        = Pretty.Int.DefaultPrinter.ppr_lf_typ (Whnf.normTyp sP) in
-      let _        =  Unify.unifyTyp (Context.dctxToHat cPsi, sP, (tP', s')) in 
-        Printf.printf "\n done "; print_newline ()
-
+      Unify.unifyTyp (Context.dctxToHat cPsi, sP, (tP', s'))  
+      
   | ((Int.LF.App (tM, tS), s'), (Int.LF.PiTyp (Int.LF.TypDecl (_, tA), tB), s)) -> (
-      recTerm  cPsi (tM, s') (tA, s);
-      recSpine cPsi (tS, s') (tB, Int.LF.Dot (Int.LF.Obj tM, s)) sP
-=======
-  | ((I.Nil, _s), (tP', s')) ->
-      Unif.unifyTyp (Context.dctxToHat cPsi, sP, (tP', s'))  
-      
-  | ((I.App (tM, tS), s'), (I.PiTyp (I.TypDecl (_, tA), tB), s)) -> (
       let _ = recTerm  cPsi (tM, s') (tA, s) in 
       (*   cPsi |-  s <= cPsi1     cPsi1 |- Pi x:tA .tB <= typ
                                    cPsi1 |- tA <= typ   
@@ -797,8 +648,7 @@
            cPsi |-  [s']tM . s <= cPsi1, x: tA
 
       *)
-      recSpine cPsi (tS, s') (tB, I.Dot (I.Obj (I.Clo (tM,s')), s)) sP 
->>>>>>> e7527e34
+      recSpine cPsi (tS, s') (tB, Int.LF.Dot (Int.LF.Obj (Int.LF.Clo (tM,s')), s)) sP 
     )
 
   | ((Int.LF.SClo (tS, s), s'), sA) -> 
@@ -817,33 +667,22 @@
       recKSpine cPsi (tS, LF.comp s s') sK
 
 and recSub cPsi s cPhi = match (s, cPhi) with
-<<<<<<< HEAD
   | (Int.LF.Shift _n, _cPhi) ->
-      ()
-
-  | (Int.LF.Dot (Int.LF.Head Int.LF.BVar x, s), Int.LF.DDec (cPhi, Int.LF.TypDecl (_, tA))) ->
-      let Int.LF.TypDecl (_, tA') = Context.ctxDec cPsi x in (
-          recSub  cPsi s cPhi;
-          Unify.unifyTyp (Context.dctxToHat cPsi, (tA', s), (tA, LF.id))
-        )
-=======
-  | (I.Shift _n, _cPhi) ->
       (* We may need to expand cPhi further if n =/= 0 *)
       ()
 
-  | (I.Dot (I.Head I.BVar x, s), I.DDec (cPhi, I.TypDecl (_, tA))) ->
-      let I.TypDecl (_, tA') = Context.ctxDec cPsi x in 
+  | (Int.LF.Dot (Int.LF.Head Int.LF.BVar x, s), Int.LF.DDec (cPhi, Int.LF.TypDecl (_, tA))) ->
+      let Int.LF.TypDecl (_, tA') = Context.ctxDec cPsi x in 
         recSub  cPsi s cPhi;
-        Unif.unifyTyp (Context.dctxToHat cPsi, (tA', LF.id), (tA, s))
-
->>>>>>> e7527e34
+        Unify.unifyTyp (Context.dctxToHat cPsi, (tA', LF.id), (tA, s))
+
 
   | (Int.LF.Dot (Int.LF.Obj tM, s), Int.LF.DDec (cPhi, Int.LF.TypDecl (_, tA))) -> (
       recSub  cPsi s cPhi;
       recTerm cPsi (tM, LF.id) (tA, s)
     )
 
-  | (I.Dot (I.Undef, _s), _) ->
+  | (Int.LF.Dot (Int.LF.Undef, _s), _) ->
       raise (Error "Found Undef")
 
   (* needs other cases for Head(h) where h = MVar, Const, etc. -bp *)
@@ -852,24 +691,15 @@
   | Ext.Sgn.Typ (_, a, extK)   ->
       let apxK     = index_kind (BVar.create ()) extK in
       let _        = FVar.clear () in
-<<<<<<< HEAD
-      let _        = Printf.printf "Reconstruction for constant : %s " a.string_of_name; print_newline () in
       let tK       = elKind Int.LF.Null apxK in
-      let _        = recKind Int.LF.Null (tK, LF.id) in
-      let (tK', i) = Abstract.abstrKind tK in
-      let _        = Printf.printf "\n Reconstruction for constant : %s done -- number of implicit arg: %s " a.string_of_name (string_of_int i); print_newline () in
-      let _        = Pretty.Int.DefaultPrinter.ppr_lf_kind tK' in
-=======
-      let tK       = elKind I.Null apxK in
       let _        = solve_fvarCnstr !fvar_cnstr in
       let _        = reset_fvarCnstr () in 
-      let _        = recKind I.Null (tK, LF.id) in
+      let _        = recKind Int.LF.Null (tK, LF.id) in
       let (tK', i) = Abstract.abstrKind tK in
       (* let _        = Printf.printf "\n Reconstruction (wih abstraction) of constant %s \n %s \n\n" a.string_of_name
         (Pretty.Int.DefaultPrinter.kindToString tK') in *)
-      let _        = Check.LF.checkKind I.Empty I.Null tK' in  
+      let _        = Check.LF.checkKind Int.LF.Empty Int.LF.Null tK' in  
       let _        = Printf.printf "\n DOUBLE CHECK for constant : %s  successful! \n" a.string_of_name  in 
->>>>>>> e7527e34
       let a'       = Typ.add (Typ.mk_entry a tK' i) in
         (* why does Term.add return a' ? -bp *)
         (* because (a : name) and (a' : cid_typ) *)
@@ -879,41 +709,22 @@
       let apxT     = index_typ (BVar.create ()) extT in
       let _        = Printf.printf "\n Reconstruct constant : %s  \n" c.string_of_name  in 
       let _        = FVar.clear () in
-<<<<<<< HEAD
-      let _        = Printf.printf "\n Reconstruction for constant : %s " c.string_of_name; print_newline () in
       let tA       = elTyp Int.LF.Null apxT in
-      let _        = Printf.printf "\n Elaboration for constant : %s " c.string_of_name; print_newline () in
-      let _        = Pretty.Int.DefaultPrinter.ppr_lf_typ (Whnf.normTyp (tA, LF.id)) in
-      let _        = recTyp Int.LF.Null (tA, LF.id) in
-      let _        = Printf.printf "\n Reconstruction (without abstraction) for : %s \n" c.string_of_name; print_newline () in
-      let tAnorm   = Whnf.normTyp (tA, LF.id) in
-      let _        = Pretty.Int.DefaultPrinter.ppr_lf_typ tAnorm in 
-      let (tA', i) = Abstract.abstrTyp tAnorm in
-      let _        = Printf.printf "\n Reconstruction for constant : %s done -- number of implicit arg: %s " c.string_of_name (string_of_int i); print_newline ()  in 
-      let _        = Pretty.Int.DefaultPrinter.ppr_lf_typ tA' in 
-      let _        = Printf.printf "\n DOUBLE CHECK for constant : %s  " c.string_of_name; print_newline ()  in 
-      let _        = Check.LF.checkTyp Int.LF.Empty Int.LF.Null (tA', LF.id) in  
-      (* why does Term.add return a c' ? -bp *)
-      let c'       = Term.add (Term.mk_entry c tA' i) in
-        Int.Sgn.Const (c', tA')
-=======
-      let tA       = elTyp I.Null apxT in
       let _        = solve_fvarCnstr !fvar_cnstr in
       let _        = reset_fvarCnstr () in 
       (* let _        = Printf.printf "\n Elaboration of constant %s \n : %s \n\n" c.string_of_name
         (Pretty.Int.DefaultPrinter.typToString (Whnf.normTyp (tA, LF.id))) in  *)
-      let _        = recTyp I.Null (tA, LF.id) in
+      let _        = recTyp Int.LF.Null (tA, LF.id) in
       (* let _        = Printf.printf "\n Reconstruction (without abstraction) of constant %s \n %s \n\n" c.string_of_name
         (Pretty.Int.DefaultPrinter.typToString (Whnf.normTyp (tA, LF.id))) in *)
 
       let (tA', i) = Abstract.abstrTyp tA in 
       (*let _        = Printf.printf "\n Reconstruction (with abstraction) of constant %s \n %s \n\n" c.string_of_name
         (Pretty.Int.DefaultPrinter.typToString (Whnf.normTyp (tA', LF.id))) in *)
-      let _        = Check.LF.checkTyp I.Empty I.Null (tA', LF.id) in  
+      let _        = Check.LF.checkTyp Int.LF.Empty Int.LF.Null (tA', LF.id) in  
       let _        = Printf.printf "\n DOUBLE CHECK for constant : %s  successful! \n" c.string_of_name  in 
       (* why does Term.add return a c' ? -bp *)
       let c'       = Term.add (Term.mk_entry c tA' i) in 
-        I.SgnConst (c', tA')
->>>>>>> e7527e34
-
-
+        Int.Sgn.Const (c', tA')
+
+
