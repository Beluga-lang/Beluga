--- conflicted
+++ resolved
@@ -16,8 +16,6 @@
 
 type error =
   | UnexpectedSucess
-<<<<<<< HEAD
-  | IllegalOptsPrag
   | TotalDeclError of name * name 
   | MutualTotalDecl of name
   | MutualTotalDeclAfter of name
@@ -25,13 +23,11 @@
   | NoStratify of string
   | NoStratifyOrPositive of string
   | TotalArgsError of name
-
-=======
   | IllegalOptsPrag of string
   | IllegalOperatorPrag of name * Ext.Sgn.fix * int
   | InvalidOpenPrag of string
   | InvalidAbbrev of string list * string
->>>>>>> dc0a115a
+
 
 exception Error of Syntax.Loc.t * error
 
@@ -39,11 +35,6 @@
   (fun (Error (loc, err)) ->
     Error.print_with_location loc (fun ppf ->
       match err with
-<<<<<<< HEAD
-	| UnexpectedSucess ->
-	  Format.fprintf ppf "Unexpected success: expected failure of type reconstruction for %%not'ed declaration."
-        | IllegalOptsPrag ->
-          Format.fprintf ppf "%%opts pragma can only appear before any declarations."
 	| TotalDeclError (f, f') -> 
 	  Format.fprintf ppf "Expected totalilty declaration for %s \nFound totality declaration for %s\n" 
 	    (R.render_name f) (R.render_name f')
@@ -61,9 +52,6 @@
 	| TotalArgsError f ->
 	  Format.fprintf ppf "Totality declaration for %s takes too many arguments.\n" (R.render_name f)
 
-    )
-  )
-=======
       	| UnexpectedSucess ->
       	  Format.fprintf ppf "Unexpected success: expected failure of type reconstruction for %%not'ed declaration."
         | IllegalOptsPrag s ->
@@ -79,8 +67,11 @@
       | InvalidOpenPrag s ->
         Format.fprintf ppf "Invalid module in pragma '%%open %s'" s
       | InvalidAbbrev (l, s) ->
-        Format.fprintf ppf "Invalid module in pragma '%%abbrev %s %s'" (String.concat "." l) s))
->>>>>>> dc0a115a
+        Format.fprintf ppf "Invalid module in pragma '%%abbrev %s %s'"
+      	  (String.concat "." l) s
+				  )
+  )
+
 
 let rec lookupFun cG f = match cG with
   | Int.LF.Dec (cG', Int.Comp.CTypDecl (f',  tau)) ->
@@ -221,12 +212,7 @@
         Store.Modules.addSgnToCurrent sgn;
         sgn        
 
-<<<<<<< HEAD
     | Ext.Sgn.CompTyp (loc , a, extK, pflag) ->
-=======
-    | Ext.Sgn.CompTyp (loc , a, extK) ->
-        dprint (fun () -> "[RecSgn Checking] CompTyp at: \n" ^ Syntax.Loc.to_string loc);
->>>>>>> dc0a115a
         let _ = dprint (fun () -> "\nIndexing computation-level data-type constant " ^ a.string_of_name) in
         let apxK = Index.compkind extK in
         let _ = FVar.clear () in
@@ -247,8 +233,6 @@
             fun () -> Check.Comp.checkKind  Int.LF.Empty cK');
 	    dprint (fun () ->  "\nDOUBLE CHECK for data type constant " ^a.string_of_name ^
             " successful!");
-<<<<<<< HEAD
-
 	(* let p = match pflag with  *)
 	(*   | None -> Int.Sgn. Noflag  *)
 	(*   | Some Ext. Sgn.Stratify  (_loc, x, Id.mk_name (Id.SomeString r), args)  *)
@@ -269,13 +253,11 @@
           (if (!Debug.chatter) == 0 then ()
           else (Format.printf "\ndatatype %s : @[%a@] = \n"
                  (a.string_of_name)
-                 (P.fmt_ppr_cmp_kind Int.LF.Empty Pretty.std_lvl) cK'))
-=======
-        let _a = CompTyp.add (CompTyp.mk_entry a cK' i) in
-        let sgn = Int.Sgn.CompTyp(loc, a, cK') in
+                 (P.fmt_ppr_cmp_kind Int.LF.Empty Pretty.std_lvl) cK'));
+        let sgn = Int.Sgn.CompTyp(loc, a, cK', p) in
         Store.Modules.addSgnToCurrent sgn;
         sgn
->>>>>>> dc0a115a
+
 
 
   | Ext.Sgn.CompCotyp (loc , a, extK) ->
@@ -307,10 +289,7 @@
 
 
     | Ext.Sgn.CompConst (loc , c, tau) ->
-<<<<<<< HEAD
-=======
         dprint (fun () -> "[RecSgn Checking] CompConst at: \n" ^ Syntax.Loc.to_string loc);
->>>>>>> dc0a115a
         let _         = dprint (fun () -> "\nIndexing computation-level data-type constructor " ^ c.string_of_name) in
         let apx_tau   = Index.comptyp tau in
         let cD        = Int.LF.Empty in
@@ -487,24 +466,23 @@
           let _                  = Monitor.timer ("Function Check", fun () ->
 						    Check.Comp.check cD  cG i'' (tau', C.m_id)) in
 
-    let v = if Holes.none () then begin
-            let v = Opsem.eval i'' in
-<<<<<<< HEAD
-            let _x = Comp.add (fun _ -> Comp.mk_entry x tau' false v []) in
-            if (!Debug.chatter) <> 0 then
-              Printf.printf  "\n\nlet %s : %s = %s  \n ===>  %s \n"
-                (R.render_name x)
-                (P.compTypToString cD tau')
-                (P.expChkToString cD cG i'')
-                (P.valueToString v)
+	  let v = if Holes.none () then 
+	    begin
+              let v = Opsem.eval i'' in
+            let _x = Comp.add loc (fun _ -> Comp.mk_entry x tau' 0 false v []) in	      
+              if (!Debug.chatter) <> 0 then
+		Printf.printf  "\n\nlet %s : %s = %s  \n ===>  %s \n"
+                  (R.render_name x)
+                  (P.compTypToString cD tau')
+                  (P.expChkToString cD cG i'')
+                  (P.valueToString v);
+	      Some v
 	  end
-=======
-            let _ = Comp.add loc (fun _ -> Comp.mk_entry x tau' 0 v []) in Some v
-    end else None in
+	  else None in
     let sgn = Int.Sgn.Val(loc, x, tau', i'', v) in
     let _ = Store.Modules.addSgnToCurrent sgn in
     sgn
->>>>>>> dc0a115a
+
 
     | Ext.Sgn.Val (loc, x, Some tau, i) ->
           dprint (fun () -> "[RecSgn Checking] Val at: \n" ^ Syntax.Loc.to_string loc);
@@ -531,50 +509,25 @@
                                 P.expChkToString cD cG i' ^ "\n") in
 
           let i''     = Monitor.timer ("Function Abstraction", fun () -> Abstract.exp i') in
-<<<<<<< HEAD
-          let _       = Monitor.timer ("Function Check", fun () ->
-					 Check.Comp.check cD  cG i'' (tau', C.m_id)) in
-	  if Holes.none () then begin
+          let _       = Monitor.timer ("Function Check", fun () -> Check.Comp.check cD  cG i'' (tau', C.m_id)) in
+
+	  let v = if Holes.none () then begin
             let v = Opsem.eval i'' in
-            let _x = Comp.add (fun _ -> Comp.mk_entry x tau' false v []) in
-            if (!Debug.chatter) <> 0 then
-	      Printf.printf "\nlet %s : %s = %s\n===>  %s\n"
-		(R.render_name x)
-		(P.compTypToString cD tau')
-		(P.expChkToString cD cG i'')
-		(P.valueToString v)
-  	  end
-
-    | Ext.Sgn.MRecTyp (_, recDats) ->
-          let recTyps = List.map List.hd recDats in
-          let   _   =  recSgnDecls recTyps in
-          let recConts = List.map List.tl recDats in
-          let recConts' = List.flatten recConts in
-          let   _   = recSgnDecls recConts' in
-          let  _  = List.map freeze_from_name recTyps in
-               ()
-    | Ext.Sgn.Rec (_, recFuns) ->
-=======
-          let _       = Monitor.timer ("Function Check", fun () -> Check.Comp.check cD  cG i'' (tau', C.m_id)) in
-
-    let v = if Holes.none () then begin
-            let v = Opsem.eval i'' in
-            let _ = Comp.add loc (fun _ -> Comp.mk_entry x tau' 0 v []) in Some v
-    end else None in
-    let sgn = Int.Sgn.Val(loc, x, tau', i'', v) in
-    let _ = Store.Modules.addSgnToCurrent sgn in
-    sgn
+            let _ = Comp.add loc (fun _ -> Comp.mk_entry x tau' 0 false v []) in Some v
+            end else None in
+	  let sgn = Int.Sgn.Val(loc, x, tau', i'', v) in
+	  let _ = Store.Modules.addSgnToCurrent sgn in
+	    sgn
 
     | Ext.Sgn.MRecTyp (loc, recDats) ->
-        let recTyps = List.map List.hd recDats in
-        let   recTyps'   =  List.map (recSgnDecl ~pauseHtml:true) recTyps in
-        let recConts = List.map List.tl recDats in
-        let   recConts'   = List.map (List.map (recSgnDecl ~pauseHtml:true)) recConts in
+        let recTyps   = List.map List.hd recDats in
+        let recTyps'  = List.map (recSgnDecl ~pauseHtml:true) recTyps in
+        let recConts  = List.map List.tl recDats in
+        let recConts' = List.map (List.map (recSgnDecl ~pauseHtml:true)) recConts in
         let  _  = List.map freeze_from_name recTyps in
         Int.Sgn.MRecTyp (loc, List.map2 (fun x y -> x::y) recTyps' recConts')
 
     | Ext.Sgn.Rec (loc, recFuns) ->
->>>>>>> dc0a115a
         (* let _       = Printf.printf "\n Indexing function : %s  \n" f.string_of_name  in   *)
         let (cO, cD)   = (Int.LF.Empty, Int.LF.Empty) in
 
@@ -685,26 +638,20 @@
           let e_r'    = Monitor.timer ("Function Abstraction", fun () -> Abstract.exp e'' ) in
 
           let e_r'    = Whnf.cnormExp (e_r', Whnf.m_id) in
-<<<<<<< HEAD
+
 	  let tau_ann = if !Total.enabled then Total.annotate loc f tau' 
  	                else tau' in 
           let _       = Monitor.timer ("Function Check", fun () ->
 					    Check.Comp.check
 					      cD cG e_r' (tau_ann, C.m_id)
-=======
-
-          let _       = Monitor.timer ("Function Check: ", fun () ->                                         
-                                         Check.Comp.check cD  cG e_r' (tau', C.m_id)
->>>>>>> dc0a115a
                                       ) in
              (e_r' , tau')
         in
 
         let rec reconRecFun recFuns = match recFuns with
-<<<<<<< HEAD
           | [] ->   (Coverage.enableCoverage := false ;
                      Total.enabled := false;
-                     ())
+                     [])
           | Ext.Comp.RecFun (loc, f, total, _tau, e) :: lf ->
             let (e_r' , tau') = reconFun loc f  e in
             if !Debug.chatter <> 0 then
@@ -732,84 +679,59 @@
 		Printf.printf "\n## Coverage checking done: %s  ##\n"
                   (R.render_name f);
               dprint (fun () -> "DOUBLE CHECK of function " ^ f.string_of_name ^ " successful!\n\n");
-              let _x = Comp.add
+              let (loc_opt, cid) = Comp.add loc
 		(fun cid ->
-                  Comp.mk_entry f tau' (is_total total)
+                  Comp.mk_entry f tau' 0 (is_total total)
                     (Int.Comp.RecValue (cid, e_r', Int.LF.MShift 0, Int.Comp.Empty))
                     n_list) in
-              reconRecFun lf in
-
-(* For checking totality of mutual recursive functions,
-   we should check all functions together by creating a variable
-   which collects all total declarations *)
-        begin match recFuns with
-          | Ext.Comp.RecFun (loc, f, total, _tau, e) :: lf ->
-            let (e_r' , tau') = reconFun loc f e in
-            if !Debug.chatter <> 0 then
-              Format.printf "\nrec %s :@[<2>@ %a@] = @.@[<2>%a@]@.\n"
-                (R.render_name f)
-                (P.fmt_ppr_cmp_typ cD Pretty.std_lvl) (Whnf.normCTyp tau')
-                (P.fmt_ppr_cmp_exp_chk cD cG Pretty.std_lvl)
-                (Whnf.cnormExp (e_r', Whnf.m_id));
-              begin match total with
-              | None -> ()
-	      | Some (Ext.Comp.Trust _ ) -> 
-		Printf.printf "\n## Totality checking: %s is trusted. ##\n"
-		  (R.render_name f) 
-              | Some t -> let x = get_rec_arg t in
-                  Total.clear () ;
-		  (match x with 
-		     | Some x -> 
-			 Printf.printf "\n## Totality checking: %s terminates in position %s ##\n"
-			   (R.render_name f) (R.render_name x)
-		     | None -> 
-			 Printf.printf "\n## Totality checking: %s terminates ##\n"
-			   (R.render_name f))
-              end ;
-            if !Coverage.enableCoverage then
-              Printf.printf "\n## Coverage checking done: %s  ##\n"
-                (R.render_name f);
-            dprint (fun () -> "DOUBLE CHECK of function " ^ f.string_of_name ^ " successful!\n");
-            let _x = Comp.add
-=======
-          | [] -> []
-          | Ext.Comp.RecFun (f, _tau, e) :: lf ->
-            let (e_r' , tau') = reconFun f e in
-            if !Coverage.enableCoverage && !Debug.chatter <> 0 then
-              Printf.printf "\n## Coverage checking done: %s  ##\n"
-                (R.render_name f);
-            dprint (fun () -> "DOUBLE CHECK of function " ^ f.string_of_name ^ " successful!\n\n");
-            let (loc_opt, cid) = Comp.add loc
-              (fun cid ->
-                Comp.mk_entry f tau' 0
-                  (Int.Comp.RecValue (cid, e_r', Int.LF.MShift 0, Int.Comp.Empty))
-                  n_list) in
-            let _ = match loc_opt with
-              | Some loc -> Holes.destroyHoles(loc)
-              | None -> () in
-            let _ = Holes.commitHoles() in
-            (cid, tau', e_r')::(reconRecFun lf) in
-        begin match recFuns with
-          | Ext.Comp.RecFun (f, _tau, e) :: lf ->
-            let (e_r' , tau') = reconFun f e in
-            if !Coverage.enableCoverage&& !Debug.chatter <> 0 then
-              Printf.printf "\n## Coverage checking done: %s  ##\n"
-                (R.render_name f);
-            dprint (fun () -> "DOUBLE CHECK of function " ^ f.string_of_name ^ " successful!\n");
-
-            let (loc_opt, cid) = Comp.add loc
->>>>>>> dc0a115a
-              (fun cid ->
-                Comp.mk_entry f tau' (is_total total)
-                  (Int.Comp.RecValue (cid, e_r', Int.LF.MShift 0, Int.Comp.Empty))
-                  n_list) in
-            let _ = match loc_opt with
-              | Some loc -> Holes.destroyHoles(loc)
-              | None -> () in
-            let _ = Holes.commitHoles() in
-            let sgn = Int.Sgn.Rec((cid, tau', e_r')::(reconRecFun lf)) in
-            Store.Modules.addSgnToCurrent sgn;
-            sgn
+	      let _ = match loc_opt with
+                | Some loc -> Holes.destroyHoles(loc)
+                | None -> () in
+              let _ = Holes.commitHoles() in
+		(cid, tau', e_r')::(reconRecFun lf) in
+	  (* For checking totality of mutual recursive functions,
+	     we should check all functions together by creating a variable
+	     which collects all total declarations *)
+          begin match recFuns with
+            | Ext.Comp.RecFun (loc, f, total, _tau, e) :: lf ->
+		let (e_r' , tau') = reconFun loc f e in
+		  if !Debug.chatter <> 0 then
+		    Format.printf "\nrec %s :@[<2>@ %a@] = @.@[<2>%a@]@.\n"
+                      (R.render_name f)
+                      (P.fmt_ppr_cmp_typ cD Pretty.std_lvl) (Whnf.normCTyp tau')
+                      (P.fmt_ppr_cmp_exp_chk cD cG Pretty.std_lvl)
+                      (Whnf.cnormExp (e_r', Whnf.m_id));
+		  begin match total with
+		    | None -> ()
+		    | Some (Ext.Comp.Trust _ ) -> 
+			Printf.printf "\n## Totality checking: %s is trusted. ##\n"
+			  (R.render_name f) 
+		    | Some t -> let x = get_rec_arg t in
+			Total.clear () ;
+			(match x with 
+			   | Some x -> 
+			       Printf.printf "\n## Totality checking: %s terminates in position %s ##\n"
+				 (R.render_name f) (R.render_name x)
+			   | None -> 
+			       Printf.printf "\n## Totality checking: %s terminates ##\n"
+				 (R.render_name f))
+		  end ;
+		  if !Coverage.enableCoverage then
+		    Printf.printf "\n## Coverage checking done: %s  ##\n"
+                      (R.render_name f);
+		  dprint (fun () -> "DOUBLE CHECK of function " ^ f.string_of_name ^ " successful!\n");
+		  let (loc_opt, cid) = Comp.add loc
+		    (fun cid ->
+                       Comp.mk_entry  f tau' 0 (is_total total)
+			 (Int.Comp.RecValue (cid, e_r', Int.LF.MShift 0, Int.Comp.Empty))
+			 n_list) in
+		  let _ = match loc_opt with
+		    | Some loc -> Holes.destroyHoles(loc)
+		    | None -> () in
+		  let _ = Holes.commitHoles() in
+		  let sgn = Int.Sgn.Rec((cid, tau', e_r')::(reconRecFun lf)) in
+		    Store.Modules.addSgnToCurrent sgn;
+		    sgn
 
           | _ -> raise (Error.Violation "No recursive function defined")
         end
@@ -846,12 +768,9 @@
       let _c'       = Logic.storeQuery name (tA', i) expected tries in
       Int.Sgn.Query(loc, name, (tA', i), expected, tries)
 
-<<<<<<< HEAD
-    | Ext.Sgn.Pragma (loc, Ext.Sgn.NamePrag (typ_name, m_name, v_name)) ->
-=======
+
     | Ext.Sgn.Pragma(loc, Ext.Sgn.NamePrag (typ_name, m_name, v_name)) ->
         dprint (fun () -> "[RecSgn Checking] Pragma at: \n" ^ Syntax.Loc.to_string loc); 
->>>>>>> dc0a115a
         begin try
           let cid =
           begin match v_name with
@@ -864,27 +783,6 @@
         with _ -> raise (Index.Error (loc, Index.UnboundName typ_name))
         end
 
-<<<<<<< HEAD
-(*    | Ext.Sgn.Pragma (loc, Ext.Sgn.Total (order, c, args)) ->
-        begin try
-          let rec pos x args k = match args with
-            | [] -> raise (Index.Error (loc, Index.UnboundName x))
-            | (Some y)::ys -> if x = y then k else pos x ys (k+1)
-            | None::ys -> pos x ys (k+1)
-          in
-            match order with
-              | Ext.Sgn.Arg x ->
-                  (* check that p refers to a type we can do induction over *)
-                  let p = pos x args 1 in
-                    (Printf.printf "\n## Totality declaration: %s terminates in position %s ##\n"
-                      (R.render_name c) (string_of_int p);
-                    Comp.add_total c (Order.Dec (Order.Arg p, Order.Empty)))
-              | _ -> ()
-        with
-            _ -> raise (Index.Error (loc, Index.UnboundName c))
-        end
-*)
-=======
     | Ext.Sgn.Module(loc, name, decls) -> 
 
       let state = Store.Modules.getState () in
@@ -903,4 +801,3 @@
         Store.Modules.addSgnToCurrent sgn;
         sgn
       with Not_found -> raise (Error(loc, (InvalidOpenPrag (String.concat "." n))))
->>>>>>> dc0a115a
