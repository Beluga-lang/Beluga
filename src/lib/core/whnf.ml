--- conflicted
+++ resolved
@@ -435,21 +435,9 @@
   | (Root (loc, FPVar (p, r), tS), sigma) ->
       (Root (loc, FPVar (p, LF.comp r sigma), SClo (tS, sigma)), LF.id)
 
-<<<<<<< HEAD
-=======
   | (Root (loc, Proj(FPVar (p, r), k), tS), sigma) ->
       let fpvar = FPVar (p, LF.comp r sigma) in
       (Root (loc, Proj(fpvar,k), SClo(tS,sigma)),  LF.id)
-
-  | (Root (loc, PVar (PInst ({contents = Some (BVar i)}, _, _, _) , r), tS), sigma) ->
-      begin match LF.bvarSub i r with
-        | Obj tM    -> whnfRedex ((tM, LF.id), (tS, sigma))
-        | Head head -> (Root (loc, head, SClo (tS, sigma)), LF.id)
-      end
-
-  | (Root (loc, PVar (PInst ({contents = Some (PVar (q, r'))}, _, _, _), r), tS), sigma) ->
-      whnf (Root (loc, PVar (q, LF.comp r' r), tS), sigma)
->>>>>>> fcee1e58
 
   (* Constant *)
   | (Root (loc, Const c, tS), sigma) ->
