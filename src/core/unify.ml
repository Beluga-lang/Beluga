--- conflicted
+++ resolved
@@ -133,11 +133,7 @@
        | _  ->    blockdeclInDctx cPsi'
      end
 
-<<<<<<< HEAD
-(* expandPatSub is unused as of commit c899234fe2caf15a42699db013ce9070de54c9c8 -osavary *)
-=======
 (* expandPatSub is unused as of commit c899234fe2caf15a42699db013ce9070de54c9c8 -osavary*)
->>>>>>> 42043001
   let rec _expandPatSub t cPsi = match (t, cPsi) with
     | Shift ( _ , k) , Null -> t
     | Shift ( _ , k) , CtxVar _ -> t
@@ -166,11 +162,7 @@
     let ssi' = Substitution.LF.invert ss' in
       (* cPhi' |- ssi : cPhi *)
       (* cPhi' |- [ssi]tQ    *)
-<<<<<<< HEAD
-    let u = Whnf.newMMVar None (cD, cPhi', TClo(tQ,ssi')) in
-=======
-    let u = Whnf.newMMVar None (cD, cPhi', TClo(tQ,ssi')) Explicit in (*SCOTT*)
->>>>>>> 42043001
+    let u = Whnf.newMMVar None (cD, cPhi', TClo(tQ,ssi')) Explicit in
       (* cPhi |- ss'    : cPhi'
          cPsi |- s_proj : cPhi
          cPsi |- comp  ss' s_proj   : cPhi' *)
@@ -1915,13 +1907,8 @@
             end
 
     (* MVar-normal case *)
-<<<<<<< HEAD
-    | ((Root (_, MVar (Inst (_n, r, cPsi1, _tP, cnstrs), t), _tS), s1) as sM1, ((_tM2, _s2) as sM2)) ->
+    | ((Root (_, MVar (Inst (_n, r, cPsi1, _tP, cnstrs, _), t), _tS), s1) as sM1, ((_tM2, _s2) as sM2)) ->
         dprnt "(001) MVar-_";
-=======
-    | ((Root (_, MVar (Inst (_n, r, cPsi1, _tP, cnstrs, _), t), _tS), s1) as sM1, ((_tM2, _s2) as sM2)) ->
-(*        dprnt "(001) MVar-_";*)
->>>>>>> 42043001
         let t' = Monitor.timer ("Normalisation", fun () -> Whnf.normSub (comp t s1)) in
           if isPatSub t' then
             try
@@ -1971,13 +1958,8 @@
              addConstraint (cnstrs, ref (Eqn (cD0, cPsi, Clo sM1, Clo sM2))))
 
     (* normal-MVar case *)
-<<<<<<< HEAD
-    | ((_tM1, _s1) as sM1, ((Root (_, MVar (Inst (_n, r, cPsi1, tP1, cnstrs), t), _tS), s2) as sM2)) ->
+    | ((_tM1, _s1) as sM1, ((Root (_, MVar (Inst (_n, r, cPsi1, tP1, cnstrs, _), t), _tS), s2) as sM2)) ->
         dprnt "(002) _-MVar";
-=======
-    | ((_tM1, _s1) as sM1, ((Root (_, MVar (Inst (_n, r, cPsi1, tP1, cnstrs, _), t), _tS), s2) as sM2)) ->
-(*        dprnt "(002) _-MVar"; *)
->>>>>>> 42043001
         let t' = Monitor.timer ("Normalisation" , fun () -> Whnf.normSub (comp t s2)) in
 
           if isPatSub t' then
@@ -2243,11 +2225,7 @@
 
 
     (* MMVar-normal case *)
-<<<<<<< HEAD
-    | ((Root (loc, MMVar (MInst (_n, r, cD,  cPsi1, tP, cnstrs), (mt, t)), _tS), s1) as sM1, ((_tM2, _s2) as sM2)) ->
-=======
     | ((Root (loc, MMVar (MInst (_n, r, cD,  cPsi1, tP, cnstrs, mdep), (mt, t)), _tS), s1) as sM1, ((_tM2, _s2) as sM2)) ->
->>>>>>> 42043001
         dprnt "(011) MMVar-_";
         if blockdeclInDctx (Whnf.cnormDCtx (cPsi1, Whnf.m_id)) then
           (dprnt "(011) - blockinDCtx";
@@ -2341,11 +2319,7 @@
 
 
     (* normal-MMVar case *)
-<<<<<<< HEAD
-    | ((_tM1, _s1) as sM1, ((Root (loc, MMVar (MInst (_n, r, cD2, cPsi2, tP, cnstrs), (mt, t)), _tS), s2) as sM2)) ->
-=======
     | ((_tM1, _s1) as sM1, ((Root (loc, MMVar (MInst (_n, r, cD2, cPsi2, tP, cnstrs, mdep), (mt, t)), _tS), s2) as sM2)) ->
->>>>>>> 42043001
         dprnt "(012) _-MMVar";
         if blockdeclInDctx (Whnf.cnormDCtx (cPsi2, Whnf.m_id)) then
           (dprnt "(012) - blockinDCtx";
@@ -2362,13 +2336,8 @@
                                   P.normalToString cD0 cPsi sM1 ^ "\n    " ^
                                   P.normalToString cD0 cPsi sM2 ^ "\n") in
 
-<<<<<<< HEAD
               let ss   = invert t' in
               let mtt  = Whnf.m_invert (Whnf.cnormMSub mt) in
-=======
-              let ss = invert t' in
-              let mtt = Whnf.m_invert (Whnf.cnormMSub mt) in
->>>>>>> 42043001
               let phat = Context.dctxToHat cPsi in
               let _    = dprint (fun () -> "Initiating pruning with " ^
                                            P.subToString cD2 cPsi2 ss) in
@@ -3601,13 +3570,7 @@
     let unifyDCtx cD0 cPsi1 cPsi2 =
       let cPsi1' = Whnf.cnormDCtx (cPsi1, Whnf.m_id) in
       let cPsi2' = Whnf.cnormDCtx (cPsi2, Whnf.m_id) in
-<<<<<<< HEAD
          unifyDCtx1 Unification cD0 cPsi1' cPsi2'
-=======
-        (dprint (fun () -> "[unifyDCtx] cPsi1 = " ^ P.dctxToString cD0 cPsi1');
-        dprint (fun () -> "             cPsi2 = " ^ P.dctxToString cD0 cPsi2');
-        unifyDCtx1 Unification cD0 cPsi1' cPsi2')
->>>>>>> 42043001
 
 
     let matchTerm cD0 cPsi sM sN =
