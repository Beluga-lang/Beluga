--- conflicted
+++ resolved
@@ -166,18 +166,6 @@
      | Equal  of Loc.t  * exp_syn * exp_syn
      | Boolean of Loc.t * bool
 
-<<<<<<< HEAD
- and pattern =
-   | PatEmpty of Loc.t * LF.dctx
-   | PatMetaObj of Loc.t * meta_obj
-   | PatConst of Loc.t * cid_comp_const * pattern_spine
-   | PatFVar   of Loc.t * name
-   | PatVar   of Loc.t * name * offset
-   | PatPair  of Loc.t * pattern * pattern
-   | PatTrue  of Loc.t
-   | PatFalse of Loc.t
-   | PatAnn   of Loc.t * pattern * typ
-=======
  and pattern = 
    | PatEmpty   of Loc.t * LF.dctx 
    | PatMetaObj of Loc.t * meta_obj
@@ -188,7 +176,6 @@
    | PatTrue    of Loc.t 
    | PatFalse   of Loc.t 
    | PatAnn     of Loc.t * pattern * typ
->>>>>>> 7ede5984
 
  and pattern_spine =
    | PatNil of Loc.t
@@ -213,11 +200,5 @@
   and branch_pattern =
      | NormalPattern of LF.normal * exp_chk
      | EmptyPattern
-<<<<<<< HEAD
-
-
-end
-=======
->>>>>>> 7ede5984
 
 end