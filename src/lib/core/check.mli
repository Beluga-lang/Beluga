--- conflicted
+++ resolved
@@ -44,12 +44,9 @@
   val checkBranch : LF.mctx -> LF.mctx -> gctx -> branch -> LF.typ * LF.dctx -> tclo -> unit
   val syn         : LF.mctx -> LF.mctx -> gctx -> exp_syn -> tclo
 
-<<<<<<< HEAD
-  val checkTyp    : LF.mctx -> LF.mctx -> typ -> unit
-=======
   val checkSchema : LF.mctx -> LF.mctx -> LF.dctx -> LF.schema -> unit
   val checkTyp   : LF.mctx -> LF.mctx -> typ -> unit
->>>>>>> 73276de3
+
 
 end
 
