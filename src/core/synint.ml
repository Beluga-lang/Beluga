(** Internal Syntax *)
(** Internal LF Syntax *)
open Id
open Pragma


module Loc = Camlp4.PreCast.Loc

module LF = struct

  type depend =
    | No
    | Maybe

  type kind =
    | Typ
    | PiKind of (typ_decl * depend) * kind

  and typ_decl =                              (* LF Declarations                *)
    | TypDecl of name * typ                   (* D := x:A                       *)
    | TypDeclOpt of name                      (*   |  x:_                       *)

  and ctyp_decl =                             (* Contextual Declarations        *)
    | MDecl of name * typ  * dctx             (* D ::= u::A[Psi]                *)
    | PDecl of name * typ  * dctx             (*   |   p::A[Psi]                *)
    | SDecl of name * dctx * dctx             (*   |   s::A[Psi]                *)
    | CDecl of name * cid_schema * depend
    | MDeclOpt of name
    | PDeclOpt of name
    | CDeclOpt of name
                                              (* Potentially, A is Sigma type? *)

  and typ =                                   (* LF level                       *)
    | Atom  of Loc.t * cid_typ * spine (* A ::= a M1 ... Mn              *)
    | PiTyp of (typ_decl * depend) * typ      (*   | Pi x:A.B                   *)
    | Sigma of typ_rec
    | TClo  of (typ * sub)                    (*   | TClo(A,s)                  *)


  and normal =                                (* normal terms                   *)
    | Lam  of Loc.t * name * normal    (* M ::= \x.M                     *)
    | Root of Loc.t * head * spine     (*   | h . S                      *)
    | Clo  of (normal * sub)                  (*   | Clo(N,s)                   *)
    | Tuple of Loc.t * tuple

  and head =
    | BVar  of offset                         (* H ::= x                        *)
    | Const of cid_term                       (*   | c                          *)
    | MMVar of mm_var * (msub * sub)          (*   | u[t ; s]                   *)
    | MPVar of mm_var * (msub * sub)          (*   | u[t ; s]                   *)
    | MVar  of cvar * sub                     (*   | u[s]                       *)
    | PVar  of cvar * sub                     (*   | p[s]                       *)
    | AnnH  of head * typ                     (*   | (H:A)                      *)
    | Proj  of head * int                     (*   | x.k | #p.k s               *)

    | FVar  of name                           (* free variable for type
                                                 reconstruction                 *)
    | FMVar of name * sub                     (* free meta-variable for type
                                                 reconstruction                 *)
    | FPVar of name * sub                     (* free parameter variable for type
                                                reconstruction                 *)

  and spine =                                 (* spine                          *)
    | Nil                                     (* S ::= Nil                      *)
    | App  of normal * spine                  (*   | M . S                      *)
    | SClo of (spine * sub)                   (*   | SClo(S,s)                  *)

  and sub =                                   (* Substitutions                  *)
    | Shift of ctx_offset * offset            (* sigma ::= ^(psi,n)             *)
    | SVar  of cvar * sub                     (*       | s[sigma]               *)
    | FSVar of name * sub                     (*       | s[sigma]               *)
    | Dot   of front * sub                    (*       | Ft . s                 *)

  and front =                                 (* Fronts:                        *)
    | Head of head                            (* Ft ::= H                       *)
    | Obj  of normal                          (*    | N                         *)
    | Undef                                   (*    | _                         *)

                                             (* Contextual substitutions       *)
 and mfront =                                (* Fronts:                        *)
   | MObj of psi_hat * normal                (* Mft::= Psihat.N                *)
   | PObj of psi_hat * head                  (*    | Psihat.p[s] | Psihat.x    *)
   | CObj of dctx                            (*    | Psi                       *)
   | MV   of offset                          (*    | u//u | p//p | psi/psi     *)
   | MUndef

 and msub =                                  (* Contextual substitutions       *)
   | MShift of int                           (* theta ::= ^n                   *)
   | MDot   of mfront * msub                 (*       | MFt . theta            *)

 and csub =                                  (* Context substitutions          *)
   | CShift of int                           (* delta ::= ^n                   *)
   | CDot   of dctx * csub                   (*       | cPsi .delta            *)

 and ctx_offset =
    | CtxShift of ctx_var
    | NoCtxShift
    | NegCtxShift of ctx_var

  and cvar =                                  (* Contextual Variables           *)
    | Offset of offset                        (* Bound Variables                *)
    | Inst   of name * normal option ref * dctx * typ * cnstr list ref
        (* D ; Psi |- M <= A
           provided constraint *)
    | PInst  of name * head   option ref * dctx * typ * cnstr list ref
        (* D ; Psi |- H => A
           provided constraint *)

  and mm_var  =                               (* Meta^2 Variables                *)
    | MInst   of name * normal option ref * mctx * dctx * typ * cnstr list ref
        (* D ; Psi |- M <= A
           provided constraint *)
    | MPInst   of name * head option ref * mctx * dctx * typ * cnstr list ref


  and tvar =
    | TInst   of typ option ref * dctx * kind * cnstr list ref

  and typ_free_var = Type of typ | TypVar of tvar

  and constrnt =                             (* Constraint                     *)
    | Queued                                 (* constraint ::= Queued          *)
    | Eqn of mctx * dctx * normal * normal
                                             (*            | Psi |-(M1 == M2)  *)
    | Eqh of mctx * dctx * head * head       (*            | Psi |-(H1 == H2)  *)

  and cnstr = constrnt ref

  and dctx =                                 (* LF Context                     *)
    | Null                                   (* Psi ::= .                      *)
    | CtxVar   of ctx_var                    (* | psi                          *)
    | DDec     of dctx * typ_decl            (* | Psi, x:A   or x:block ...    *)

  and ctx_var =
    | CtxName   of name
    | CtxOffset of offset
    | CInst  of name * dctx option ref * cid_schema * mctx * msub
        (* D |- Psi : schema   *)

  and 'a ctx =                           (* Generic context declaration    *)
    | Empty                              (* Context                        *)
    | Dec of 'a ctx * 'a                 (* C ::= Empty                    *)
                                         (* | C, x:'a                      *)

  and sch_elem =                         (* Schema Element                 *)
    | SchElem of typ_decl ctx * typ_rec    (* Pi    x1:A1 ... xn:An.
                                            Sigma y1:B1 ... yk:Bk. B       *)
                                         (* Sigma-types not allowed in Ai  *)

  and schema =
    | Schema of sch_elem list

  and psi_hat = ctx_var option * offset  (* Psihat ::=         *)
                                         (*        | psi       *)
                                         (*        | .         *)
                                         (*        | Psihat, x *)


  and typ_rec =    (* Sigma x1:A1 ... xn:An. B *)
    |  SigmaLast of typ                             (* ... . B *)
    |  SigmaElem of name * typ * typ_rec            (* xk : Ak, ... *)

  and tuple =
    | Last of normal
    | Cons of normal * tuple

  and mctx = ctyp_decl ctx          (* Modal Context  D: CDec ctx     *)


  (**********************)
  (* Type Abbreviations *)
  (**********************)

  type nclo     = normal  * sub          (* Ns = [s]N                      *)
  type sclo     = spine   * sub          (* Ss = [s]S                      *)
  type tclo     = typ     * sub          (* As = [s]A                      *)
  type trec_clo = typ_rec * sub          (* [s]Arec                        *)

  type prag =
    | NamePrag of cid_typ
    | NotPrag

  (* val blockLength : typ_rec -> int *)
  let rec blockLength = function
    | SigmaLast _ -> 1
    | SigmaElem(_x, _tA, recA) -> 1 + blockLength recA

  (* getType traverses the typ_rec from left to right;
     target is relative to the remaining suffix of the type

     getType head s_recA target j = (tA, s')

     if  Psi(head) = Sigma recA'
         and [s]recA is a suffix of recA'
     then
         Psi |- [s']tA  <= type

     CLIENTS: pass 1 for the last argument j

    (* getType head s_recA target 1 *)
    val getType : head -> trec_clo -> int -> int -> tclo
  *)
  let rec getType head s_recA target j = match (s_recA, target) with
    | ((SigmaLast lastA, s), 1) ->
        (lastA, s)

    | ((SigmaElem (_x, tA, _recA), s), 1) ->
        (tA, s)

    | ((SigmaElem (_x, _tA, recA), s), target) ->
        let tPj = Proj (head, j) in
          getType head (recA, Dot (Head tPj, s)) (target - 1) (j + 1)

    | _ -> raise Not_found
end



(** Internal Computation Syntax *)
module Comp = struct

  type depend =
    | Implicit   (* Maybe *)
    | Explicit   (* No *)

  type  kind =
    | Ctype of Loc.t
    | PiKind  of Loc.t * (LF.ctyp_decl * depend) * kind

  type meta_typ =
    | MetaTyp of LF.typ * LF.dctx
    | MetaParamTyp of LF.typ * LF.dctx
    | MetaSchema of cid_schema

  type meta_obj =
    | MetaCtx of Loc.t * LF.dctx
    | MetaObj of Loc.t * LF.psi_hat * LF.normal
    | MetaObjAnn of Loc.t * LF.dctx * LF.normal
    | MetaParam of Loc.t * LF.psi_hat * LF.head

  type meta_spine =
    | MetaNil
    | MetaApp of meta_obj * meta_spine
  (* MetaSClo of meta_spine * msub *)

  type typ =
<<<<<<< HEAD
    | TypBase   of Loc.t * cid_comp_typ * meta_spine
    | TypDef    of Loc.t * cid_comp_typ * meta_spine
    | TypBox    of Loc.t * LF.typ  * LF.dctx
    | TypParam  of Loc.t * LF.typ  * LF.dctx
    | TypSub    of Loc.t * LF.dctx * LF.dctx
    | TypArr    of typ * typ
    | TypCross  of typ * typ
    | TypCtxPi  of (name * cid_schema * depend) * typ
    | TypPiBox  of (LF.ctyp_decl * depend) * typ
    | TypClo    of typ *  LF.msub
=======
    | TypBase  of Loc.t * cid_comp_typ * meta_spine
    | TypCobase of Loc.t * cid_comp_cotyp * meta_spine
    | TypDef  of Loc.t * cid_comp_typ * meta_spine
    | TypBox   of Loc.t * LF.typ  * LF.dctx
    | TypSub   of Loc.t * LF.dctx * LF.dctx
    | TypArr   of typ * typ
    | TypCross of typ * typ
    | TypCtxPi of (name * cid_schema * depend) * typ
    | TypPiBox of (LF.ctyp_decl * depend) * typ
    | TypClo   of typ *  LF.msub
>>>>>>> e9ff47ac
    | TypBool


  type ctyp_decl =
    | CTypDecl    of name * typ
    | CTypDeclOpt of name

  type gctx = ctyp_decl LF.ctx

  type contextual_obj = NormObj of LF.normal | NeutObj of LF.head | SubstObj of LF.sub

  type env =
    | Empty
    | Cons of value * env

  and value =
    | FunValue   of name * exp_chk * LF.msub * env
    | RecValue   of cid_prog * exp_chk * LF.msub * env
    | MLamValue  of name * exp_chk * LF.msub * env
    | CtxValue   of name * exp_chk * LF.msub * env
    | BoxValue   of LF.psi_hat * LF.normal
    | ParamValue of LF.psi_hat * LF.head
    | PsiValue   of LF.dctx
    | ConstValue of cid_prog
    | DataValue  of cid_comp_const * data_spine
    | BoolValue  of bool
    | PairValue  of value * value
    | CofunValue of (copattern_spine * exp_chk) list * LF.msub * env
    | CodataValue of cid_comp_dest * codata_spine

  and exp_chk =
    | Syn    of Loc.t * exp_syn
    | Rec    of Loc.t * name * exp_chk
    | Fun    of Loc.t * name * exp_chk
    | Cofun  of Loc.t * (copattern_spine * exp_chk) list
    | CtxFun of Loc.t * name * exp_chk
    | MLam   of Loc.t * name * exp_chk
    | Pair   of Loc.t * exp_chk * exp_chk
    | LetPair of Loc.t * exp_syn * (name * name * exp_chk)
    | Let    of Loc.t * exp_syn * (name * exp_chk)
    | Box    of Loc.t * LF.psi_hat * LF.normal
    | SBox   of Loc.t * LF.psi_hat * LF.sub
    | Case   of Loc.t * case_pragma * exp_syn * branch list
    | If     of Loc.t * exp_syn * exp_chk * exp_chk
    | Hole   of Loc.t

  and exp_syn =
    | Var    of offset
    | DataConst of cid_comp_const
    | DataDest of cid_comp_dest
    | Const  of cid_prog
    | Apply  of Loc.t * exp_syn * exp_chk
    | CtxApp of Loc.t * exp_syn * LF.dctx
    | MApp   of Loc.t * exp_syn * (LF.psi_hat * contextual_obj)
    | Ann    of exp_chk * typ
    | Equal  of Loc.t * exp_syn * exp_syn
    | PairVal of Loc.t * exp_syn * exp_syn
    | Boolean of bool

  and branch_pattern =
    | NormalPattern of LF.normal * exp_chk
    | EmptyPattern

  and pattern =
    | PatEmpty   of Loc.t * LF.dctx
    | PatMetaObj of Loc.t * meta_obj
    | PatConst of Loc.t * cid_comp_const * pattern_spine
    | PatFVar   of Loc.t * name
    | PatVar   of Loc.t * offset
    | PatPair  of Loc.t * pattern * pattern
    | PatTrue  of Loc.t
    | PatFalse of Loc.t
    | PatAnn   of Loc.t * pattern * typ

  and pattern_spine =
    | PatNil
    | PatApp of Loc.t * pattern * pattern_spine

  (* Arguments in data spines are accumulated in reverse order, to
     allow applications of data values in constant time. *)
  and data_spine =
    | DataNil
    | DataApp of value * data_spine

  and codata_spine =
    | CodataNil
    | CodataApp of value * codata_spine

  and branch =
    | EmptyBranch of Loc.t * LF.ctyp_decl LF.ctx * pattern * LF.msub
    | Branch of Loc.t * LF.ctyp_decl LF.ctx  * gctx * pattern * LF.msub * exp_chk

    | BranchBox of LF.mctx * LF.mctx * (LF.dctx * branch_pattern * LF.msub * LF.csub)

    | BranchSBox of Loc.t * LF.ctyp_decl LF.ctx * LF.ctyp_decl LF.ctx *
        (LF.dctx * LF.sub * LF.msub * LF.csub) * exp_chk

  and copattern_spine =
    | CopatNil of Loc.t
    | CopatApp of Loc.t * cid_comp_dest * copattern_spine
    | CopatMeta of Loc.t * meta_obj * copattern_spine

  type tclo = typ * LF.msub
end


(** Internal Signature Syntax *)
module Sgn = struct

  type decl =
    | Typ           of cid_typ  * LF.kind
    | Const         of cid_term * LF.typ
    | CompTyp       of Loc.t * name * Comp.kind
    | CompCotyp     of Loc.t * name * Comp.kind
    | CompConst     of Loc.t * name * Comp.typ
    | CompDest      of Loc.t * name * Comp.typ
    | CompTypAbbrev of Loc.t * name * Comp.kind * Comp.typ
    | Schema        of cid_schema * LF.schema
    | Rec           of cid_prog   * Comp.typ * Comp.exp_chk
    | Pragma        of LF.prag

  type sgn = decl list

end<|MERGE_RESOLUTION|>--- conflicted
+++ resolved
@@ -244,8 +244,8 @@
   (* MetaSClo of meta_spine * msub *)
 
   type typ =
-<<<<<<< HEAD
     | TypBase   of Loc.t * cid_comp_typ * meta_spine
+    | TypCobase of Loc.t * cid_comp_cotyp * meta_spine
     | TypDef    of Loc.t * cid_comp_typ * meta_spine
     | TypBox    of Loc.t * LF.typ  * LF.dctx
     | TypParam  of Loc.t * LF.typ  * LF.dctx
@@ -255,18 +255,6 @@
     | TypCtxPi  of (name * cid_schema * depend) * typ
     | TypPiBox  of (LF.ctyp_decl * depend) * typ
     | TypClo    of typ *  LF.msub
-=======
-    | TypBase  of Loc.t * cid_comp_typ * meta_spine
-    | TypCobase of Loc.t * cid_comp_cotyp * meta_spine
-    | TypDef  of Loc.t * cid_comp_typ * meta_spine
-    | TypBox   of Loc.t * LF.typ  * LF.dctx
-    | TypSub   of Loc.t * LF.dctx * LF.dctx
-    | TypArr   of typ * typ
-    | TypCross of typ * typ
-    | TypCtxPi of (name * cid_schema * depend) * typ
-    | TypPiBox of (LF.ctyp_decl * depend) * typ
-    | TypClo   of typ *  LF.msub
->>>>>>> e9ff47ac
     | TypBool
 
 
