(** External Syntax *)
(** External LF Syntax *)
open Id
open Pragma

module Loc = Camlp4.PreCast.Loc

module LF = struct

  type kind =
    | Typ     of Loc.t
    | ArrKind of Loc.t * typ      * kind
    | PiKind  of Loc.t * typ_decl * kind

  and typ_decl =
    | TypDecl of name * typ
(*      | TypDeclOpt of name  *)

  and ctyp_decl =
    | MDecl of Loc.t * name * typ  * dctx
    | PDecl of Loc.t * name * typ  * dctx
    | SDecl of Loc.t * name * dctx * dctx
    | CDecl of Loc.t * name * name

  and typ =
    | Atom   of Loc.t * name * spine
    | ArrTyp of Loc.t * typ      * typ
    | PiTyp  of Loc.t * typ_decl * typ
    | Sigma of Loc.t * typ_rec
    | Ctx   of Loc.t * dctx

  and normal =
    | Lam  of Loc.t * name * normal
    | Root of Loc.t * head * spine
    | Tuple of Loc.t * tuple

  and head =
    | Name  of Loc.t * name
    | MVar  of Loc.t * name * sub
    | Hole  of Loc.t
    | PVar  of Loc.t * name * sub
    | ProjName  of Loc.t * int * name
    | ProjPVar  of Loc.t * int * (name * sub)
    | SVar  of Loc.t * name * sub  (* this needs to be be then turned into a subst. *)

  and spine =
    | Nil
    | App of Loc.t * normal * spine

  and sub =
    | EmptySub of Loc.t
    | Dot      of Loc.t * sub * front
    | Id       of Loc.t

  and front =
    | Head     of head
    | Normal   of normal

  and typ_rec =
    | SigmaLast of typ
    | SigmaElem of name * typ * typ_rec

  and tuple =
    | Last of normal
    | Cons of normal * tuple

  and dctx =
    | Null
    | CtxVar   of Loc.t * name
    | DDec     of dctx * typ_decl

  and 'a ctx =
    | Empty
    | Dec of 'a ctx * 'a

  and sch_elem =
    | SchElem of Loc.t * typ_decl ctx * typ_rec

  and schema =
    | Schema of sch_elem list

  and psi_hat  = name list

  and mctx = ctyp_decl ctx

  and prag =
    | NamePrag of name * string * string option
    | NotPrag

end


(** External Computation Syntax *)
module Comp = struct

 type depend =
   | Implicit
   | Explicit

 type meta_obj =
   | MetaCtx of Loc.t * LF.dctx
   | MetaObj of Loc.t * LF.psi_hat * LF.normal
   | MetaObjAnn of Loc.t * LF.dctx * LF.normal
   | MetaParam of Loc.t * LF.psi_hat * LF.head

 type meta_spine =
   | MetaNil
   | MetaApp of meta_obj * meta_spine


 type meta_typ =
   | MetaSchema of Loc.t * name
   | MetaTyp of Loc.t * LF.dctx * LF.typ
   | MetaParamTyp of Loc.t * LF.dctx * LF.typ

 type mabstr = CObj | MObj | PObj

 type typ =                                     (* Computation-level types *)
   | TypBase of Loc.t * name * meta_spine
   | TypBox   of Loc.t * LF.typ  * LF.dctx      (* tau ::= A[Psi]          *)
   | TypPBox  of Loc.t * LF.typ  * LF.dctx      (* tau ::= #A[Psi]         *)
   | TypCtx   of Loc.t * name                   (*    | W    (ctx schema)  *)
   | TypSub   of Loc.t * LF.dctx * LF.dctx      (*    | Phi[Psi]           *)
   | TypArr   of Loc.t * typ * typ              (*    | tau -> tau         *)
   | TypCross of Loc.t * typ * typ              (*    | tau * tau          *)
   | TypCtxPi of Loc.t * (name * name * depend) * typ
       (*     | Pi psi:(w)*. tau  *)
   | TypPiBox of Loc.t * LF.ctyp_decl * typ     (*     | Pi u::A[Psi].tau  *)
   | TypBool                                    (*     | Bool              *)

  and exp_chk =                            (* Computation-level expressions *)
     | Syn    of Loc.t * exp_syn                (*  e ::= i                 *)
     | Fun    of Loc.t * name * exp_chk         (*    | fn f => e           *)
     | CtxFun of Loc.t * name * exp_chk         (*    | FN f => e           *)
     | MLam   of Loc.t * (name * mabstr) * exp_chk  (*| mlam f => e         *)
     | Pair   of Loc.t * exp_chk * exp_chk      (*    | (e1 , e2)           *)
     | LetPair of Loc.t * exp_syn * (name * name * exp_chk)
                                                (*    | let (x,y) = i in e  *)
     | Let    of Loc.t * exp_syn * (name * exp_chk)
                                                (*    | let x = i in e      *)
     | Box    of Loc.t * LF.psi_hat * LF.normal (*    | box (Psi hat. M)    *)
     | CtxBox of Loc.t * LF.dctx                (*    | box (Psi)           *)
     | SBox   of Loc.t * LF.psi_hat * LF.sub
     | Case   of Loc.t * case_pragma * exp_syn * branch list  (*    | case i of branches   *)
<<<<<<< HEAD
     | If of Loc.t * exp_syn * exp_chk * exp_chk(*    | if i then e1 else e2 *)
=======
     | If of Loc.t * exp_syn * exp_chk * exp_chk(*    | if i then e1 else e2 *)   
     | Hole of Loc.t				(*    | ?                   *)
>>>>>>> 7ede5984

  and exp_syn =
     | Var    of Loc.t * name                   (*  i ::= x                 *)
     | DataConst  of Loc.t * name               (*    | c                   *)
     | Const  of Loc.t * name                   (*    | c                   *)
     | Apply  of Loc.t * exp_syn * exp_chk      (*    | i e                 *)
     | CtxApp of Loc.t * exp_syn * LF.dctx      (*    | i [Psi]             *)
     | MApp   of Loc.t * exp_syn * (LF.psi_hat * LF.normal)
                                                (*    | i [Psi hat. M]      *)
     | MAnnApp   of Loc.t * exp_syn * (LF.dctx * LF.normal) (* i [Psi. M]     *)
<<<<<<< HEAD
     | BoxVal of Loc.t * LF.dctx * LF.normal
=======
     | BoxVal of Loc.t * LF.dctx * LF.normal 
     | PairVal of Loc.t * exp_syn * exp_syn
>>>>>>> 7ede5984
     | Ann    of Loc.t * exp_chk * typ          (*    | e : tau             *)
     | Equal  of Loc.t * exp_syn * exp_syn
     | Boolean of Loc.t * bool

 and pattern =
   | PatEmpty  of Loc.t * LF.dctx
   | PatMetaObj of Loc.t * meta_obj
   | PatConst of Loc.t * name * pattern_spine
   | PatVar   of Loc.t * name
   | PatPair  of Loc.t * pattern * pattern
   | PatTrue  of Loc.t
   | PatFalse of Loc.t
   | PatAnn   of Loc.t * pattern * typ

 and pattern_spine =
   | PatNil of Loc.t
   | PatApp of Loc.t * pattern * pattern_spine

  and branch =
    | EmptyBranch of Loc.t *  LF.ctyp_decl LF.ctx  * pattern
    | Branch of Loc.t *  LF.ctyp_decl LF.ctx  * pattern * exp_chk
    (* The following two are from the old implementation and will be removed eventually;
       and replaced by the more general notion of patterns and branches above;
       it remains currently so we can still use the old parser without modifications
       -bp *)
    | BranchBox of Loc.t *  LF.ctyp_decl LF.ctx
        * (LF.dctx * branch_pattern * (LF.typ * LF.dctx) option)

    | BranchSBox of Loc.t * LF.ctyp_decl LF.ctx
        * (LF.dctx * LF.sub * LF.dctx option)
        * exp_chk

  (* the definition of branch_pattern will be removed and replaced by the more general notion of patterns;
     it remains currently so we can still use the old parser without modifications -bp *)
  and branch_pattern =
     | NormalPattern of LF.normal * exp_chk
     | EmptyPattern

 type rec_fun = RecFun of name * typ * exp_chk

 type  kind =
   | Ctype of Loc.t
(*     | ArrKind of Loc.t * meta_typ  * kind *)
   | PiKind  of Loc.t * (LF.ctyp_decl * depend) * kind


 (* Useful for debugging the parser, but there should be a better place for them... *)
 let rec synToString = function
     | Var    (_loc,  _) -> "Var"
     | Apply  (_loc,  syn, chk) -> "Apply(" ^ synToString syn ^ ", " ^ chkToString chk ^ ")"
     | CtxApp (_loc,  syn, _dctx) -> "CtxApp(" ^ synToString syn ^ ", _dctx)"
     | MApp   (_loc,  syn, (_, _)) -> "MApp(" ^ synToString syn ^ ", ...)"
     | BoxVal (_loc, _, _) -> "BoxVal(...)"
     | Ann    (_loc, chk, _) -> "Ann(" ^ chkToString chk ^ ", _)"
     | Equal   (_loc,  syn1, syn2) -> "Equal("  ^ synToString syn1 ^ " == " ^ synToString syn2 ^ ")"
     | Boolean (_loc, _) -> "Boolean(_)"

 and chkToString = function
     | Syn     (_loc,  syn) -> "Syn(" ^ synToString syn ^ ")"
     | Fun     (_loc, _, chk) -> "Fun(_, " ^ chkToString chk ^ ")"
     | CtxFun  (_loc, _, chk) ->  "CtxFun(_, " ^ chkToString chk ^ ")"
     | MLam    (_loc, _, chk) ->  "MLam(_, " ^ chkToString chk ^ ")"
     | Pair    (_loc, chk1, chk2) ->  "Fun(_, " ^ chkToString chk1 ^ ", " ^ chkToString chk2 ^ ")"
     | LetPair (_loc, syn, (_, _, chk)) -> "LetPair(" ^ synToString syn ^",  (_, _, " ^ chkToString chk ^ "))"
     | Let (_loc, syn, (_, chk)) -> "Let(" ^ synToString syn ^",  (_, " ^ chkToString chk ^ "))"
     | Box     (_loc, _, _) -> "Box(...)"
     | Case    (_loc, _, syn, _) -> "Case(" ^ synToString syn ^ " of ...)"
     | If      (_loc, syn, chk1, chk2) -> "If(" ^ synToString syn ^ " Then " ^  chkToString chk1 ^ " Else " ^ chkToString chk2 ^ ")"
     | Hole    (_loc) -> "Hole"

end


(** External Signature Syntax *)
module Sgn = struct

  type decl =
    | Const    of Loc.t * name * LF.typ
    | Typ      of Loc.t * name * LF.kind
    | CompTyp  of Loc.t * name * Comp.kind
    | CompConst of Loc.t * name * Comp.typ
    | CompTypAbbrev of Loc.t * name * Comp.kind * Comp.typ
    | Schema   of Loc.t * name * LF.schema
    | Pragma   of Loc.t * LF.prag
<<<<<<< HEAD
    | Rec      of Loc.t * Comp.rec_fun list
    | Val      of Loc.t * name * Comp.typ option * Comp.exp_syn
=======
    | MRecTyp  of Loc.t * decl list list
    | Rec      of Loc.t * Comp.rec_fun list   
    | Val      of Loc.t * name * Comp.typ option * Comp.exp_syn 
>>>>>>> 7ede5984
    | Query    of Loc.t * name option * LF.typ * int option * int option

  type sgn = decl list

end


<|MERGE_RESOLUTION|>--- conflicted
+++ resolved
@@ -142,12 +142,8 @@
      | CtxBox of Loc.t * LF.dctx                (*    | box (Psi)           *)
      | SBox   of Loc.t * LF.psi_hat * LF.sub
      | Case   of Loc.t * case_pragma * exp_syn * branch list  (*    | case i of branches   *)
-<<<<<<< HEAD
-     | If of Loc.t * exp_syn * exp_chk * exp_chk(*    | if i then e1 else e2 *)
-=======
      | If of Loc.t * exp_syn * exp_chk * exp_chk(*    | if i then e1 else e2 *)   
      | Hole of Loc.t				(*    | ?                   *)
->>>>>>> 7ede5984
 
   and exp_syn =
      | Var    of Loc.t * name                   (*  i ::= x                 *)
@@ -158,12 +154,8 @@
      | MApp   of Loc.t * exp_syn * (LF.psi_hat * LF.normal)
                                                 (*    | i [Psi hat. M]      *)
      | MAnnApp   of Loc.t * exp_syn * (LF.dctx * LF.normal) (* i [Psi. M]     *)
-<<<<<<< HEAD
-     | BoxVal of Loc.t * LF.dctx * LF.normal
-=======
      | BoxVal of Loc.t * LF.dctx * LF.normal 
      | PairVal of Loc.t * exp_syn * exp_syn
->>>>>>> 7ede5984
      | Ann    of Loc.t * exp_chk * typ          (*    | e : tau             *)
      | Equal  of Loc.t * exp_syn * exp_syn
      | Boolean of Loc.t * bool
@@ -248,14 +240,9 @@
     | CompTypAbbrev of Loc.t * name * Comp.kind * Comp.typ
     | Schema   of Loc.t * name * LF.schema
     | Pragma   of Loc.t * LF.prag
-<<<<<<< HEAD
-    | Rec      of Loc.t * Comp.rec_fun list
-    | Val      of Loc.t * name * Comp.typ option * Comp.exp_syn
-=======
     | MRecTyp  of Loc.t * decl list list
     | Rec      of Loc.t * Comp.rec_fun list   
     | Val      of Loc.t * name * Comp.typ option * Comp.exp_syn 
->>>>>>> 7ede5984
     | Query    of Loc.t * name option * LF.typ * int option * int option
 
   type sgn = decl list
