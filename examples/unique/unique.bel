--- conflicted
+++ resolved
@@ -53,13 +53,9 @@
 
 schema tctx = some [t:tp] block (x:exp, _t:type_of x t);
 
-<<<<<<< HEAD
-rec unique : {g:tctx}   {E:[g |- exp]} [g |- type_of E T[]] -> [g |- type_of E T'[]] ->  [ |- eq T T'] =  / total e (unique _g _t _t' e) /
-=======
 %{
 rec unique : {g:tctx}   {E:[g |- exp]} [g |- type_of E T[]] -> [g |- type_of E T'[]]
              ->  [ |- eq T T'] =  / total e (unique _g _t _t' e) /
->>>>>>> 5ab3bb37
 mlam g => mlam E => fn d => fn f => case [g |- E ] of
  | [g |- app E1 E2] =>
   let [g |- t_app D1 D2] = d in
