--- conflicted
+++ resolved
@@ -50,39 +50,22 @@
 | Arr h f => h;
 
 %  h |- #s : g
-<<<<<<< HEAD
-
-datatype RedSub : {g:ctx}{#S: |- g} ctype =
-| Nil : RedSub  [ ] [ |- ^ ]
-| Dot :     RedSub  [g] [ |- #S[^] ]  % #S : g[]
-          -> Reduce [|- A] [ |- M]              % A:[ |- tp], M:[ |- tm A]
-=======
 datatype RedSub : {g:ctx}{#S: |- g} ctype =
 | Nil : RedSub  [ ] [ |- ^ ]
 | Dot :     RedSub  [g] [ |- #S[^] ]  % #S : g[]
           -> Reduce [ |- M]              % A:[ |- tp], M:[ |- tm A]
->>>>>>> 66c4120b
           -> RedSub [g, x:tm A] [ |- #S[^], M ]   %  M : [ |- tm (A ^ [^CtxShift g #S[ |- .] ]
 ;
 
 
-<<<<<<< HEAD
-rec lookup : {g:ctx}{#p:[g |- tm A]}RedSub [g] [ |- #S[^]] -> Reduce [|- A] [ |- #p #S[^]] =
-=======
 rec lookup : {g:ctx}{#p:[g |- tm A]}RedSub [g] [ |- #S[^]] -> Reduce [ |- #p #S[^]] =
->>>>>>> 66c4120b
 mlam g => mlam #p => fn rs => case [g |- #p ..] of
  | [g',x:tm A |-  x] =>   let (Dot rs' rN) = rs in rN
  | [g',x:tm A |-  #q ..] => let Dot rs' rN = rs in
                       lookup [g'] [g' |-  #q ..] rs'
 ;
 
-<<<<<<< HEAD
-rec eval : {g:ctx}{M:[g |- tm A]} RedSub [g] [ |- #S[^]] -> Reduce [|- A]  [ |- M #S[^]] =
-
-=======
 rec eval : {g:ctx}{M:[g |- tm A]} RedSub [g] [ |- #S[^]] -> Reduce  [ |- M #S[^]] =
->>>>>>> 66c4120b
  mlam g => mlam M => fn rs => case [g |- M ..] of
 | [g |- #p ..] => lookup [g] [g |- #p ..] rs
 | [g |- lam (\x. M1 .. x)] =>
