--- conflicted
+++ resolved
@@ -31,25 +31,23 @@
 
 rec add : Int -> Int -> Int = ? ;
 
-rec count : (g:expCtx) [g. exp T] -> Int =
+rec count : (g:expCtx) [g |- exp T] -> Int =
 fn e => case e of
-| [g. #p ..] => Zero  % variable
-| [g . z] => Zero
-| [g . s (E ..) ] => count [g. E ..]
-| [g . letv T1 (E1 ..) (\x.E2 .. x) ] =>
-  let x = count [g. E1 ..] in
-  let y = count [g, x:exp _ . E2 .. x] in
+| [g |- #p ..] => Zero  % variable
+| [g |- z] => Zero
+| [g |- s (E ..) ] => count [g |- E ..]
+| [g |- letv T1 (E1 ..) (\x.E2 .. x) ] =>
+  let x = count [g |- E1 ..] in
+  let y = count [g, x:exp _ |- E2 .. x] in
   Suc (add x y)
 ;
 
 
-<<<<<<< HEAD
+
 
 %{
 rec plus : [. exp nat] -> [. exp nat] -> [. exp nat] =
-=======
-rec plus : [ |- exp nat] -> [ |- exp nat] -> [ |- exp nat] =
->>>>>>> fc864b2a
+
 fn x => fn y =>
 case x of
   [ |- z]    => y
@@ -106,15 +104,8 @@
             (cntV [g, y:exp _]  [g,y,x |-  (U2 .. x y)])
 
 
-<<<<<<< HEAD
-   | [g,x: exp _ . add (U .. x) (W .. x)]  =>
-     plus (cntV [g] [g,x. (U .. x)])
-          (cntV [g] [g,x. (W .. x)])
-;
-}%
-=======
    | [g,x: exp _  |-  add (U .. x) (W .. x)]  =>
      plus (cntV [g] [g,x |- (U .. x)])
           (cntV [g] [g,x |- (W .. x)])
 ;
->>>>>>> fc864b2a
+}%