(* module Holes *)

module P = Pretty.Int.DefaultPrinter
module Loc = Syntax.Loc
module LF = Syntax.Int.LF
module Comp = Syntax.Int.Comp

let holes = DynArray.create ()

let stagedholes = DynArray.create ()

let none () = DynArray.empty holes

let collect (loc, cD, cPsi, typ) =
  DynArray.add holes (loc, cD, cPsi, typ)

let ( ++ ) f g = function x -> f (g x)

let ctypDeclToString cD ctypDecl =
  P.fmt_ppr_lf_ctyp_decl cD Pretty.std_lvl Format.str_formatter ctypDecl ; 
  Format.flush_str_formatter ()

let mctxToString =
  let shift = " " in
  let rec toString = function
    | LF.Empty ->
      "."
    | LF.Dec (LF.Empty, ctypDecl) ->
      "\n" ^ shift ^ ctypDeclToString LF.Empty ctypDecl
    | LF.Dec (cD, ctypDecl) ->
      toString cD ^ "\n" ^ shift ^ ctypDeclToString cD ctypDecl
  in toString ++ Whnf.normMCtx

let cpsiToString cD cPsi = P.dctxToString cD (Whnf.normDCtx cPsi)

let printOne (loc, cD, cPsi, typ) =
  let b1 = "____________________________________________________________________________" in
  let b2 = "============================================================================" in
  Store.NamedHoles.reset () ;
<<<<<<< HEAD
    Printf.printf "\n%s\n
     - Meta-Context: %s\n%s\n- LF Context: %s\n\n%s\n- Goal Type: %s\n"
=======
    Printf.printf "\n%s\n - Meta-Context: %s\n%s\n - LF Context: %s\n\n%s\n - Goal Type: %s\n"
>>>>>>> 64b32e71
    (Loc.to_string loc)
    (mctxToString cD)
    (b1)
    (cpsiToString cD cPsi)
    (b2)
    (P.typToString cD cPsi typ)

let printAll () =
  Store.NamedHoles.printingHoles := true;
  DynArray.iter printOne holes;
  Store.NamedHoles.printingHoles := false

let getNumHoles () = DynArray.length holes

let getHolePos i =
    try
      let  (loc, _, _, (_, _)) = DynArray.get holes i in Some loc
    with
      | DynArray.Invalid_arg (_, _, _) -> None

let getOneHole i = DynArray.get holes i

let printOneHole i =
  if none () then Printf.printf " - There are no lf holes.\n"
  else
    try
      printOne (DynArray.get holes i)
    with
      | DynArray.Invalid_arg (_, _, _) -> 
          if !Debug.chatter != 0 then
            Printf.printf " - There is no lf hole # %d.\n" i

let getStagedHoleNum loc =
    DynArray.index_of
      (fun (loc', _cD, _cG, (_tau, _mS)) -> if loc = loc' then true else false) stagedholes

let setStagedHolePos i l =
      let  (loc, cD, cG, tclo) = DynArray.get stagedholes i in
      DynArray.set stagedholes i (l, cD, cG, tclo)

(* loc -> loc' -> bool : is loc' within loc? *)
let locWithin loc loc' =
      let (file_name,
           start_line,
           start_bol,
           start_off,
           stop_line,
           stop_bol,
           stop_off,
           _ghost) = Loc.to_tuple loc in
      let (file_name',
           start_line',
           start_bol',
           start_off',
           stop_line',
           stop_bol',
           stop_off',
           _ghost') = Loc.to_tuple loc' in
      if (file_name = file_name') then
        (if (stop_line' < stop_line || (stop_line' = stop_line && stop_off' <= stop_off)) then
          (if (start_line' > start_line || (start_line' = start_line && start_off' >= start_off)) then
            (if (start_line' = start_line && (stop_line' = stop_line && (start_off' = start_off && start_bol <> start_bol'))) then
              false
            else
              true)
          else
            false)
        else
          false)
      else
        false

(* removes all holes located within the given loc (e.g. of a function being shadowed) *)
let destroyHoles loc =
  DynArray.filter
    (fun (loc', _cD, _cG, (_tau, _mS)) -> not (locWithin loc loc'))
      holes

let commitHoles () =
  DynArray.append (DynArray.copy stagedholes) holes;
  DynArray.clear stagedholes

let stashHoles () =
  DynArray.clear stagedholes<|MERGE_RESOLUTION|>--- conflicted
+++ resolved
@@ -1,4 +1,4 @@
-(* module Holes *)
+(* module Lfoles *)
 
 module P = Pretty.Int.DefaultPrinter
 module Loc = Syntax.Loc
@@ -37,12 +37,7 @@
   let b1 = "____________________________________________________________________________" in
   let b2 = "============================================================================" in
   Store.NamedHoles.reset () ;
-<<<<<<< HEAD
-    Printf.printf "\n%s\n
-     - Meta-Context: %s\n%s\n- LF Context: %s\n\n%s\n- Goal Type: %s\n"
-=======
     Printf.printf "\n%s\n - Meta-Context: %s\n%s\n - LF Context: %s\n\n%s\n - Goal Type: %s\n"
->>>>>>> 64b32e71
     (Loc.to_string loc)
     (mctxToString cD)
     (b1)
