--- conflicted
+++ resolved
@@ -62,6 +62,7 @@
   | LF.Tuple(_,_) -> "Tuple"
   | LF.Ann(_,n,_) -> (spaces i) ^ "Ann\n" ^ (f (i+1) n)
   | LF.TList(_,nl) -> (spaces i) ^ "TList\n" ^ (List.fold_right (fun n acc -> (f (i+1) n) ^ acc) nl "")
+  | LF.LFHole _ -> (spaces i) ^ "LFHole\n"
 
 and normalToString n = f 0 n
 
@@ -817,7 +818,6 @@
             LF.Root (_loc, LF.Hole _loc , LF.Nil)
 
         |
-<<<<<<< HEAD
             "?" ->
             LF.LFHole _loc
 
@@ -828,8 +828,6 @@
            | Some a -> LF.Ann (_loc, m, a)
            end
         |
-=======
->>>>>>> 96beb73c
            "<"; ms = LIST1 clf_term_app SEP ","; ">"  ->
              let rec fold = function [m] -> LF.Last m
                                     | m :: rest -> LF.Cons(m, fold rest)
