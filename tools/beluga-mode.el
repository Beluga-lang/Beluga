;;; beluga-mode.el --- Major mode for Beluga source code  -*- coding: utf-8 -*-

;; Copyright (C) 2009, 2010, 2012, 2013  Free Software Foundation, Inc.

;; Author: Stefan Monnier <monnier@iro.umontreal.ca>
;; Keywords:

;; This program is free software; you can redistribute it and/or modify
;; it under the terms of the GNU General Public License as published by
;; the Free Software Foundation, either version 3 of the License, or
;; (at your option) any later version.

;; This program is distributed in the hope that it will be useful,
;; but WITHOUT ANY WARRANTY; without even the implied warranty of
;; MERCHANTABILITY or FITNESS FOR A PARTICULAR PURPOSE.  See the
;; GNU General Public License for more details.

;; You should have received a copy of the GNU General Public License
;; along with this program.  If not, see <http://www.gnu.org/licenses/>.

;;; Commentary:

;; BUGS

;; - Indentation thinks "." can only be the termination marker of
;;   an LF declaration.  This can mess things up badly.
;; - Indentation after curried terms like "fn x => fn y =>" is twice that
;;   after "fn x y =>".

;;; Code:

(eval-when-compile (require 'cl))
(require 'smie nil t)                   ;Use smie when available.

(defgroup beluga-mode ()
  "Editing support for the Beluga language."
  :group 'languages)

(defvar beluga-mode-map
  (let ((map (make-sparse-keymap)))
    (define-key map "\C-c\C-c" 'compile)
    map))

(defvar beluga-mode-syntax-table
  (let ((st (make-syntax-table)))
    (modify-syntax-entry ?% "< 14" st)
    (modify-syntax-entry ?\{ "(}2 b" st)
    (modify-syntax-entry ?\} "){3 b" st)
    (modify-syntax-entry ?\n ">" st)
    ;; For application of dependent arguments "exp A < ctx . term >", we'd want
    ;; <..> to match, but that breaks ->, <-, and other things.
    ;; (modify-syntax-entry ?< "(>" st)
    ;; (modify-syntax-entry ?> ")<" st)
    (modify-syntax-entry ?#  "'" st)
    (modify-syntax-entry ?< "." st)
    (modify-syntax-entry ?> "." st)
    (modify-syntax-entry ?- "." st)
    (modify-syntax-entry ?= "." st)
    st))

(defcustom beluga-font-lock-symbols t
  "Display \\ and -> and such using symbols in fonts.
This may sound like a neat trick, but be extra careful: it changes the
alignment and can thus lead to nasty surprises w.r.t layout.
If t, try to use whichever font is available.  Otherwise you can
set it to a particular font of your preference among `japanese-jisx0208'
and `unicode'."
  :type '(choice (const nil)
	         (const t)
	         (const unicode)
	         (const japanese-jisx0208)))

(defconst beluga-font-lock-symbols-alist
  ;; Not sure about fn → λ, since we could also have \ → λ.
  (append
   ;; The symbols can come from a JIS0208 font.
   (and (fboundp 'make-char) (fboundp 'charsetp) (charsetp 'japanese-jisx0208)
	(memq beluga-font-lock-symbols '(t japanese-jisx0208))
	(list (cons "not" (make-char 'japanese-jisx0208 34 76))
	      ;; (cons "fn" (make-char 'japanese-jisx0208 38 75))
	      ;;(cons "\" (make-char 'japanese-jisx0208 38 75))
              (cons "Sigma" (make-char 'japanese-jisx0208 38 50))
	      (cons "FN" (make-char 'japanese-jisx0208 38 43))
	      (cons "->" (make-char 'japanese-jisx0208 34 42))
	      (cons "<-" (make-char 'japanese-jisx0208 34 43))
	      (cons "=>" (make-char 'japanese-jisx0208 34 77))
	      ;; (cons ".." (make-char 'japanese-jisx0208 33 68)) ; "..."
	      ;; (cons ".." (make-char 'japanese-jisx0208 33 69)) ; Why bother?
              ;; (cons "forall" (make-char 'japanese-jisx0208 34 79))
              ))
   ;; Or a unicode font.
   (and (fboundp 'decode-char)
	(memq beluga-font-lock-symbols '(t unicode))
	'(;;("not"   . ?¬)
          ;; ("fn"    . ?λ)
          ("FN"    . ?Λ)
          ("Sigma" . ?Σ)
          ("->"    . ?→)
          ("<-"    . ?←)
          ("=>"    . ?⇒)
          ;; ("::"    . ?∷)
          (".." . ?…) ; Actually "..."
          ;;(".."    . ?‥)
          ;; ("forall" . ?∀)
          )))
  "Alist mapping Beluga symbols to chars.
Each element has the form (STRING . CHAR) or (STRING CHAR PREDICATE).
STRING is the Beluga symbol.
CHAR is the character with which to represent this symbol.
PREDICATE if present is a function of one argument (the start position
of the symbol) which should return non-nil if this mapping should be disabled
at that position.")

(defun beluga-font-lock-compose-symbol (alist)
  "Compose a sequence of ascii chars into a symbol.
Regexp match data 0 points to the chars."
  ;; Check that the chars should really be composed into a symbol.
  (let* ((start (match-beginning 0))
         (end (match-end 0))
	 (syntaxes (cond
                    ((eq (char-syntax (char-after start)) ?w) '(?w))
                    ;; Special case for the . used for qualified names.
                    ((and (eq (char-after start) ?\.) (= end (1+ start)))
                     '(?_ ?\\ ?w))
                    (t '(?_ ?\\))))
         sym-data)
    (if (or (memq (char-syntax (or (char-before start) ?\ )) syntaxes)
	    (memq (char-syntax (or (char-after end) ?\ )) syntaxes)
	    (memq (get-text-property start 'face)
		  '(font-lock-doc-face font-lock-string-face
		    font-lock-comment-face))
            (and (consp (setq sym-data (cdr (assoc (match-string 0) alist))))
                 (let ((pred (cadr sym-data)))
                   (setq sym-data (car sym-data))
                   (funcall pred start))))
	;; No composition for you.  Let's actually remove any composition
	;; we may have added earlier and which is now incorrect.
	(remove-text-properties start end '(composition))
      ;; That's a symbol alright, so add the composition.
      (compose-region start end sym-data)))
  ;; Return nil because we're not adding any face property.
  nil)

(defun beluga-font-lock-symbols-keywords ()
  (when (fboundp 'compose-region)
    (let ((alist nil))
      (dolist (x beluga-font-lock-symbols-alist)
	(when (and (if (fboundp 'char-displayable-p)
		       (char-displayable-p (if (consp (cdr x)) (cadr x) (cdr x)))
		     t)
		   (not (assoc (car x) alist)))	;Not yet in alist.
	  (push x alist)))
      (when alist
	`((,(regexp-opt (mapcar 'car alist) t)
	   (0 (beluga-font-lock-compose-symbol ',alist)
              ;; In Emacs-21, if the `override' field is nil, the face
              ;; expressions is only evaluated if the text has currently
              ;; no face.  So force evaluation by using `keep'.
              keep)))))))

(defvar beluga-syntax-id-re "[[:alpha:]_][[:alnum:]_']*")
(defvar beluga-syntax-fundec-re "^[ \t]*\\(rec\\|and\\)\\>")

(defvar beluga-font-lock-keywords
  `(,(concat "\\_<"
             (regexp-opt
              '("FN" "and" "block" "case" "datatype" "else" "ffalse" "fn" "if"
                "in" "impossible" "let" "mlam" "of" "rec" "schema" "some"
                "then" "type" "ttrue" "%name" "%not"))
             "\\_>\\|\\\\")
    (,(concat "^\\(" beluga-syntax-id-re
              "\\)[ \t\n]*:\\([^.]*\\_<type\\_>[ \t\n]*.\\)?")
     ;; This is a regexp that can span multiple lines, so it may not
     ;; always highlight properly.  `font-lock-multiline' tries to help.
     (0 (if (match-end 2) '(face nil font-lock-multiline t)))
     (1 (if (match-end 2)
            font-lock-type-face font-lock-variable-name-face)))
    (,(concat "^\\(?:schema\\|datatype\\)[ \t\n]+\\("
              beluga-syntax-id-re "\\)")
     (1 font-lock-type-face))
    (,(concat beluga-syntax-fundec-re "[ \t\n]+\\(" beluga-syntax-id-re "\\)")
     (2 font-lock-function-name-face))
    ,@(beluga-font-lock-symbols-keywords)))

(defvar beluga-imenu-generic-expression
  `(("Schemas"
     ,(concat "^[ \t]*schema[ \t\n]+\\(" beluga-syntax-id-re "\\)") 1)
    ("Constructors"
     ,(concat "^\\(" beluga-syntax-id-re "\\)[ \t\n]*:") 1)
    ("Type Constructors"
     ,(concat "^\\(?:datatype[ \t]+\\(" beluga-syntax-id-re
              "\\)\\|\\(?1:" beluga-syntax-id-re
              "\\)[ \t\n]*:[^.]*\\<type\\>[ \t\n]*.\\)") 1)
    ("Functions"
     ,(concat beluga-syntax-fundec-re "[ \t\n]+\\(" beluga-syntax-id-re "\\)") 1)))

(define-obsolete-variable-alias 'beluga-interpreter-path
  ;; A "path" is a list of file names, as in $PATH, $MANPATH.
  'beluga-interpreter-name "Sep-2010")
(defcustom beluga-interpreter-name "beluga"
  "Name of the interpreter executable."
  :type 'string)

;;;###autoload
(add-to-list 'auto-mode-alist '("\\.bel\\'" . beluga-mode))
(add-to-list 'auto-mode-alist '("\\.sbel\\'" . beluga-mode))

;;;###autoload
(define-derived-mode beluga-mode nil "Beluga"
  "Major mode to edit Beluga source code."
  (set (make-local-variable 'imenu-generic-expression)
       beluga-imenu-generic-expression)
  (set (make-local-variable 'outline-regexp)
       (concat beluga-syntax-fundec-re "\\|^datatype\\_>"))
  (set (make-local-variable 'require-final-newline) t)
  (when buffer-file-name
    (set (make-local-variable 'compile-command)
         ;; Quite dubious, but it's the intention that counts.
         (concat beluga-interpreter-name
                 " " (shell-quote-argument buffer-file-name))))
  (set (make-local-variable 'comment-start) "% ")
  (set (make-local-variable 'comment-start-skip) "%[%{]*[ \t]*")
  (set (make-local-variable 'comment-end-skip) "[ \t]*\\(?:\n\\|}%\\)")
  (comment-normalize-vars)
  (set (make-local-variable 'electric-indent-chars)
       (append '(?|) (if (boundp 'electric-indent-chars)
                         electric-indent-chars
                       '(?\n))))
  ;; SMIE setup.
  (set (make-local-variable 'parse-sexp-ignore-comments) t)
<<<<<<< HEAD
  (smie-setup beluga-smie-grammar #'beluga-smie-rules
              :forward-token #'beluga-smie-forward-token
              :backward-token #'beluga-smie-backward-token)
  ;; (set (make-local-variable 'belugasmie-closer-alist)
  ;;      '(("<" . ">"))) ;; (t . ".")
  
=======
  (if (fboundp 'smie-setup)
      (smie-setup beluga-smie-grammar #'beluga-smie-indent-rules
                  :forward-token #'beluga-smie-forward-token
                  :backward-token #'beluga-smie-backward-token)
    (belugasmie-setup beluga-smie-grammar beluga-smie-indent-rules)
    (set (make-local-variable 'belugasmie-indent-basic) beluga-indent-basic)
    (set (make-local-variable 'forward-sexp-function)
         #'belugasmie-forward-sexp-command)
    (set (make-local-variable 'belugasmie-forward-token-function)
         #'beluga-smie-forward-token)
    (set (make-local-variable 'belugasmie-backward-token-function)
         #'beluga-smie-backward-token)
    (set (make-local-variable 'belugasmie-closer-alist)
         '(("<" . ">"))) ;; (t . ".")
    ;; Only needed for interactive calls to blink-matching-open.
    (set (make-local-variable 'blink-matching-check-function)
         #'belugasmie-blink-matching-check)
    (add-hook 'post-self-insert-hook
              #'belugasmie-blink-matching-open 'append 'local)
    (set (make-local-variable 'belugasmie-blink-matching-triggers) '(?>)))

>>>>>>> 942eb0dd
  (set (make-local-variable 'font-lock-defaults)
       '(beluga-font-lock-keywords nil nil () nil
         (font-lock-syntactic-keywords . nil))))

<<<<<<< HEAD
;;; Emacs-22 compatibility.

(eval-when-compile
  (unless (fboundp 'with-demoted-errors)
    (defmacro with-demoted-errors (&rest body)
      "Run BODY and demote any errors to simple messages."
      (declare (debug t) (indent 0))
      (let ((err (make-symbol "err")))
        `(condition-case ,err
             (progn ,@body)
           (error (message "Error: %s" ,err) nil))))))

(unless (fboundp 'string-prefix-p)
  (defun string-prefix-p (str1 str2 &optional ignore-case)
    "Return non-nil if STR1 is a prefix of STR2.
If IGNORE-CASE is non-nil, the comparison is done without paying attention
to case differences."
    (eq t (compare-strings str1 nil nil
                           str2 0 (length str1) ignore-case))))
  
=======
;;; Our own copy of (a version of) SMIE.

(defun belugasmie-set-prec2tab (table x y val &optional override)
  (assert (and x y))
  (let* ((key (cons x y))
         (old (gethash key table)))
    (if (and old (not (eq old val)))
        (if (and override (gethash key override))
            ;; FIXME: The override is meant to resolve ambiguities,
            ;; but it also hides real conflicts.  It would be great to
            ;; be able to distinguish the two cases so that overrides
            ;; don't hide real conflicts.
            (puthash key (gethash key override) table)
          (display-warning 'smie (format "Conflict: %s %s/%s %s" x old val y)))
      (puthash key val table))))

(defun belugasmie-precs->prec2 (precs)
  "Compute a 2D precedence table from a list of precedences.
PRECS should be a list, sorted by precedence (e.g. \"+\" will
come before \"*\"), of elements of the form \(left OP ...)
or (right OP ...) or (nonassoc OP ...) or (assoc OP ...).  All operators in
one of those elements share the same precedence level and associativity."
  (let ((prec2-table (make-hash-table :test 'equal)))
    (dolist (prec precs)
      (dolist (op (cdr prec))
        (let ((selfrule (cdr (assq (car prec)
                                   '((left . >) (right . <) (assoc . =))))))
          (when selfrule
            (dolist (other-op (cdr prec))
              (belugasmie-set-prec2tab prec2-table op other-op selfrule))))
        (let ((op1 '<) (op2 '>))
          (dolist (other-prec precs)
            (if (eq prec other-prec)
                (setq op1 '> op2 '<)
              (dolist (other-op (cdr other-prec))
                (belugasmie-set-prec2tab prec2-table op other-op op2)
                (belugasmie-set-prec2tab prec2-table other-op op op1)))))))
    prec2-table))

(defun belugasmie-merge-prec2s (&rest tables)
  (if (null (cdr tables))
      (car tables)
    (let ((prec2 (make-hash-table :test 'equal)))
      (dolist (table tables)
        (maphash (lambda (k v)
                   (belugasmie-set-prec2tab prec2 (car k) (cdr k) v))
                 table))
      prec2)))

(defun belugasmie-bnf->prec2 (bnf &rest precs)
  (let ((nts (mapcar 'car bnf))         ;Non-terminals
        (first-ops-table ())
        (last-ops-table ())
        (first-nts-table ())
        (last-nts-table ())
        (prec2 (make-hash-table :test 'equal))
        (override (apply 'belugasmie-merge-prec2s
                         (mapcar 'belugasmie-precs->prec2 precs)))
        again)
    (dolist (rules bnf)
      (let ((nt (car rules))
            (last-ops ())
            (first-ops ())
            (last-nts ())
            (first-nts ()))
        (dolist (rhs (cdr rules))
          (unless (consp rhs)
            (signal 'wrong-type-argument `(consp ,rhs)))
          (if (not (member (car rhs) nts))
              (pushnew (car rhs) first-ops)
            (pushnew (car rhs) first-nts)
            (when (consp (cdr rhs))
              ;; If the first is not an OP we add the second (which
              ;; should be an OP if BNF is an "operator grammar").
              ;; Strictly speaking, this should only be done if the
              ;; first is a non-terminal which can expand to a phrase
              ;; without any OP in it, but checking doesn't seem worth
              ;; the trouble, and it lets the writer of the BNF
              ;; be a bit more sloppy by skipping uninteresting base
              ;; cases which are terminals but not OPs.
              (assert (not (member (cadr rhs) nts)))
              (pushnew (cadr rhs) first-ops)))
          (let ((shr (reverse rhs)))
            (if (not (member (car shr) nts))
                (pushnew (car shr) last-ops)
              (pushnew (car shr) last-nts)
              (when (consp (cdr shr))
                (assert (not (member (cadr shr) nts)))
                (pushnew (cadr shr) last-ops)))))
        (push (cons nt first-ops) first-ops-table)
        (push (cons nt last-ops) last-ops-table)
        (push (cons nt first-nts) first-nts-table)
        (push (cons nt last-nts) last-nts-table)))
    ;; Compute all first-ops by propagating the initial ones we have
    ;; now, according to first-nts.
    (setq again t)
    (while (prog1 again (setq again nil))
      (dolist (first-nts first-nts-table)
        (let* ((nt (pop first-nts))
               (first-ops (assoc nt first-ops-table)))
          (dolist (first-nt first-nts)
            (dolist (op (cdr (assoc first-nt first-ops-table)))
              (unless (member op first-ops)
                (setq again t)
                (push op (cdr first-ops))))))))
    ;; Same thing for last-ops.
    (setq again t)
    (while (prog1 again (setq again nil))
      (dolist (last-nts last-nts-table)
        (let* ((nt (pop last-nts))
               (last-ops (assoc nt last-ops-table)))
          (dolist (last-nt last-nts)
            (dolist (op (cdr (assoc last-nt last-ops-table)))
              (unless (member op last-ops)
                (setq again t)
                (push op (cdr last-ops))))))))
    ;; Now generate the 2D precedence table.
    (dolist (rules bnf)
      (dolist (rhs (cdr rules))
        (while (cdr rhs)
          (cond
           ((member (car rhs) nts)
            (dolist (last (cdr (assoc (car rhs) last-ops-table)))
              (belugasmie-set-prec2tab prec2 last (cadr rhs) '> override)))
           ((member (cadr rhs) nts)
            (dolist (first (cdr (assoc (cadr rhs) first-ops-table)))
              (belugasmie-set-prec2tab prec2 (car rhs) first '< override))
            (if (and (cddr rhs) (not (member (car (cddr rhs)) nts)))
                (belugasmie-set-prec2tab prec2 (car rhs) (car (cddr rhs))
                                   '= override)))
           (t (belugasmie-set-prec2tab prec2 (car rhs) (cadr rhs) '= override)))
          (setq rhs (cdr rhs)))))
    prec2))

;; (defun belugasmie-prec2-closer-alist (prec2 include-inners)
;;   "Build a closer-alist from a PREC2 table.
;; The return value is in the same form as `belugasmie-closer-alist'.
;; INCLUDE-INNERS if non-nil means that inner keywords will be included
;; in the table, e.g. the table will include things like (\"if\" . \"else\")."
;;   (let* ((non-openers '())
;;          (non-closers '())
;;          ;; For each keyword, this gives the matching openers, if any.
;;          (openers (make-hash-table :test 'equal))
;;          (closers '())
;;          (done nil))
;;     ;; First, find the non-openers and non-closers.
;;     (maphash (lambda (k v)
;;                (unless (or (eq v '<) (member (cdr k) non-openers))
;;                  (push (cdr k) non-openers))
;;                (unless (or (eq v '>) (member (car k) non-closers))
;;                  (push (car k) non-closers)))
;;              prec2)
;;     ;; Then find the openers and closers.
;;     (maphash (lambda (k _)
;;                (unless (member (car k) non-openers)
;;                  (puthash (car k) (list (car k)) openers))
;;                (unless (or (member (cdr k) non-closers)
;;                            (member (cdr k) closers))
;;                  (push (cdr k) closers)))
;;              prec2)
;;     ;; Then collect the matching elements.
;;     (while (not done)
;;       (setq done t)
;;       (maphash (lambda (k v)
;;                  (when (eq v '=)
;;                    (let ((aopeners (gethash (car k) openers))
;;                          (dopeners (gethash (cdr k) openers))
;;                          (new nil))
;;                      (dolist (o aopeners)
;;                        (unless (member o dopeners)
;;                          (setq new t)
;;                          (push o dopeners)))
;;                      (when new
;;                        (setq done nil)
;;                        (puthash (cdr k) dopeners openers)))))
;;                prec2))
;;     ;; Finally, dump the resulting table.
;;     (let ((alist '()))
;;       (maphash (lambda (k v)
;;                  (when (or include-inners (member k closers))
;;                    (dolist (opener v)
;;                      (unless (equal opener k)
;;                        (push (cons opener k) alist)))))
;;                openers)
;;       alist)))

(defun belugasmie-bnf-closer-alist (bnf &optional no-inners)
  ;; We can also build this closer-alist table from a prec2 table,
  ;; but it takes more work, and the order is unpredictable, which
  ;; is a problem for belugasmie-close-block.
  ;; More convenient would be to build it from a levels table since we
  ;; always have this table (contrary to the BNF), but it has all the
  ;; disadvantages of the prec2 case plus the disadvantage that the levels
  ;; table has lost some info which would result in extra invalid pairs.
  "Build a closer-alist from a BNF table.
The return value is in the same form as `belugasmie-closer-alist'.
NO-INNERS if non-nil means that inner keywords will be excluded
from the table, e.g. the table will not include things like (\"if\" . \"else\")."
  (let ((nts (mapcar #'car bnf))        ;non terminals.
        (alist '()))
    (dolist (nt bnf)
      (dolist (rhs (cdr nt))
        (unless (or (< (length rhs) 2) (member (car rhs) nts))
          (if no-inners
              (let ((last (car (last rhs))))
                (unless (member last nts)
                  (pushnew (cons (car rhs) last) alist :test #'equal)))
            ;; Reverse so that the "real" closer gets there first,
            ;; which is important for belugasmie-close-block.
            (dolist (term (reverse (cdr rhs)))
              (unless (member term nts)
                (pushnew (cons (car rhs) term) alist :test #'equal)))))))
    (nreverse alist)))


(defun belugasmie-debug--prec2-cycle (csts)
  "Return a cycle in CSTS, assuming there's one.
CSTS is a list of pairs representing arcs in a graph."
  ;; A PATH is of the form (START . REST) where REST is a reverse
  ;; list of nodes through which the path goes.
  (let ((paths (mapcar (lambda (pair) (list (car pair) (cdr pair))) csts))
        (cycle nil))
    (while (null cycle)
      (dolist (path (prog1 paths (setq paths nil)))
        (dolist (cst csts)
          (when (eq (car cst) (nth 1 path))
            (if (eq (cdr cst) (car path))
                (setq cycle path)
              (push (cons (car path) (cons (cdr cst) (cdr path)))
                    paths))))))
    (cons (car cycle) (nreverse (cdr cycle)))))

(defun belugasmie-debug--describe-cycle (table cycle)
  (let ((names
         (mapcar (lambda (val)
                   (let ((res nil))
                     (dolist (elem table)
                       (if (eq (cdr elem) val)
                           (push (concat "." (car elem)) res))
                       (if (eq (cddr elem) val)
                           (push (concat (car elem) ".") res)))
                     (assert res)
                     res))
                 cycle)))
    (mapconcat
     (lambda (elems) (mapconcat 'identity elems "="))
     (append names (list (car names)))
     " < ")))

(defun belugasmie-prec2->grammar (prec2)
  ;; FIXME: Rather than only return an alist of precedence levels, we should
  ;; also extract other useful data from it:
  ;; - matching sets of block openers&closers (which can otherwise become
  ;;   collapsed into a single equivalence class in belugasmie-op-levels) for
  ;;   belugasmie-close-block as well as to detect mismatches in belugasmie-next-sexp
  ;;   or in blink-paren (as well as to do the blink-paren for inner
  ;;   keywords like the "in" of "let..in..end").
  ;; - better default indentation rules (i.e. non-zero indentation after inner
  ;;   keywords like the "in" of "let..in..end") for belugasmie-indent-after-keyword.
  ;; Of course, maybe those things would be even better handled in the
  ;; bnf->prec function.
  "Take a 2D precedence table and turn it into an alist of precedence levels.
PREC2 is a table as returned by `belugasmie-precs->prec2' or
`belugasmie-bnf->prec2'."
  ;; For each operator, we create two "variables" (corresponding to
  ;; the left and right precedence level), which are represented by
  ;; cons cells.  Those are the very cons cells that appear in the
  ;; final `table'.  The value of each "variable" is kept in the `car'.
  (let ((table ())
        (csts ())
        (eqs ())
        tmp x y)
    ;; From `prec2' we construct a list of constraints between
    ;; variables (aka "precedence levels").  These can be either
    ;; equality constraints (in `eqs') or `<' constraints (in `csts').
    (maphash (lambda (k v)
               (if (setq tmp (assoc (car k) table))
                   (setq x (cddr tmp))
                 (setq x (cons nil nil))
                 (push (cons (car k) (cons nil x)) table))
               (if (setq tmp (assoc (cdr k) table))
                   (setq y (cdr tmp))
                 (setq y (cons nil (cons nil nil)))
                 (push (cons (cdr k) y) table))
               (ecase v
                 (= (push (cons x y) eqs))
                 (< (push (cons x y) csts))
                 (> (push (cons y x) csts))))
             prec2)
    ;; First process the equality constraints.
    (let ((eqs eqs))
      (while eqs
        (let ((from (caar eqs))
              (to (cdar eqs)))
          (setq eqs (cdr eqs))
          (if (eq to from)
              nil                   ;Nothing to do.
            (dolist (other-eq eqs)
              (if (eq from (cdr other-eq)) (setcdr other-eq to))
              (when (eq from (car other-eq))
                ;; This can happen because of `assoc' settings in precs
                ;; or because of a rhs like ("op" foo "op").
                (setcar other-eq to)))
            (dolist (cst csts)
              (if (eq from (cdr cst)) (setcdr cst to))
              (if (eq from (car cst)) (setcar cst to)))))))
    ;; Then eliminate trivial constraints iteratively.
    (let ((i 0))
      (while csts
        (let ((rhvs (mapcar 'cdr csts))
              (progress nil))
          (dolist (cst csts)
            (unless (memq (car cst) rhvs)
              (setq progress t)
              ;; We could give each var in a given iteration the same value,
              ;; but we can also give them arbitrarily different values.
              ;; Basically, these are vars between which there is no
              ;; constraint (neither equality nor inequality), so
              ;; anything will do.
              ;; We give them arbitrary values, which means that we
              ;; replace the "no constraint" case with either > or <
              ;; but not =.  The reason we do that is so as to try and
              ;; distinguish associative operators (which will have
              ;; left = right).
              (unless (caar cst)
                (setcar (car cst) i)
                (incf i))
              (setq csts (delq cst csts))))
          (unless progress
            (error "Can't resolve the precedence cycle: %s"
                   (belugasmie-debug--describe-cycle
                    table (belugasmie-debug--prec2-cycle csts)))))
        (incf i 10))
      ;; Propagate equalities back to their source.
      (dolist (eq (nreverse eqs))
        (assert (or (null (caar eq)) (eq (car eq) (cdr eq))))
        (setcar (car eq) (cadr eq)))
      ;; Finally, fill in the remaining vars (which only appeared on the
      ;; right side of the < constraints).
      (dolist (x table)
        ;; When both sides are nil, it means this operator binds very
        ;; very tight, but it's still just an operator, so we give it
        ;; the highest precedence.
        ;; OTOH if only one side is nil, it usually means it's like an
        ;; open-paren, which is very important for indentation purposes,
        ;; so we keep it nil, to make it easier to recognize.
        (unless (or (nth 1 x) (nth 2 x))
          (setf (nth 1 x) i)
          (setf (nth 2 x) i))))
    table))

;;; Parsing using a precedence level table.

(defvar belugasmie-op-levels 'unset
  "List of token parsing info.
Each element is of the form (TOKEN LEFT-LEVEL RIGHT-LEVEL).
Parsing is done using an operator precedence parser.
LEFT-LEVEL and RIGHT-LEVEL can be either numbers or nil, where nil
means that this operator does not bind on the corresponding side,
i.e. a LEFT-LEVEL of nil means this is a token that behaves somewhat like
an open-paren, whereas a RIGHT-LEVEL of nil would correspond to something
like a close-paren.")

(defvar belugasmie-forward-token-function 'belugasmie-default-forward-token
  "Function to scan forward for the next token.
Called with no argument should return a token and move to its end.
If no token is found, return nil or the empty string.
It can return nil when bumping into a parenthesis, which lets SMIE
use syntax-tables to handle them in efficient C code.")

(defvar belugasmie-backward-token-function 'belugasmie-default-backward-token
  "Function to scan backward the previous token.
Same calling convention as `belugasmie-forward-token-function' except
it should move backward to the beginning of the previous token.")

(defalias 'belugasmie-op-left 'car)
(defalias 'belugasmie-op-right 'cadr)

(defun belugasmie-default-backward-token ()
  (forward-comment (- (point)))
  (buffer-substring-no-properties
   (point)
   (progn (if (zerop (skip-syntax-backward "."))
              (skip-syntax-backward "w_'"))
          (point))))

(defun belugasmie-default-forward-token ()
  (forward-comment (point-max))
  (buffer-substring-no-properties
   (point)
   (progn (if (zerop (skip-syntax-forward "."))
              (skip-syntax-forward "w_'"))
          (point))))

(defun belugasmie--associative-p (toklevels)
  ;; in "a + b + c" we want to stop at each +, but in
  ;; "if a then b elsif c then d else c" we don't want to stop at each keyword.
  ;; To distinguish the two cases, we made belugasmie-prec2->grammar choose
  ;; different levels for each part of "if a then b else c", so that
  ;; by checking if the left-level is equal to the right level, we can
  ;; figure out that it's an associative operator.
  ;; This is not 100% foolproof, tho, since the "elsif" will have to have
  ;; equal left and right levels (since it's optional), so belugasmie-next-sexp
  ;; has to be careful to distinguish those different cases.
  (eq (belugasmie-op-left toklevels) (belugasmie-op-right toklevels)))

(defun belugasmie-next-sexp (next-token next-sexp op-forw op-back halfsexp)
  "Skip over one sexp.
NEXT-TOKEN is a function of no argument that moves forward by one
token (after skipping comments if needed) and returns it.
NEXT-SEXP is a lower-level function to skip one sexp.
OP-FORW is the accessor to the forward level of the level data.
OP-BACK is the accessor to the backward level of the level data.
HALFSEXP if non-nil, means skip over a partial sexp if needed.  I.e. if the
first token we see is an operator, skip over its left-hand-side argument.
Possible return values:
  (FORW-LEVEL POS TOKEN): we couldn't skip TOKEN because its back-level
    is too high.  FORW-LEVEL is the forw-level of TOKEN,
    POS is its start position in the buffer.
  (t POS TOKEN): same thing when we bump on the wrong side of a paren.
  (nil POS TOKEN): we skipped over a paren-like pair.
  nil: we skipped over an identifier, matched parentheses, ..."
  (catch 'return
    (let ((levels ()))
      (while
          (let* ((pos (point))
                 (token (funcall next-token))
                 (toklevels (cdr (assoc token belugasmie-op-levels))))
            (cond
             ((null toklevels)
              (when (zerop (length token))
                (condition-case err
                    (progn (goto-char pos) (funcall next-sexp 1) nil)
                  (scan-error (throw 'return
                                     (list t (caddr err)
                                           (buffer-substring-no-properties
                                            (caddr err)
                                            (+ (caddr err)
                                               (if (< (point) (caddr err))
                                                   -1 1)))))))
                (if (eq pos (point))
                    ;; We did not move, so let's abort the loop.
                    (throw 'return (list t (point))))))
             ((null (funcall op-back toklevels))
              ;; A token like a paren-close.
              (assert (funcall op-forw toklevels)) ;Otherwise, why mention it?
              (push toklevels levels))
             (t
              (while (and levels (< (funcall op-back toklevels)
                                    (funcall op-forw (car levels))))
                (setq levels (cdr levels)))
              (cond
               ((null levels)
                (if (and halfsexp (funcall op-forw toklevels))
                    (push toklevels levels)
                  (throw 'return
                         (prog1 (list (or (car toklevels) t) (point) token)
                           (goto-char pos)))))
               (t
                (let ((lastlevels levels))
                  (if (and levels (= (funcall op-back toklevels)
                                     (funcall op-forw (car levels))))
                      (setq levels (cdr levels)))
                  ;; We may have found a match for the previously pending
                  ;; operator.  Is this the end?
                  (cond
                   ;; Keep looking as long as we haven't matched the
                   ;; topmost operator.
                   (levels
                    (if (funcall op-forw toklevels)
                        (push toklevels levels)))
                   ;; We matched the topmost operator.  If the new operator
                   ;; is the last in the corresponding BNF rule, we're done.
                   ((null (funcall op-forw toklevels))
                    ;; It is the last element, let's stop here.
                    (throw 'return (list nil (point) token)))
                   ;; If the new operator is not the last in the BNF rule,
                   ;; ans is not associative, it's one of the inner operators
                   ;; (like the "in" in "let .. in .. end"), so keep looking.
                   ((not (belugasmie--associative-p toklevels))
                    (push toklevels levels))
                   ;; The new operator is associative.  Two cases:
                   ;; - it's really just an associative operator (like + or ;)
                   ;;   in which case we should have stopped right before.
                   ((and lastlevels
                         (belugasmie--associative-p (car lastlevels)))
                    (throw 'return
                           (prog1 (list (or (car toklevels) t) (point) token)
                             (goto-char pos))))
                   ;; - it's an associative operator within a larger construct
                   ;;   (e.g. an "elsif"), so we should just ignore it and keep
                   ;;   looking for the closing element.
                   (t (setq levels lastlevels))))))))
            levels)
        (setq halfsexp nil)))))

(defun belugasmie-backward-sexp (&optional halfsexp)
  "Skip over one sexp.
HALFSEXP if non-nil, means skip over a partial sexp if needed.  I.e. if the
first token we see is an operator, skip over its left-hand-side argument.
Possible return values:
  (LEFT-LEVEL POS TOKEN): we couldn't skip TOKEN because its right-level
    is too high.  LEFT-LEVEL is the left-level of TOKEN,
    POS is its start position in the buffer.
  (t POS TOKEN): same thing but for an open-paren or the beginning of buffer.
  (nil POS TOKEN): we skipped over a paren-like pair.
  nil: we skipped over an identifier, matched parentheses, ..."
  (belugasmie-next-sexp
   (indirect-function belugasmie-backward-token-function)
   (indirect-function 'backward-sexp)
   (indirect-function 'belugasmie-op-left)
   (indirect-function 'belugasmie-op-right)
   halfsexp))

(defun belugasmie-forward-sexp (&optional halfsexp)
  "Skip over one sexp.
HALFSEXP if non-nil, means skip over a partial sexp if needed.  I.e. if the
first token we see is an operator, skip over its left-hand-side argument.
Possible return values:
  (RIGHT-LEVEL POS TOKEN): we couldn't skip TOKEN because its left-level
    is too high.  RIGHT-LEVEL is the right-level of TOKEN,
    POS is its end position in the buffer.
  (t POS TOKEN): same thing but for an open-paren or the beginning of buffer.
  (nil POS TOKEN): we skipped over a paren-like pair.
  nil: we skipped over an identifier, matched parentheses, ..."
  (belugasmie-next-sexp
   (indirect-function belugasmie-forward-token-function)
   (indirect-function 'forward-sexp)
   (indirect-function 'belugasmie-op-right)
   (indirect-function 'belugasmie-op-left)
   halfsexp))

;;; Miscellanous commands using the precedence parser.

(defun belugasmie-backward-sexp-command (&optional n)
  "Move backward through N logical elements."
  (interactive "^p")
  (belugasmie-forward-sexp-command (- n)))

(defun belugasmie-forward-sexp-command (&optional n)
  "Move forward through N logical elements."
  (interactive "^p")
  (let ((forw (> n 0))
        (forward-sexp-function nil))
    (while (/= n 0)
      (setq n (- n (if forw 1 -1)))
      (let ((pos (point))
            (res (if forw
                     (belugasmie-forward-sexp 'halfsexp)
                   (belugasmie-backward-sexp 'halfsexp))))
        (if (and (car res) (= pos (point)) (not (if forw (eobp) (bobp))))
            (signal 'scan-error
                    (list "Containing expression ends prematurely"
                          (cadr res) (cadr res)))
          nil)))))

(defvar belugasmie-closer-alist nil
  "Alist giving the closer corresponding to an opener.")

(defun belugasmie-close-block ()
  "Close the closest surrounding block."
  (interactive)
  (let ((closer
         (save-excursion
           (backward-up-list 1)
           (if (looking-at "\\s(")
               (string (cdr (syntax-after (point))))
             (let* ((open (funcall belugasmie-forward-token-function))
                    (closer (cdr (assoc open belugasmie-closer-alist)))
                    (levels (list (assoc open belugasmie-op-levels)))
                    (seen '())
                    (found '()))
               (cond
                ;; Even if we improve the auto-computation of closers,
                ;; there are still cases where we need manual
                ;; intervention, e.g. for Octave's use of `until'
                ;; as a pseudo-closer of `do'.
                (closer)
                ((or (equal levels '(nil)) (nth 1 (car levels)))
                 (error "Doesn't look like a block"))
                (t
                 ;; FIXME: With grammars like Octave's, every closer ("end",
                 ;; "endif", "endwhile", ...) has the same level, so we'd need
                 ;; to look at the BNF or at least at the 2D prec-table, in
                 ;; order to find the right closer for a given opener.
                 (while levels
                   (let ((level (pop levels)))
                     (dolist (other belugasmie-op-levels)
                       (when (and (eq (nth 2 level) (nth 1 other))
                                  (not (memq other seen)))
                         (push other seen)
                         (if (nth 2 other)
                             (push other levels)
                           (push (car other) found))))))
                 (cond
                  ((null found) (error "No known closer for opener %s" open))
                  ;; FIXME: what should we do if there are various closers?
                  (t (car found))))))))))
    (unless (save-excursion (skip-chars-backward " \t") (bolp))
      (newline))
    (insert closer)
    (if (save-excursion (skip-chars-forward " \t") (eolp))
        (indent-according-to-mode)
      (reindent-then-newline-and-indent))))

(defun belugasmie-down-list (&optional arg)
  "Move forward down one level paren-like blocks.  Like `down-list'.
With argument ARG, do this that many times.
A negative argument means move backward but still go down a level.
This command assumes point is not in a string or comment."
  (interactive "p")
  (let ((start (point))
        (inc (if (< arg 0) -1 1))
        (offset (if (< arg 0) 1 0))
        (next-token (if (< arg 0)
                        belugasmie-backward-token-function
                      belugasmie-forward-token-function)))
    (while (/= arg 0)
      (setq arg (- arg inc))
      (while
          (let* ((pos (point))
                 (token (funcall next-token))
                 (levels (assoc token belugasmie-op-levels)))
            (cond
             ((zerop (length token))
              (if (if (< inc 0) (looking-back "\\s(\\|\\s)" (1- (point)))
                    (looking-at "\\s(\\|\\s)"))
                  ;; Go back to `start' in case of an error.  This presumes
                  ;; none of the token we've found until now include a ( or ).
                  (progn (goto-char start) (down-list inc) nil)
                (forward-sexp inc)
                (/= (point) pos)))
             ((and levels (null (nth (+ 1 offset) levels))) nil)
             ((and levels (null (nth (- 2 offset) levels)))
              (let ((end (point)))
                (goto-char start)
                (signal 'scan-error
                        (list "Containing expression ends prematurely"
                              pos end))))
             (t)))))))

(defvar belugasmie-blink-matching-triggers '(?\s ?\n)
  "Chars which might trigger `blink-matching-open'.
These can include the final chars of end-tokens, or chars that are
typically inserted right after an end token.
I.e. a good choice can be:
    (delete-dups
     (mapcar (lambda (kw) (aref (cdr kw) (1- (length (cdr kw)))))
             belugasmie-closer-alist))")

(defcustom belugasmie-blink-matching-inners t
  "Whether SMIE should blink to matching opener for inner keywords.
If non-nil, it will blink not only for \"begin..end\" but also for \"if...else\"."
  :type 'boolean)

(defun belugasmie-blink-matching-check (start end)
  (save-excursion
    (goto-char end)
    (let ((ender (funcall belugasmie-backward-token-function)))
      (cond
       ((not (and ender (rassoc ender belugasmie-closer-alist)))
        ;; This not is one of the begin..end we know how to check.
        (blink-matching-check-mismatch start end))
       ((not start) t)
       ((eq t (car (rassoc ender belugasmie-closer-alist))) nil)
       (t
        (goto-char start)
        (let ((starter (funcall belugasmie-forward-token-function)))
          (not (member (cons starter ender) belugasmie-closer-alist))))))))

(defun belugasmie-blink-matching-open ()
  "Blink the matching opener when applicable.
This uses SMIE's tables and is expected to be placed on `post-self-insert-hook'."
  (when (and blink-matching-paren
             belugasmie-closer-alist                     ; Optimization.
             (eq (char-before) last-command-event) ; Sanity check.
             (memq last-command-event belugasmie-blink-matching-triggers)
             (not (nth 8 (syntax-ppss))))
    (save-excursion
      (let ((pos (point))
            (token (funcall belugasmie-backward-token-function)))
        (when (and (eq (point) (1- pos))
                   (= 1 (length token))
                   (not (rassoc token belugasmie-closer-alist)))
          ;; The trigger char is itself a token but is not one of the
          ;; closers (e.g. ?\; in Octave mode), so go back to the
          ;; previous token.
          (setq pos (point))
          (setq token (save-excursion
                        (funcall belugasmie-backward-token-function))))
        (when (rassoc token belugasmie-closer-alist)
          ;; We're after a close token.  Let's still make sure we
          ;; didn't skip a comment to find that token.
          (funcall belugasmie-forward-token-function)
          (when (and (save-excursion
                       ;; Trigger can be SPC, or reindent.
                       (skip-chars-forward " \n\t")
                       (>= (point) pos))
                     ;; If token ends with a trigger char, so don't blink for
                     ;; anything else than this trigger char, lest we'd blink
                     ;; both when inserting the trigger char and when
                     ;; inserting a subsequent trigger char like SPC.
                     (or (eq (point) pos)
                         (not (memq (char-before)
                                    belugasmie-blink-matching-triggers)))
                     (or belugasmie-blink-matching-inners
                         (null (nth 2 (assoc token belugasmie-op-levels)))))
            ;; The major mode might set blink-matching-check-function
            ;; buffer-locally so that interactive calls to
            ;; blink-matching-open work right, but let's not presume
            ;; that's the case.
            (let ((blink-matching-check-function #'belugasmie-blink-matching-check))
              (blink-matching-open))))))))
>>>>>>> 942eb0dd

;;; Beluga indentation and navigation via SMIE

(defcustom beluga-indent-basic nil
  "Basic amount of indentation."
  :type 'integer)

(defconst beluga-smie-punct-re
  (regexp-opt '("->" "<-" "=>" "\\" "." "<" ">" "," ";" "..")))

(defun beluga-smie-forward-token ()
  (forward-comment (point-max))
  (if (looking-at "\\.[ \t]*\\(?:$\\|[0-9]\\(\\)\\)")
      ;; Either an LF-terminating dot, or a projection-dot.
      (progn (forward-char 1) (if (match-end 1) ".n" ";."))
    (buffer-substring-no-properties
     (point)
     (progn (cond
             ((looking-at beluga-smie-punct-re) (goto-char (match-end 0)))
             ((not (zerop (skip-syntax-forward "w_'"))))
             ;; In case of non-ASCII punctuation.
             ((not (zerop (skip-syntax-forward ".")))))
            (point)))))

(defun beluga-smie-backward-token ()
  (forward-comment (- (point-max)))
  (if (and (eq ?\. (char-before))
           (looking-at "[ \t]*\\(?:$\\|[0-9]\\(\\)\\)")
           (not (looking-back "\\.\\." (- (point) 2))))
      ;; Either an LF-terminating dot, or a projection-dot.
      (progn (forward-char -1) (if (match-end 1) ".n" ";."))
    (buffer-substring-no-properties
     (point)
     (progn (cond
             ((looking-back beluga-smie-punct-re (- (point) 2) 'greedy)
              (goto-char (match-beginning 0)))
             ((not (zerop (skip-syntax-backward "w_'"))))
             ;; In case of non-ASCII punctuation.
             ((not (zerop (skip-syntax-backward ".")))))
            (point)))))

<<<<<<< HEAD
=======
(defun beluga-smie-grammar (bnf resolvers precs)
  (if (fboundp 'smie-setup)
      (smie-prec2->grammar
       (smie-merge-prec2s
        (apply #'smie-bnf->prec2 bnf resolvers)
        (smie-precs->prec2 precs)))
    (belugasmie-prec2->grammar
       (belugasmie-merge-prec2s
        (apply #'belugasmie-bnf->prec2 bnf resolvers)
        (belugasmie-precs->prec2 precs)))))


;; FIXME: Use smie functions if applicable.
>>>>>>> 942eb0dd
(defconst beluga-smie-grammar
  ;; The "." used for terminating LF declarations is syntactically completely
  ;; different from the "." used in the binding forms.  Conflating the two
  ;; leads here to a lot of precedence conflicts, so we try and guess the two
  ;; based on a heuristic in the tokenizing code.
<<<<<<< HEAD
  (smie-prec2->grammar
   (smie-merge-prec2s
    (smie-bnf->prec2
     ;; FIXME: without this dummy, "=>" is marked as "open paren" because it
     ;; can only bind to `atom' on the left.
     '((atom ("--dummy--"))
       (def (exp "=" exp) (atom ":" exp))
       (decl (atom ":" type)
             ("schema" sdef)
             ("let" def)
             (recs))
       (simpletype (simpletype "->" simpletype)
                   (simpletype "<-" simpletype))
       (recs ("rec" def) (recs "and" recs))
       (decls (decl) (decls ";" decls) (decls ";." decls))
       ;; FIXME: only allow simple types here, otherwise we get nasty
       ;; precedence conflicts between "." and ",".  In practice, this seems to
       ;; be sufficient.
       (sdecl (atom ":" type))
       (sdecls (sdecl) (sdecls "," sdecls))
       (dotted-type (sdecls "." type))
       (type (simpletype)
             ("\\" atom "." type)       ;dotted-type
             ("block" sdecls "." type)  ;dotted-type
             ;; ("{" blabla "}" type)  ; FIXME!
             ;; FIXME: the projection via "." creates precedence conflicts.
             ;; (type "." atom)
=======
  (beluga-smie-grammar
   ;; FIXME: without this dummy, "=>" is marked as "open paren" because it
   ;; can only bind to `atom' on the left.
   '((atom ("--dummy--"))
     (def (exp "=" exp) (atom ":" exp))
     (decl (atom ":" type)
           ("datatype" datatype-def)
           ("schema" sdef)
           ("let" def)
           (recs))
     (simpletype (simpletype "->" simpletype)
                 (simpletype "<-" simpletype))
     (recs ("rec" def) (recs "and" recs))
     (decls (decl) (decls ";" decls) (decls ";." decls))
     ;; FIXME: only allow simple types here, otherwise we get nasty
     ;; precedence conflicts between "." and ",".  In practice, this seems to
     ;; be sufficient.
     (sdecl (atom ":" type))
     (sdecls (sdecl) (sdecls "," sdecls))
     (dotted-type (sdecls "." type))
     (type (simpletype)
           ("\\" atom "." type)         ;dotted-type
           ("block" sdecls "." type)    ;dotted-type
           ;; ("{" blabla "}" type)  ; FIXME!
           ;; FIXME: the projection via "." creates precedence conflicts.
           ;; (type "." atom)
           )
     (sdef (atom "=" schema))
     (schema (type)
             ;; Not sure if it's correct, and create precedence conflicts.
             ;; ("some" sdecls "block" sdecls "." schema)
>>>>>>> 942eb0dd
             )
     (datatype-name (atom ":" type))
     (datatype-def (datatype-name "=" datatype-branches))
     (datatype-branches (datatype-branches "|" datatype-branches)
                        (atom ":" type))
     (exp ("if" exp "then" exp "else" exp)
          (type)
          ("let" def "in" exp)
          ("fn" atom "=>" exp)
          ("FN" atom "=>" exp)
          ("mlam" atom "=>" exp)
          ("<" dotted-type ">")
          ("case" exp "of" cases))

     (exps (exps ";" exps) (exp))
     ;; Separate cases/branch so that "|" is recognized as associative.
     (cases (branch) (cases "|" cases))
     (branch (atom "=>" exp)))
   '(((assoc ";" ";."))
     ((assoc "->" "<-"))
     ((assoc ","))
     ((assoc "and"))
     ((nonassoc "of") (assoc "|"))      ; Trailing | ambiguity.
     ;; '((nonassoc "\\") (nonassoc ".")) ; Trailing . ambiguity.
     ;; '((nonassoc "block") (nonassoc ".")) ; Trailing . ambiguity.
     )

<<<<<<< HEAD
    ;; The above BNF grammar should cover this already, so this ends up only
    ;; useful to check that the BNF entails the expected precedences.
    (smie-precs->prec2
     '((assoc ";")
       (assoc ",")
       (left ":")
       (assoc "<-" "->")
       (nonassoc " -dummy- "))) ;Bogus anchor at the end.
     )))

(defun beluga-smie-rules (kind token)
  (case kind
    (:elem (if (eq token 'basic) beluga-indent-basic))
    (:list-intro (member token '("fn" "FN" "mlam")))
    (:before
     (cond
      ((equal token "|") 0) ;; (smie-rule-separator kind)
      ((member token '("case" "fn" "mlam"))
       (if (smie-rule-prev-p "=>") (smie-rule-parent)))))
    (:after
     (cond
      ((equal token "of") 2)
      ;; FIXME: we'd like some way to specify the indentation after =>
      ;; depending on whether it is a "=>" that goes with an "fn" or
      ;; with a "|".
      ((equal token "=>") 0)
      ;; Not sure what rule we want here.
      ;; ((equal token "=") (smie-rule-parent 2))
      ((equal token "in") (if (smie-rule-hanging-p) 0))
      ((equal token ":") (or beluga-indent-basic smie-indent-basic))))))
=======
   ;; The above BNF grammar should cover this already, so this ends up only
   ;; useful to check that the BNF entails the expected precedences.
   '((assoc ";")
     (assoc ",")
     (left ":")
     (assoc "<-" "->")
     (nonassoc " -dummy- "))))          ;Bogus anchor at the end.


(defconst beluga-smie-indent-rules
  ;; FIXME: Obsolete; This variable is only used in Emacs<23.4.  Newer versions
  ;; use the beluga-smie-indent-rules function instead, via smie-setup.
  '((list-intro "fn" "FN" "mlam")
    ("of" 2)
    ("in" (:hanging 0) nil)
    ("=" 0)
    ;; FIXME: we'd like some way to specify the indentation after => depending
    ;; on whether it is a "=>" that goes with an "fn" or with a "|".
    ("=>" 0)
    (":")
    ((:before . "case") (:prev "=>" parent) point)
    ((:before . "fn") (:prev "=>" parent) point)
    ((:before . "mlam") (:prev "=>" parent) point)
    ((t . "|") . -2)
    ("let") ("if")
    ))

(defun beluga-smie-indent-rules (method token)
  (cond
   ((eq method :list-intro) (member token '("fn" "FN" "mlam")))
   ((and (eq method :elem) (eq token 'arg)) beluga-indent-basic)
   ((and (eq method :before) (equal token "|") (smie-rule-prev-p "=" "of"))
    ;; Presumable a "datatype foo = | ...".
    (smie-rule-parent))
   ((equal token "|") (smie-rule-separator method))
   ((eq method :after)
    (cond
     ((equal token "of") 2)
     ((equal token "in") (if (smie-rule-hanging-p) 0))
     ((equal token "=") 0)
     ;; FIXME: Specify the indentation after => depending
     ;; on whether it is a "=>" that goes with an "fn" or with a "|".
     ((equal token "=>") 0)
     ((member token '(":" "let" "if")) beluga-indent-basic)))
   ((eq method :before)
    (cond
     ((and (equal token "=") (smie-rule-parent-p "datatype")) 2)
     ((member token '("case" "fn" "mlam"))
      (if (smie-rule-prev-p "=>") (smie-rule-parent)))))))

(defcustom beluga-indent-basic 4
  "Basic amount of indentation."
  :type 'integer)
>>>>>>> 942eb0dd

;; (defcustom beluga-indent-args beluga-indent-basic
;;   "Amount of indentation of args below their function."
;;   :type 'integer)

(provide 'beluga-mode)
;;; beluga-mode.el ends here<|MERGE_RESOLUTION|>--- conflicted
+++ resolved
@@ -228,14 +228,6 @@
                        '(?\n))))
   ;; SMIE setup.
   (set (make-local-variable 'parse-sexp-ignore-comments) t)
-<<<<<<< HEAD
-  (smie-setup beluga-smie-grammar #'beluga-smie-rules
-              :forward-token #'beluga-smie-forward-token
-              :backward-token #'beluga-smie-backward-token)
-  ;; (set (make-local-variable 'belugasmie-closer-alist)
-  ;;      '(("<" . ">"))) ;; (t . ".")
-  
-=======
   (if (fboundp 'smie-setup)
       (smie-setup beluga-smie-grammar #'beluga-smie-indent-rules
                   :forward-token #'beluga-smie-forward-token
@@ -257,33 +249,10 @@
               #'belugasmie-blink-matching-open 'append 'local)
     (set (make-local-variable 'belugasmie-blink-matching-triggers) '(?>)))
 
->>>>>>> 942eb0dd
   (set (make-local-variable 'font-lock-defaults)
        '(beluga-font-lock-keywords nil nil () nil
          (font-lock-syntactic-keywords . nil))))
 
-<<<<<<< HEAD
-;;; Emacs-22 compatibility.
-
-(eval-when-compile
-  (unless (fboundp 'with-demoted-errors)
-    (defmacro with-demoted-errors (&rest body)
-      "Run BODY and demote any errors to simple messages."
-      (declare (debug t) (indent 0))
-      (let ((err (make-symbol "err")))
-        `(condition-case ,err
-             (progn ,@body)
-           (error (message "Error: %s" ,err) nil))))))
-
-(unless (fboundp 'string-prefix-p)
-  (defun string-prefix-p (str1 str2 &optional ignore-case)
-    "Return non-nil if STR1 is a prefix of STR2.
-If IGNORE-CASE is non-nil, the comparison is done without paying attention
-to case differences."
-    (eq t (compare-strings str1 nil nil
-                           str2 0 (length str1) ignore-case))))
-  
-=======
 ;;; Our own copy of (a version of) SMIE.
 
 (defun belugasmie-set-prec2tab (table x y val &optional override)
@@ -997,7 +966,6 @@
             ;; that's the case.
             (let ((blink-matching-check-function #'belugasmie-blink-matching-check))
               (blink-matching-open))))))))
->>>>>>> 942eb0dd
 
 ;;; Beluga indentation and navigation via SMIE
 
@@ -1039,8 +1007,6 @@
              ((not (zerop (skip-syntax-backward ".")))))
             (point)))))
 
-<<<<<<< HEAD
-=======
 (defun beluga-smie-grammar (bnf resolvers precs)
   (if (fboundp 'smie-setup)
       (smie-prec2->grammar
@@ -1054,41 +1020,11 @@
 
 
 ;; FIXME: Use smie functions if applicable.
->>>>>>> 942eb0dd
 (defconst beluga-smie-grammar
   ;; The "." used for terminating LF declarations is syntactically completely
   ;; different from the "." used in the binding forms.  Conflating the two
   ;; leads here to a lot of precedence conflicts, so we try and guess the two
   ;; based on a heuristic in the tokenizing code.
-<<<<<<< HEAD
-  (smie-prec2->grammar
-   (smie-merge-prec2s
-    (smie-bnf->prec2
-     ;; FIXME: without this dummy, "=>" is marked as "open paren" because it
-     ;; can only bind to `atom' on the left.
-     '((atom ("--dummy--"))
-       (def (exp "=" exp) (atom ":" exp))
-       (decl (atom ":" type)
-             ("schema" sdef)
-             ("let" def)
-             (recs))
-       (simpletype (simpletype "->" simpletype)
-                   (simpletype "<-" simpletype))
-       (recs ("rec" def) (recs "and" recs))
-       (decls (decl) (decls ";" decls) (decls ";." decls))
-       ;; FIXME: only allow simple types here, otherwise we get nasty
-       ;; precedence conflicts between "." and ",".  In practice, this seems to
-       ;; be sufficient.
-       (sdecl (atom ":" type))
-       (sdecls (sdecl) (sdecls "," sdecls))
-       (dotted-type (sdecls "." type))
-       (type (simpletype)
-             ("\\" atom "." type)       ;dotted-type
-             ("block" sdecls "." type)  ;dotted-type
-             ;; ("{" blabla "}" type)  ; FIXME!
-             ;; FIXME: the projection via "." creates precedence conflicts.
-             ;; (type "." atom)
-=======
   (beluga-smie-grammar
    ;; FIXME: without this dummy, "=>" is marked as "open paren" because it
    ;; can only bind to `atom' on the left.
@@ -1120,7 +1056,6 @@
      (schema (type)
              ;; Not sure if it's correct, and create precedence conflicts.
              ;; ("some" sdecls "block" sdecls "." schema)
->>>>>>> 942eb0dd
              )
      (datatype-name (atom ":" type))
      (datatype-def (datatype-name "=" datatype-branches))
@@ -1148,38 +1083,6 @@
      ;; '((nonassoc "block") (nonassoc ".")) ; Trailing . ambiguity.
      )
 
-<<<<<<< HEAD
-    ;; The above BNF grammar should cover this already, so this ends up only
-    ;; useful to check that the BNF entails the expected precedences.
-    (smie-precs->prec2
-     '((assoc ";")
-       (assoc ",")
-       (left ":")
-       (assoc "<-" "->")
-       (nonassoc " -dummy- "))) ;Bogus anchor at the end.
-     )))
-
-(defun beluga-smie-rules (kind token)
-  (case kind
-    (:elem (if (eq token 'basic) beluga-indent-basic))
-    (:list-intro (member token '("fn" "FN" "mlam")))
-    (:before
-     (cond
-      ((equal token "|") 0) ;; (smie-rule-separator kind)
-      ((member token '("case" "fn" "mlam"))
-       (if (smie-rule-prev-p "=>") (smie-rule-parent)))))
-    (:after
-     (cond
-      ((equal token "of") 2)
-      ;; FIXME: we'd like some way to specify the indentation after =>
-      ;; depending on whether it is a "=>" that goes with an "fn" or
-      ;; with a "|".
-      ((equal token "=>") 0)
-      ;; Not sure what rule we want here.
-      ;; ((equal token "=") (smie-rule-parent 2))
-      ((equal token "in") (if (smie-rule-hanging-p) 0))
-      ((equal token ":") (or beluga-indent-basic smie-indent-basic))))))
-=======
    ;; The above BNF grammar should cover this already, so this ends up only
    ;; useful to check that the BNF entails the expected precedences.
    '((assoc ";")
@@ -1233,7 +1136,6 @@
 (defcustom beluga-indent-basic 4
   "Basic amount of indentation."
   :type 'integer)
->>>>>>> 942eb0dd
 
 ;; (defcustom beluga-indent-args beluga-indent-basic
 ;;   "Amount of indentation of args below their function."
