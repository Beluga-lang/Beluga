--- conflicted
+++ resolved
@@ -1025,11 +1025,8 @@
           dprint (fun () -> "[elTerm] Error.Violation: " ^ msg);
           raise (Lfrecon.Error (loc, Lfrecon.CompTypAnn))
         end
-<<<<<<< HEAD
-  | Apx.Comp.MetaObjAnn (loc', psi, m) , Int.LF.MDecl (_, tA, cPsi) ->
-=======
-  | Apx.Comp.MetaObjAnn (_loc', psi, m) , Int.LF.Decl (_, Int.LF.MTyp (tA, cPsi, _)) ->
->>>>>>> 4785e2b7
+
+  | Apx.Comp.MetaObjAnn (loc', psi, m) , Int.LF.Decl (_, Int.LF.MTyp (tA, cPsi, _)) ->
       let cPsi' = C.cnormDCtx (cPsi, theta) in
       let cPhi =  Lfrecon.elDCtx Lfrecon.Pibox cD psi in
         (begin try
@@ -1075,13 +1072,8 @@
            raise (Lfrecon.Error (loc, Lfrecon.TypMismatchElab (cD, cPsi', sA', sB))))
         end
 
-<<<<<<< HEAD
   | Apx.Comp.MetaObjAnn (loc', psi , Apx.LF.Root (_, h, Apx.LF.Nil)) ,
-        Int.LF.PDecl (_, tA, cPsi) ->
-=======
-  | Apx.Comp.MetaObjAnn (_loc', psi , Apx.LF.Root (_, h, Apx.LF.Nil)) ,
         Int.LF.Decl (_, Int.LF.PTyp (tA, cPsi, _)) ->
->>>>>>> 4785e2b7
       let cPsi  = C.cnormDCtx (cPsi, theta) in
       let cPsi' = Lfrecon.elDCtx Lfrecon.Pibox cD psi in
         (begin try
@@ -1502,14 +1494,9 @@
               elApply cD (loc, i', mC) (cdec, tau) theta true
 
           | (Int.Comp.TypArr (tau1, tau), theta) -> begin match tau1 with
-<<<<<<< HEAD
               | Int.Comp.TypBox(_, Int.Comp.MetaTyp (tP, cPsi)) ->
-                  elApply cD (loc, i', mC) (Int.LF.MDecl (Id.mk_name (Id.MVarName None), tP, cPsi), tau) theta false
-=======
-              | Int.Comp.TypBox(_, tP, cPsi) ->
                   elApply cD (loc, i', mC) (Int.LF.Decl (Id.mk_name (Id.MVarName None), Int.LF.MTyp (tP, cPsi, Int.LF.No)), tau) theta false
->>>>>>> 4785e2b7
-                | _ ->
+              | _ ->
                     raise (Check.Comp.Error (loc, Check.Comp.BoxMismatch (cD, cG, (tau1, theta))))
             end
           | _ ->
