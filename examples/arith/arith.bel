nat :  type.     %name nat N x.
z : nat.
s : nat -> nat.


rec plus : [ |- nat] -> [ |- nat] -> [ |- nat] =  / trust  /
fn x => fn y =>  case x of
| [ |- z]  => y
| [ |- s U]  =>
  let [ |- V] = plus [ |- U ] y in
    [ |- s V]
;



rec plus' : [ |- nat] -> [ |- nat] -> [ |- nat] = / total x (plus' x ) / 
fn x => case x of
| [ |- z]  => (fn y => y)
| [ |- s U] =>
  fn y =>
   let [ |- V] = plus' [ |- U] y in
     [ |- s V]
;

<<<<<<< HEAD
%{
rec mult : [ |- nat] -> [ |- nat] -> [ |- nat] =
=======

rec mult : [ |- nat] -> [ |- nat] -> [ |- nat] = / total x (mult x ) / 
>>>>>>> 5dad1885
fn x => fn y =>  case x of
| [ |- z]  => y
| [ |- s U]  =>
  let [ |- V] = mult [ |- U ] y  in
    plus [ |- V] y
;


rec mult : [ |- nat] -> [ |- nat] -> [ |- nat] = / total x (mult x ) / 
fn x => fn y => case x of
| [ |- z] => [ |- z]
| [ |- s U] =>
  let [ |- V] = mult [ |- U] y in
    plus [ |- V] y
;


rec fact : [ |- nat] -> [ |- nat] =
fn x => case x of
| [ |- z] => [ |- s z]
| [ |- s U] =>
  let [ |- V] = fact [ |- U]  in
     mult [ |- V] x
;

let x = plus [ |- z] [ |- s z] ;
let y = fact [ |- s (s z)];
let w = fact [ |- s (s (s z))];


}%<|MERGE_RESOLUTION|>--- conflicted
+++ resolved
@@ -22,13 +22,7 @@
      [ |- s V]
 ;
 
-<<<<<<< HEAD
-%{
-rec mult : [ |- nat] -> [ |- nat] -> [ |- nat] =
-=======
-
-rec mult : [ |- nat] -> [ |- nat] -> [ |- nat] = / total x (mult x ) / 
->>>>>>> 5dad1885
+rec mult : [ |- nat] -> [ |- nat] -> [ |- nat] = / total x (mult x y) / 
 fn x => fn y =>  case x of
 | [ |- z]  => y
 | [ |- s U]  =>
@@ -37,16 +31,18 @@
 ;
 
 
-rec mult : [ |- nat] -> [ |- nat] -> [ |- nat] = / total x (mult x ) / 
-fn x => fn y => case x of
-| [ |- z] => [ |- z]
+rec mult' : [ |- nat] -> [ |- nat] -> [ |- nat] = / total x (mult' x) / 
+fn x => case x of
+| [ |- z] => fn y => [ |- z]
 | [ |- s U] =>
-  let [ |- V] = mult [ |- U] y in
+  fn y =>
+  let [ |- V] = mult' [ |- U] y in
     plus [ |- V] y
 ;
 
 
 rec fact : [ |- nat] -> [ |- nat] =
+/ total x (fact x) /
 fn x => case x of
 | [ |- z] => [ |- s z]
 | [ |- s U] =>
@@ -58,5 +54,3 @@
 let y = fact [ |- s (s z)];
 let w = fact [ |- s (s (s z))];
 
-
-}%