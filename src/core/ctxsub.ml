(**

   @author Brigitte Pientka
*)

(* Context substitution  *)

open Context
open Syntax.Int.LF
open Store.Cid

module P = Pretty.Int.DefaultPrinter

let rec subToString = function
  | Shift(CtxShift _, n) -> "Shift(CtxShift _, " ^ string_of_int n ^ ")"
  | Shift(NoCtxShift, n) -> "Shift(NoCtxShift, " ^ string_of_int n ^ ")"
  | Shift(NegCtxShift _, n) -> "Shift(NegCtxShift _, " ^ string_of_int n ^ ")"
  | SVar _ -> "SVar(_,_)"
  | FSVar _ -> "FSVar(_,_)"
  | Dot(front, s) -> "Dot(" ^ frontToString front ^ ", " ^ subToString s ^ ")"

and frontToString = function
  | Head h -> "Head _"
  | Obj tM -> "Obj _"
  | Undef -> "Undef"

module Comp = Syntax.Int.Comp

let (dprint, _) = Debug.makeFunctions (Debug.toFlags [12])

(* broken
  (* ctxToSub cPsi:
   *
   * generates, based on cPsi, a substitution suitable for unification
   * s.t. if . ; . |- cPsi dctx then  cO ; . ;  cPhi |- s : cPsi
   *
   * Assumes all types in cPsi are atomic -bp
   *)
  let rec ctxToSub cPsi = match cPsi with
    | Null -> LF.id
    | DDec (cPsi', TypDecl (_, tA)) ->
        let s = ((ctxToSub cPsi') : sub) in
          (* For the moment, assume tA atomic. *)
          (* lower tA? *)
          (* A = A_1 -> ... -> A_n -> P

             create cPhi = A_1, ..., A_n
             \x_1. ... \x_n. u[id]
             u::P[cPhi]

             already done in reconstruct.ml
             let (_, d) = Context.dctxToHat cPsi in
             let tN     = etaExpandMV Int.LF.Null (tA, s) (Int.LF.Shift d) in
             in elSpineIW
          *)
        let (_, phat') = dctxToHat cPsi' in
        let u     = Whnf.etaExpandMV Null (tA, s) (Shift (NoCtxShift, phat')) in
          (* let u = newMVar (Null ,  TClo( tA, s)) in *)
        let front = (Obj ((* Root(MVar(u, S.LF.id), Nil) *) u) : front) in
          Dot (front, LF.comp s LF.shift)
*)

(* ***************************************************)
(* Ctx normalization                                 *)
(* ***************************************************)


let rec ccomp cs1 cs2 = match (cs1, cs2) with
  | (CShift 0, cs) -> cs
  | (cs, CShift 0) -> cs
  | (CShift n, CShift m) -> CShift (n+m)
  | (CShift n, CDot (_ft, cs)) ->
        ccomp (CShift (n - 1)) cs

  | (CDot (cPsi, cs1'), cs2') ->
      CDot (ctxnorm_dctx (cPsi, cs2'),  ccomp cs1' cs2')

and cdot1 cs = match cs with
  | CShift 0 -> cs
  | cs -> CDot ( CtxVar (CtxOffset 1), ccomp cs (CShift 1))

and apply_csub cvar cs = match (cvar, cs) with
  | ((CtxOffset offset), cs) ->
      let rec apply offset cs = begin match (offset, cs) with
        | (n, CShift k)         -> CtxVar (CtxOffset (n + k))
        | (1, CDot (cPsi, cs')) -> cPsi
        | (n, CDot (_ , cs'))   -> apply (n-1) cs'
      end
      in
        apply offset cs

  | (CInst (_, {contents =  Some cPhi }, _schema, _mctx, theta), cs) ->
      ctxnorm_dctx (Whnf.cnormDCtx (cPhi, theta), cs)
  | (CInst (_, {contents = None}, _ , _, _ ) , cs) -> CtxVar (cvar )



and ctxnorm (tM, cs) = match tM with
  | Lam (loc,y,tN) -> Lam (loc, y, ctxnorm (tN, cs))
  | Tuple (loc, tuple) -> Tuple (loc, ctxnorm_tuple (tuple, cs))
  | Clo (tN, s) -> Clo (ctxnorm (tN, cs), ctxnorm_sub (s, cs))
  | Root( loc, h, tS) ->
      Root (loc, ctxnorm_head (h, cs), ctxnorm_spine (tS, cs))

and ctxnorm_tuple (tuple, t) = match tuple with
  | Last tM -> Last (ctxnorm (tM, t))
  | Cons (tM, rest) ->
      let tM' = ctxnorm (tM, t) in
      let rest' = ctxnorm_tuple (rest, t) in
        Cons (tM', rest')


and ctxnorm_head (h,cs) = match h with
  | FMVar (u, s) -> FMVar (u, ctxnorm_sub (s, cs))
  | FPVar (u, s) -> FPVar (u, ctxnorm_sub (s, cs))
  | MVar (u, s) -> MVar (u, ctxnorm_sub (s, cs))
  | PVar (p, s) -> PVar (p, ctxnorm_sub (s, cs))
  | MMVar (MInst(n, ({contents = None} as u), cD, cPsi, tA, cnstr, mdep), (t,s)) ->
      (* cnstr must be empty *)
      MMVar (MInst (n, u,ctxnorm_mctx (cD, cs), ctxnorm_dctx (cPsi, cs), ctxnorm_typ (tA, cs), cnstr, mdep)
               , (ctxnorm_msub (t,cs) , ctxnorm_sub (s,cs)))

(*  | MMVar (u, (t,s)) -> MMVar (u, (ctxnorm_msub (t,cs) , ctxnorm_sub (s,cs))) *)
  | Proj(PVar (p,s), k) ->
      Proj(PVar (p, ctxnorm_sub (s, cs)), k)
  | Proj(FPVar (p,s), k) ->
      Proj(FPVar (p, ctxnorm_sub (s, cs)), k)
  | _ -> h

and ctxnorm_spine (tS, cs) = match tS with
  | Nil -> Nil
  | App (tN, tS) -> App (ctxnorm (tN, cs) , ctxnorm_spine (tS, cs))
  | SClo (tS, s) -> SClo (ctxnorm_spine (tS, cs), ctxnorm_sub (s, cs))

and ctxnorm_sub (s, cs) = match s with
  | Shift (NoCtxShift, _k) -> s
  | Shift (CtxShift (CInst (_n, {contents =  Some cPhi }, _schema, _mctx, theta)), k) ->
      begin match Context.dctxToHat (Whnf.cnormDCtx (cPhi, theta)) with
        | (None, l) -> Shift (NoCtxShift, k+l)
        | (Some psi, l) -> Shift (CtxShift psi, k+l)
      end

  | Shift (CtxShift ctxvar, k) ->
      begin match apply_csub ctxvar cs with
        | CtxVar cvar -> Shift (CtxShift cvar, k)
        | Null        -> Shift (NoCtxShift, k)
        | DDec _ as cPsi ->
            begin match Context.dctxToHat cPsi with
              | (Some ctx_v, d) ->
                  Shift (CtxShift ctx_v, k + d)

              | (None, d) ->
                  Shift (NoCtxShift, k + d)
            end
      end

  | Shift (NegCtxShift (CInst (_n, {contents =  Some cPhi }, _schema, _mctx, theta)), k) ->
      let rec undef_sub d s =
        if d = 0 then s
        else undef_sub (d-1) (Dot(Undef, s))
      in

      begin match Context.dctxToHat (Whnf.cnormDCtx (cPhi, theta)) with
        | (None, d)     -> undef_sub d (Shift (NoCtxShift, k))

        | (Some psi, d) -> undef_sub d (Shift (NegCtxShift psi, k))
      end

  | Shift (NegCtxShift ctxvar, k) ->
      begin match apply_csub ctxvar cs with
        | CtxVar cvar -> Shift (NegCtxShift cvar, k)
        | Null        -> Shift (NoCtxShift, k)
        | DDec _ as cPsi ->
            let rec undef_sub d s =
              if d = 0 then s
              else undef_sub (d-1) (Dot(Undef, s))
            in
              begin match Context.dctxToHat cPsi with
                | (Some ctx_v, d) ->
                    (* Psi |- s : psi  and psi not in Psi and |Psi| = k
                     * Psi |- Shift(negCtxShift(phi), k) . Undef ....  : phi, Phi
                     *)
                    undef_sub d (Shift (NegCtxShift ctx_v, k))

                | (None, d) -> undef_sub d (Shift (NoCtxShift, k))

              end

      end

  | Dot (ft, s) -> Dot (ctxnorm_ft (ft, cs) , ctxnorm_sub (s, cs))

and ctxnorm_ft (ft, cs) = match ft with
  | Head h  -> Head (ctxnorm_head (h, cs))
  | Obj tN  -> Obj (ctxnorm (tN, cs))
  | Undef   -> Undef


and ctxnorm_msub (ms, cs) = match ms with
  | MShift k -> MShift k
  | MDot (mf, ms') ->
      MDot (ctxnorm_mft (mf,cs)  ,  ctxnorm_msub (ms', cs))

and ctxnorm_mft (mf, cs) = match mf with
  | MObj (phat, tM) -> MObj (ctxnorm_psihat (phat,cs), ctxnorm (tM,cs))
  | PObj (phat, h)  -> PObj (ctxnorm_psihat (phat,cs), ctxnorm_head (h ,cs))
  | _ -> mf


and ctxnorm_typ (tA, cs) = match tA with
  | Atom (loc, a, tS) -> Atom (loc, a, ctxnorm_spine (tS, cs))
  | PiTyp ((TypDecl (x, tA), dep), tB) ->
      PiTyp ((TypDecl (x, ctxnorm_typ (tA, cs)), dep), ctxnorm_typ (tB, cs))
  | TClo (tA, s) ->
      TClo (ctxnorm_typ (tA, cs), ctxnorm_sub (s, cs))
  | Sigma trec ->
      Sigma (ctxnorm_trec (trec, cs))

and ctxnorm_trec (trec, cs) = match trec with
  | SigmaLast tA -> SigmaLast (ctxnorm_typ (tA, cs))
  | SigmaElem (x, tA, trec) ->
      SigmaElem (x, ctxnorm_typ (tA, cs), ctxnorm_trec (trec, cs))


and ctxnorm_dctx (cPsi, cs) = match cPsi with
  | Null -> Null
  | DDec (cPsi', TypDecl (x, tA)) ->
      DDec (ctxnorm_dctx (cPsi', cs), TypDecl (x, ctxnorm_typ (tA, cs)))
  | CtxVar (CInst (_n, {contents =  Some cPhi }, _schema, _mctx, theta)) ->
      ctxnorm_dctx (Whnf.cnormDCtx (cPhi, theta), cs)
  | CtxVar ctxvar -> begin match apply_csub ctxvar cs with
      | CtxVar cvar -> CtxVar cvar
      | Null        -> Null
      | DDec _ as cPhi ->
          cPhi
    end

and ctxnorm_psihat (phat, cs) = match phat with
  | (None , _ ) -> phat
  | (Some (CInst (_n, {contents =  Some cPhi }, _schema, _mctx, theta)), k) ->
      (match Context.dctxToHat (Whnf.cnormDCtx (cPhi, theta)) with
        | (None, l) -> (None, l+k)
        | (Some cvar, l) ->
            begin match Context.dctxToHat (apply_csub cvar cs) with
              | (None, i) -> (None, l+k+i)
              | (Some cvar', i) -> (Some cvar', l+i+k)
            end        )


  | (Some cvar, k) ->
      begin match Context.dctxToHat (apply_csub cvar cs) with
        | (None, i) -> (None, k+i)
        | (Some cvar', i) -> (Some cvar', i+k)
      end

(* The function below only works, if cs is a renaming substitution;
   if cs contains itself proper context with dependently typed declarations
   which make sense in cD itself, then we need to appropriately shift them
- bp
*)

and ctxnorm_mctx (cD, cs) = match cD with
  | Empty -> Empty
  | Dec(cD', cdec) ->
      Dec (ctxnorm_mctx (cD', cs), ctxnorm_cdec (cdec, cs))

and ctxnorm_cdec (cdec, cs) = match cdec with
  | MDecl (u, tA, cPsi, dep) ->
      MDecl(u, ctxnorm_typ (tA, cs), ctxnorm_dctx (cPsi, cs), dep)
  | PDecl (u, tA, cPsi) ->
      PDecl(u, ctxnorm_typ (tA, cs), ctxnorm_dctx (cPsi, cs))
  | MDeclOpt _ -> cdec
  | PDeclOpt _ -> cdec





(* would still require that cD is ordered in
   such a way that MVars with empty context are first.

and ctxnorm_mctx' (cD, cs) k = match cD with
  | Empty -> Empty
  | Dec(cD', cdec) ->
      Dec (ctxnorm_mctx' (cD', cs) (k+1), ctxnorm_cdec' (cdec, cs) (k+1))

and ctxnorm_cdec' (cdec, cs) ms = match cdec with
  | MDecl (u, tA, cPsi) ->
      MDecl(u, ctxnorm_typ (tA, cnorm (cs, MShift -k)), ctxnorm_dctx' (cPsi, (cnorm (cs, MShift -1)))
  | PDecl (u, tA, cPsi) ->
      PDecl(u, ctxnorm_typ (tA, cs), ctxnorm_dctx' (cPsi, cs))
  | MDeclOpt _ -> cdec
  | PDeclOpt _ -> cdec

*)

let rec ctxnorm_ctyp (cT, cs) = match cT with
  | Comp.TypBool -> Comp.TypBool
  | Comp.TypBox (loc, tA, cPsi) ->
     Comp.TypBox (loc, ctxnorm_typ (tA, cs), ctxnorm_dctx (cPsi, cs))
  | Comp.TypArr (cT1, cT2) ->
      Comp.TypArr (ctxnorm_ctyp (cT1, cs), ctxnorm_ctyp (cT2, cs))
  | Comp.TypCross (cT1, cT2) ->
      Comp.TypCross (ctxnorm_ctyp (cT1, cs), ctxnorm_ctyp (cT2, cs))
  | Comp.TypPiBox ((cdecl, dep), cT) ->
      Comp.TypPiBox ((ctxnorm_cdec (cdecl, cs), dep),
                     ctxnorm_ctyp (cT, cs))
  | Comp.TypCtxPi (ctx_dec, cT) ->
     Comp.TypCtxPi (ctx_dec, ctxnorm_ctyp (cT, cdot1 cs))
  | Comp.TypClo (cT, t) ->
      Comp.TypClo (ctxnorm_ctyp (cT, cs), ctxnorm_msub (t, cs))



let rec ctxnorm_gctx (cG, cs) = match cG with
  | Empty -> Empty
  | Dec(cG, Comp.CTypDecl (x, cT)) ->
      Dec(ctxnorm_gctx (cG, cs), Comp.CTypDecl (x, ctxnorm_ctyp (cT, cs)))


let rec ctxnorm_csub cs = match cs with
  | CShift k -> CShift k
  | CDot (cPsi, cs) ->
      CDot (ctxnorm_dctx (cPsi, CShift 0), ctxnorm_csub cs)


let rec lookupSchemaOpt cO psi_offset = match (cO, psi_offset) with
  | (Dec (_cO, CDecl (_, cid_schema, _)), 1) -> Some (cid_schema)
  | (Dec (cO, _) , i) ->
      lookupSchemaOpt cO (i-1)
  | _ -> None



(* ************************************************* *)
(* Context substitutions                             *)
(* ************************************************* *)

let rec csub_typ cPsi k tA = match tA with
  | Atom (loc, a, tS) ->
      Atom (loc, a, csub_spine cPsi k tS)

  | PiTyp ((TypDecl (x, tA), dep), tB) ->
      PiTyp ((TypDecl (x, csub_typ cPsi k tA), dep),
                csub_typ cPsi k tB)

  | TClo (tA, s) ->
     TClo (csub_typ cPsi k tA, csub_sub cPsi k s)

  | Sigma trec -> Sigma (csub_trec cPsi k trec)


and csub_trec cPsi k trec = match trec with
  | SigmaLast tA -> SigmaLast (csub_typ cPsi k tA)
  | SigmaElem (x, tA, trec) ->
      let tA' = csub_typ cPsi k tA in
      let trec' = csub_trec cPsi k trec in
       SigmaElem (x, tA', trec')

and csub_norm cPsi k tM = match tM with
  | Lam (loc, x, tN)  -> Lam (loc, x, csub_norm cPsi k tN)

  | Root (loc, h, tS) ->
      Root (loc, csub_head cPsi k h, csub_spine cPsi k tS)

  | Clo (tN, s) ->
      Clo (csub_norm cPsi k tN, csub_sub cPsi k s)

and csub_head cPsi k h = match h with
(*  | MMVar (u, (t,s)) -> MMVar(u, (csub_msub k t, csub_sub cPsi k s)) *)
  | MVar (u, s)  -> MVar(u, csub_sub cPsi k s)
  | PVar (p, s)  -> PVar(p, csub_sub cPsi k s)
  | _            -> h

and csub_spine cPsi k tS = match tS with
  | Nil -> Nil
  | App(tM, tS) ->
      App (csub_norm cPsi k tM, csub_spine cPsi k tS)
  | SClo (tS, s) ->
      SClo (csub_spine cPsi k tS, csub_sub cPsi k s)

(* csub_sub cPsi phi s = s'

*)
and csub_sub cPsi phi (* k *) s = match s with
  | Shift (NoCtxShift, _k) -> s

  | Shift (CtxShift (CtxOffset psi), k) ->
      if psi = phi then
        begin match Context.dctxToHat cPsi with
          | (Some ctx_v, d) ->
              Shift (CtxShift ctx_v, k + d)

          | (None, d) ->
              Shift (NoCtxShift, k + d)
        end
      else
        (if psi < phi then
           Shift (CtxShift (CtxOffset psi), k)
         else
            Shift (CtxShift (CtxOffset (psi-1)), k))


  | Shift (NegCtxShift (CtxOffset psi), k) ->
      if psi = phi then
        let rec undef_sub d s =
          if d = 0 then s
          else undef_sub (d-1) (Dot(Undef, s))
        in
          begin match Context.dctxToHat cPsi with
          | (Some ctx_v, d) ->
          (* Psi |- s : psi  and psi not in Psi and |Psi| = k
           * Psi |- Shift(negCtxShift(phi), k) . Undef ....  : phi, Phi
           *)
              undef_sub d (Shift (NegCtxShift ctx_v, k))

          | (None, d) -> undef_sub d (Shift (NoCtxShift, k))

          end

      else
        (if psi < phi then Shift(NegCtxShift (CtxOffset psi), k)
         else Shift(NegCtxShift (CtxOffset (psi-1)), k)
        )
  | Shift (CtxShift _ , k) -> s
  | Shift (NegCtxShift _ , k) -> s
  | Dot (ft, s) ->
      Dot (csub_front cPsi phi ft, csub_sub cPsi phi s)

and csub_front cPsi k ft = match ft with
  | Head h -> Head (csub_head cPsi k h)
  | Obj tN -> Obj (csub_norm cPsi k tN)
  | Undef  -> Undef


(*

  x,y,z  |-  f(x,z) = y    instantiate y = 2

   x,z   | x, f(x,z), z    lower all indices > 2 namely 3 by 1.


*)



let rec csub_meta_obj cD cPsi k mO = match mO with
  | Syntax.Int.Comp.MetaCtx (loc, cPhi) ->
      let cPhi' = csub_dctx cD cPsi k cPhi in
        Syntax.Int.Comp.MetaCtx (loc, cPhi')
  | Syntax.Int.Comp.MetaObj (loc, phat, tM) ->
      let phat' = csub_psihat cPsi k phat in
      let tM'   = csub_norm cPsi k tM in
        Syntax.Int.Comp.MetaObj (loc, phat', tM')


and csub_meta_spine cD cPsi k mS = match mS with
  | Syntax.Int.Comp.MetaNil -> Syntax.Int.Comp.MetaNil
  | Syntax.Int.Comp.MetaApp (mO, mS) ->
      let mO' = csub_meta_obj cD cPsi k mO in
      let mS' = csub_meta_spine cD cPsi k mS in
        Syntax.Int.Comp.MetaApp (mO', mS')

and csub_ckind cD cPsi k cK = begin match cK with
  | Syntax.Int.Comp.Ctype _ -> cK
  | Syntax.Int.Comp.PiKind (loc, (cdecl, dep), cK') ->
      begin match cdecl with
        | Syntax.Int.LF.CDecl _ ->
            let cK' = csub_ckind cD (ctxnorm_dctx (cPsi, CShift 1)) (k+1) cK' in
              Syntax.Int.Comp.PiKind (loc, (cdecl, dep), cK')
        | Syntax.Int.LF.MDecl (u, tA, cPhi, mDep) ->
            let mdecl = MDecl (u, csub_typ cPsi k tA, csub_dctx cD cPsi k cPhi, mDep) in
            let cK'    = csub_ckind (Dec(cD, mdecl)) (Whnf.cnormDCtx (cPsi, MShift 1)) k cK' in
              Syntax.Int.Comp.PiKind (loc, (mdecl, dep), cK')
        | Syntax.Int.LF.PDecl (u, tA, cPhi) ->
            let pdecl = PDecl (u, csub_typ cPsi k tA, csub_dctx cD cPsi k cPhi) in
            let cK'    = csub_ckind (Dec(cD, pdecl)) (Whnf.cnormDCtx (cPsi, MShift 1)) k cK' in
              Syntax.Int.Comp.PiKind (loc, (pdecl, dep), cK')
      end
end

and csub_ctyp cD cPsi k tau = match tau with
  | Syntax.Int.Comp.TypBase (loc, c, mS) ->
      let mS' = csub_meta_spine cD cPsi k mS in
        Syntax.Int.Comp.TypBase (loc, c, mS')

  | Syntax.Int.Comp.TypBool ->
      Syntax.Int.Comp.TypBool

  | Syntax.Int.Comp.TypBox (loc, tA, cPhi) ->
      Syntax.Int.Comp.TypBox (loc, csub_typ cPsi k tA, csub_dctx cD cPsi k cPhi)

  | Syntax.Int.Comp.TypArr (tau1, tau2) ->
      Syntax.Int.Comp.TypArr (csub_ctyp cD cPsi k tau1, csub_ctyp cD cPsi k tau2)

  | Syntax.Int.Comp.TypCross (tau1, tau2) ->
      Syntax.Int.Comp.TypCross (csub_ctyp cD cPsi k tau1, csub_ctyp cD cPsi k tau2)

  | Syntax.Int.Comp.TypCtxPi (psi_decl, tau) ->
      Syntax.Int.Comp.TypCtxPi (psi_decl, csub_ctyp cD (ctxnorm_dctx (cPsi, CShift 1)) (k+1) tau)

  | Syntax.Int.Comp.TypPiBox ((MDecl (u, tA, cPhi, mDep), dep), tau) ->
      let mdecl = MDecl (u, csub_typ cPsi k tA, csub_dctx cD cPsi k cPhi, mDep) in
      Syntax.Int.Comp.TypPiBox ((mdecl, dep),
                     csub_ctyp (Dec(cD, mdecl)) (Whnf.cnormDCtx (cPsi, MShift 1)) k tau)

  | Syntax.Int.Comp.TypPiBox ((PDecl (u, tA, cPhi), dep), tau) ->
      let pdecl = PDecl (u, csub_typ cPsi k tA, csub_dctx cD cPsi k cPhi) in
      Syntax.Int.Comp.TypPiBox ((pdecl, dep),
                     csub_ctyp (Dec(cD, pdecl)) (Whnf.cnormDCtx (cPsi, MShift 1)) k tau)

  | Syntax.Int.Comp.TypPiBox ((SDecl (u, cPhi0, cPhi1), dep), tau) ->
      let sdecl = SDecl (u, csub_dctx cD cPsi k cPhi0, csub_dctx cD cPsi k cPhi1) in
      Syntax.Int.Comp.TypPiBox ((sdecl, dep),
                     csub_ctyp (Dec(cD, sdecl)) (Whnf.cnormDCtx (cPsi, MShift 1)) k tau)


  | Syntax.Int.Comp.TypClo (tau, theta) ->
      Syntax.Int.Comp.TypClo (csub_ctyp cD cPsi k tau, csub_msub cPsi k theta)

and csub_psihat cPsi phi (ctxvar, offset) = match ctxvar with
  | None -> (None, offset)
  | Some (CtxOffset psi) ->
      if phi = psi then
        let (psivar, psi_offset) = dctxToHat cPsi in
          (psivar, (psi_offset + offset))
       else (ctxvar, offset)


and csub_dctx cD cPsi k cPhi =
  let rec csub_dctx' cPhi = match cPhi with
    | Null -> (Null, false)
    | CtxVar (CtxOffset offset') ->
        if offset' = k then
          (cPsi, true) else
            (if offset' < k then
               (dprint (fun () -> "[csub_dctx] 0" );
               (CtxVar (CtxOffset offset'), false))
             else
               (dprint (fun () -> "[csub_dctx] 1") ; (CtxVar (CtxOffset (offset' - 1)), false)))

    | CtxVar (CInst (_n, {contents =  Some cPhi }, _schema,  _mctx, theta)) ->
        csub_dctx' (Whnf.cnormDCtx (cPhi, theta))

    | CtxVar (CInst (_n, {contents =  None }, _schema, _mctx, theta)) ->
        (cPhi , false)

    | DDec (cPhi, TypDecl (x, tA)) ->
        let (cPhi', b) = csub_dctx' cPhi in
        if b then
          (* cPhi |- tA type     phi', cPhi' |- s : phi, cPhi *)
          let tA' = csub_typ cPsi k tA in
          (DDec (cPhi', TypDecl(x, tA')), b)
        else
          let _ = dprint (fun () -> "[csub_dctx] 2") in
          let tA' = csub_typ cPsi k tA in
            (DDec(cPhi', TypDecl (x, tA')), b)
(*            (DDec(cPhi', TypDecl (x, tA)), b) *)

    | DDec (cPhi, TypDeclOpt x) ->
        let (cPhi', b) = csub_dctx' cPhi in
          (DDec (cPhi', TypDeclOpt x), b)
  in
  let(cPhi', _ ) = csub_dctx' cPhi in
    cPhi'

and csub_mctx cPsi k cD = match cD with
  | Empty -> Empty
  | Dec(cD', MDecl(n, tA, cPhi, mDep)) ->
      let cD''   = csub_mctx cPsi k cD'  in
      let tA' = csub_typ cPsi k tA in
      let cPhi' = csub_dctx cD'' cPsi k cPhi in
        Dec(cD'', MDecl(n, tA', cPhi', mDep))
  | Dec(cD', PDecl(n, tA, cPhi)) ->
      let cD''   = csub_mctx cPsi k cD'  in
      let tA' = csub_typ cPsi k tA in
      let cPhi' = csub_dctx cD'' cPsi k cPhi in
        Dec(cD'', PDecl(n, tA', cPhi'))
  | Dec(cD', MDeclOpt n) ->
      let cD''   = csub_mctx cPsi k cD'  in
        Dec(cD'', MDeclOpt n)
  | Dec(cD', PDeclOpt n) ->
      let cD''   = csub_mctx cPsi k cD'  in
        Dec(cD'',PDeclOpt n)


and csub_msub cPsi k theta = match theta with
  | MShift n -> MShift n
  | MDot (MObj (phihat , tM), theta) ->
      MDot (MObj (csub_psihat cPsi k phihat , tM),
                 csub_msub cPsi k theta)

  | MDot (PObj (phihat , h), theta) ->
      MDot (PObj (csub_psihat cPsi k phihat , h),
                 csub_msub cPsi k theta)

  | MDot (ft, theta) ->
      MDot (ft, csub_msub cPsi k theta)



let rec csub_exp_chk cPsi k e' =
  match e' with
  | Comp.Syn (loc, i) ->
      Comp.Syn(loc, csub_exp_syn cPsi k i)
  | Comp.Rec (loc, n, e) ->
      Comp.Rec(loc, n, csub_exp_chk cPsi k e)
  | Comp.Fun (loc, n, e) ->
      Comp.Fun(loc, n, csub_exp_chk cPsi k e)
  | Comp.CtxFun (loc, n, e) ->
      Comp.CtxFun(loc, n, csub_exp_chk (ctxnorm_dctx (cPsi, CShift 0)) (k+1) e)
  | Comp.MLam (loc, u, e) ->
      Comp.MLam(loc, u, csub_exp_chk cPsi k e)
  | Comp.Pair (loc, e1, e2) ->
      let e1' = csub_exp_chk cPsi k e1 in
      let e2' = csub_exp_chk cPsi k e2 in
        Comp.Pair (loc, e1', e2')

  | Comp.LetPair (loc, i, (x,y,e)) ->
      let i1 = csub_exp_syn cPsi k i in
      let e1 = csub_exp_chk cPsi k e in
        Comp.LetPair (loc, i1, (x,y,e1))

  | Comp.Let (loc, i, (x,e)) ->
      let i1 = csub_exp_syn cPsi k i in
      let e1 = csub_exp_chk cPsi k e in
        Comp.Let (loc, i1, (x,e1))

  | Comp.Box (loc, phat, tM) ->
      let phat' = csub_psihat cPsi k phat in
      let tM'   = csub_norm cPsi k tM in
        Comp.Box (loc, phat', tM')

  | Comp.If (loc, i, e1, e2) ->
      let i' = csub_exp_syn cPsi k i in
      let e1' = csub_exp_chk cPsi k e1 in
      let e2' = csub_exp_chk cPsi k e2 in
       Comp.If (loc, i', e1', e2')

  | Comp.Case (loc, prag, i, branches) ->
      let i1 = csub_exp_syn cPsi k i in
      let branches' = List.map (fun b -> csub_branch cPsi k b) branches in
        Comp.Case (loc, prag, i1, branches')

  | Comp.Hole (loc) -> Comp.Hole (loc)

and csub_exp_syn cPsi k i' = match i' with
  | Comp.Const _c -> i'
  | Comp.Var _    -> i'
  | Comp.Apply (loc, i, e) ->
      let i1 = csub_exp_syn cPsi k i in
      let e1 = csub_exp_chk cPsi k e in
        Comp.Apply (loc, i1, e1)
  | Comp.CtxApp (loc, i, cPhi) ->
      let cPhi' = csub_dctx Empty (*dummy *) cPsi k cPhi in
      let i1    = csub_exp_syn cPsi k i in
        Comp.CtxApp (loc, i1, cPhi')

  | Comp.MApp (loc, i, (phat, Comp.NormObj tM)) ->
      let i1 = csub_exp_syn cPsi k i in
      let tM' = csub_norm cPsi k tM  in
      let phat' = csub_psihat cPsi k phat in
        Comp.MApp (loc, i1, (phat', Comp.NormObj tM'))

  | Comp.MApp (loc, i, (phat, Comp.NeutObj h)) ->
      let i1 = csub_exp_syn cPsi k i in
      let h' = csub_head cPsi k h  in
      let phat' = csub_psihat cPsi k phat in
        Comp.MApp (loc, i1, (phat', Comp.NeutObj h'))

  | Comp.MApp (loc, i, (phat, Comp.SubstObj s)) ->
      let i1 = csub_exp_syn cPsi k i in
      let s' = csub_sub cPsi k s  in
      let phat' = csub_psihat cPsi k phat in
        Comp.MApp (loc, i1, (phat', Comp.SubstObj s'))

  | Comp.Ann (e, tau) ->
      let e' = csub_exp_chk cPsi k e in
      let tau' = csub_ctyp Empty (*dummy *) cPsi k tau in
        Comp.Ann (e', tau')

  | Comp.Equal (loc, i1, i2) ->
      let i1' = csub_exp_syn cPsi k i1 in
      let i2' = csub_exp_syn cPsi k i2 in
        Comp.Equal (loc, i1', i2')

  | Comp.Boolean b -> Comp.Boolean b

and csub_branch cPsi k branch = match branch with
  | Comp.BranchBox (cO, cD, (cPhi, Comp.NormalPattern(pattern, e), ms, cs)) ->
    (* currently we ignore the extra binding of context variables
       Feb 17 2010 - bp *)
      let cPhi' = csub_dctx Empty (*dummy *) cPsi k cPhi in
      let pattern' = csub_norm cPsi k pattern in
      let ms'   = csub_msub cPsi k ms in
      let e'    = csub_exp_chk cPsi k e in
      let cD'   = csub_mctx cPsi k cD in
        Comp.BranchBox (cO, cD', (cPhi', Comp.NormalPattern(pattern', e'), ms', cs))

  | Comp.BranchBox (cO, cD, (cPhi, Comp.EmptyPattern, ms, cs)) ->
    (* currently we ignore the extra binding of context variables
       Feb 17 2010 - bp *)
      let cPhi' = csub_dctx Empty (*dummy *) cPsi k cPhi in
      let ms'   = csub_msub cPsi k ms in
      let cD'   = csub_mctx cPsi k cD in
        Comp.BranchBox (cO, cD', (cPhi', Comp.EmptyPattern, ms', cs))




(* Normalizing terms and types with csub, i.e. a substitution for context variables *)



let id_csub cO =
  let rec gen_id cO k = match cO with
  | Empty -> CShift k
  | Dec (cO', CDecl(_psi, _sW, _)) ->
      CDot(CtxVar (CtxOffset (k+1)), gen_id cO' (k+1) )
  | Dec (cO', CDeclOpt _ ) ->
      CDot(CtxVar (CtxOffset (k+1)), gen_id cO' (k+1) )
  in
    gen_id cO 0


(* instantiate  2 with 3    1/1  2/2  3/3
       1/1   3/2  3/3   but we just eliminated the first declaration so
           1/1  2/2   i.e. lower all indices >=2 by 1.
                 |cO| = 2  ---> |cO'| = 1 *)
(* instantiate  2 with 1    1/1  1/2 *)
let inst_csub cPsi2 offset' csub cO =
  let rec update_octx cO1 offset sW =
    begin match (cO1, offset) with
      | (Dec (cO', CDeclOpt psi_name ), 1) ->
           Dec(cO', CDecl (psi_name, sW, Maybe ))
      | (Dec (cO', cdec), k) ->
          Dec(update_octx cO' (k-1) sW, cdec)
    end
  in
  let check_schema_known cPsi2 cO =
    begin match Context.ctxVar cPsi2 with
      | Some (CtxOffset psi2_offset) ->
        begin match lookupSchemaOpt cO psi2_offset with
            None   ->
              let Some sW = lookupSchemaOpt cO offset' in
                update_octx cO psi2_offset sW
          | Some _ -> cO
        end

      | None ->
          cO
          (* raise (Violation "Encountered context variable, but it stands for the empty context") *)
    end
  in
  let rec decrement_csub cs  =
      begin match cs with
        | CShift k -> CShift (k-1)
        | CDot (cPsi, cs) -> CDot (ctxnorm_dctx (cPsi, CShift(-1)), decrement_csub cs)
      end
  in
  let rec inst cvar_replaced offset csub cO' =
    match (offset, csub, cO') with
      | (1,  CDot(_ , cs),  Dec(cO', _ ) ) ->
          (* cO |-  cPsi2      and   cO_new |- cs : cO' *)
          (*  lower all indices > offset' in Psi2 by k *)
  (*          let cPsi2' = ctxnorm_dctx (cPsi2, CShift(-1)) in  *)
          let cPsi2' = match Context.dctxToHat cPsi2  with
                     | (Some (CtxOffset k) , _ ) ->
                         if cvar_replaced < k then ctxnorm_dctx (cPsi2, CShift(-1))
                         else cPsi2
                     | _ -> cPsi2
          in
          let cs'    = decrement_csub cs in
            (cO', CDot (cPsi2', cs'))

(*
      | (n, CDot(_, cs),  Empty) -> inst cvar_replaced n cs cO'
      | (1, CShift _,  Empty) -> (Empty, csub)
*)

      | (n,  CDot(ft, cs),  Dec(cO', ((CDecl _ ) as dec))) ->
          let (cO', cs') = inst cvar_replaced (n-1) cs cO' in
            (Dec(cO', dec), CDot(ft, cs'))
  in
  let cO' = check_schema_known cPsi2 cO in
     inst offset' offset' csub cO'




(*
Not needed for now?  Also broken in the case of branches
Wed Feb 17 16:35:22 2010 -bp
*)
let rec ctxnorm_exp_chk (e', cs) =
  match e' with
  | Comp.Syn (loc, i) ->
      Comp.Syn(loc, ctxnorm_exp_syn (i, cs))
  | Comp.Rec (loc, n, e) ->
      Comp.Rec(loc, n, ctxnorm_exp_chk (e,cs))
  | Comp.Fun (loc, n, e) ->
      Comp.Fun(loc, n, ctxnorm_exp_chk (e, cs))
  | Comp.CtxFun (loc, n, e) ->
      Comp.CtxFun(loc, n, ctxnorm_exp_chk (e, cdot1 cs))
  | Comp.MLam (loc, u, e) ->
      Comp.MLam(loc, u, ctxnorm_exp_chk (e, cs))
  | Comp.Pair (loc, e1, e2) ->
      let e1' = ctxnorm_exp_chk (e1,cs) in
      let e2' = ctxnorm_exp_chk (e2, cs) in
        Comp.Pair (loc, e1', e2')

  | Comp.LetPair (loc, i, (x,y,e)) ->
      let i1 = ctxnorm_exp_syn (i, cs) in
      let e1 = ctxnorm_exp_chk (e, cs) in
        Comp.LetPair (loc, i1, (x,y,e1))

  | Comp.Box (loc, phat, tM) ->
      let phat' = ctxnorm_psihat (phat, cs) in
      let tM'   = ctxnorm (tM, cs) in
        Comp.Box (loc, phat', tM')

  | Comp.Case (loc, prag, i, branches) ->
      let i1 = ctxnorm_exp_syn (i,cs) in
      let branches' = List.map (fun b -> ctxnorm_branch (b,cs)) branches in
        Comp.Case (loc, prag, i1, branches')

and ctxnorm_exp_syn (i',cs) = match i' with
  | Comp.Const _c -> i'
  | Comp.Var _    -> i'
  | Comp.Apply (loc, i, e) ->
      let i1 = ctxnorm_exp_syn (i,cs) in
      let e1 = ctxnorm_exp_chk (e,cs) in
        Comp.Apply (loc, i1, e1)
  | Comp.CtxApp (loc, i, cPhi) ->
      let cPhi' = ctxnorm_dctx (cPhi, cs) in
      let i1    = ctxnorm_exp_syn (i, cs) in
        Comp.CtxApp (loc, i1, cPhi')

  | Comp.MApp (loc, i, (phat, Comp.NormObj tM)) ->
      let i1 = ctxnorm_exp_syn (i,cs) in
      let tM' = ctxnorm (tM, cs)  in
      let phat' = ctxnorm_psihat (phat, cs) in
        Comp.MApp (loc, i1, (phat', Comp.NormObj tM'))

  | Comp.Ann (e, tau) ->
      let e' = ctxnorm_exp_chk (e, cs) in
      let tau' = ctxnorm_ctyp (tau, cs) in
        Comp.Ann (e', tau')

and ctxnorm_branch (branch,cs') = match branch with
  | Comp.BranchBox (cO, cD, (cPhi, pattern, ms, cs)) ->
    (* technically, we need to unify cs and cs'
       Feb 17 2010 - bp *)
        Comp.BranchBox (cO, cD, (cPhi, pattern, ms, cs))

let rec ctxShift cPsi = match cPsi with
  | Null              -> Shift (NoCtxShift , 0 )
  | CtxVar psi        -> Shift (CtxShift psi, 0)
  | DDec   (cPsi, _x) ->
      let Shift(cshift, n) = ctxShift cPsi in
        Shift (cshift, n+1)

(* ctxToSub_mclosed cD psi cPsi = (cD', s)

   if x1:A1, ... xn:An = cPsi  and
       . ; cD |- cPsi dctx


      cD, cD_ext ; psi  |-  s : cPsi
   then

   s.t. cD, cD_ext; psi |- u1[id]/x1 ... un[id]/xn : cPsi
    and where cD_ext = u1:A1[psi], ... un:An[psi]

if  ctxToSub_mclosed  cD psi cPsi = (cD',s) then
   cD' ; psi |- s : cPsi

*)
let ctxToSub_mclosed cD psi cPsi =
  let rec toSub cPsi =  match cPsi with
    | Null ->
      (* Substitution.LF.id  --changed 2010-07-26*)
      (cD, ctxShift psi, 0)

    | DDec (cPsi', TypDecl (_, (Atom _  as tA))) ->
        Debug.indent 2;
      let (cD', s, k) = toSub cPsi' in  (* cD' ; psi |- s : cPsi' *)
        Debug.outdent 2;
        dprint (fun () -> "s = " ^ subToString s);
        (* For the moment, assume tA atomic. *)

      let u     = Root(Syntax.Loc.ghost, MVar(Offset 1,  Substitution.LF.id), Nil) in

        (* cD' ; psi |- s : cPsi' *)
        (* cD' ; psi |- u[id] : [s]tA *)

      let tA'   = TClo(tA, s) in
      (* cD', u: _   ; psi |- s : cPsi', x:tA *)
      let s' = Whnf.cnormSub (s, MShift 1) in
      let result = Dot(Obj u, s') in

      let u_name = Id.mk_name (Id.MVarName (Typ.gen_mvar_name tA')) in
        (* dprint (fun () -> "[ctxToSub_mclosed] result = " ^ subToString result); *)
        (Dec (cD', MDecl(u_name , tA', Whnf.cnormDCtx (psi, MShift k), Implicit)), result, k+1)               (*SCOTT*)
  in
    toSub cPsi





(* ctxToSub' cD cPhi cPsi = s

   if x1:A1, ... xn:An = cPsi
      . ; . |- cPsi dctx
      cD    |- cPhi dctx

   then D = u1:A1[cD ; cPhi], ... un:An[cD ; cPhi]

   s.t. D; cPhi |- u1[m_id ; id]/x1 ... un[m_id]/xn : cPsi

   and  cD ; cPhi |- s : cPsi

*)
let rec ctxToSub' cD cPhi cPsi = match cPsi with
  | Null ->
      (* Substitution.LF.id  --changed 2010-07-26*)
      ctxShift cPhi

  | DDec (cPsi', TypDecl (n, tA)) ->
      Debug.indent 2;
      let s = ((ctxToSub' cD cPhi cPsi') : sub) in
      (* cD ; cPhi |- s : cPsi' *)
         Debug.outdent 2;
      dprint (fun () -> "s = " ^ subToString s);
        (* For the moment, assume tA atomic. *)
        (* lower tA? *)
        (* A = A_1 -> ... -> A_n -> P

           create cPhi = A_1, ..., A_n
           \x_1. ... \x_n. u[id]
           u::P[cPhi]

           already done in reconstruct.ml
           let (_, d) = dctxToHat cPsi in
           let tN     = etaExpandMV Null (tA, s) (Shift d) in
           in elSpineIW
        *)
      (* let (_, phat') = dctxToHat cPsi' in*)
      (* let u     = Whnf.etaExpandMV Null (tA, s) (Shift (NoCtxShift, phat')) in *)
      (* let u     = Whnf.etaExpandMV Null (tA, s) LF.id in *)
        (* let u = Whnf.newMVar (Null ,  TClo(tA, s)) in *)
(* following 3 lines removed, 2010-07-26
      let composition = Substitution.LF.comp s (ctxShift cPhi) in
      dprint (fun () -> "composition = " ^ subToString composition);
      let u     = Whnf.etaExpandMMV None cD cPhi (tA, composition) Substitution.LF.id in
*)
      let u     = Whnf.etaExpandMMV Syntax.Loc.ghost cD cPhi (tA, s) n Substitution.LF.id in
      let front = (Obj ((* Root(MVar(u, S.LF.id), Nil) *) u) : front) in
      (* cD ; cPhi |- s : cPsi' *)
      (* cD ; cPhi |- u[id] : [s]tA *)
      (* cD ; cPhi |- Dot(s, Obj u) : cPsi', x:tA *)
      (* let shifted = Substitution.LF.comp s Substitution.LF.shift in*)
      (* dprint (fun () -> "shifted = " ^ subToString shifted);*)
      let result = Dot(front, s) in
      dprint (fun () -> "result = " ^ subToString result);
        result


let rec mctxToMSub cD = match cD with
  | Empty -> Whnf.m_id
  | Dec (cD', MDecl(n, tA, cPsi, mdep)) ->
      let t     = mctxToMSub cD' in
<<<<<<< HEAD
(*      let _ = dprint (fun () -> "[mctxToMSub] cD' = " ^ P.mctxToString cD') in
      let _     = dprint (fun () -> "[mctxToMSub] t = " ^ P.msubToString Empty t) in
      let _ = dprint (fun () -> "cPsi =" ^ P.dctxToString cD' cPsi) in
      let _ = dprint (fun () -> "tA =" ^ P.typToString cD' cPsi (tA, Substitution.LF.id)) in *)
=======
      let _ = dprint (fun () -> "[mctxToMSub] cD' = " ^ P.mctxToString cD') in
      let _     = dprint (fun () -> "[mctxToMSub] t = " ^ P.msubToString Empty t) in
      let _ = dprint (fun () -> "cPsi =" ^ P.dctxToString cD' cPsi) in
      let _ = dprint (fun () -> "tA =" ^ P.typToString cD' cPsi (tA, Substitution.LF.id)) in
>>>>>>> 42043001
      let cPsi' = Whnf.cnormDCtx (cPsi,t) in
      let tA'   = Whnf.cnormTyp (tA, t) in
      let u     = Whnf.newMVar (Some n) (cPsi', tA') mdep in
      let phat  = Context.dctxToHat cPsi' in
        MDot (MObj (phat, Root (Syntax.Loc.ghost, MVar (u, Substitution.LF.id), Nil)) , t)

  | Dec(cD', PDecl(n, tA, cPsi)) ->
      let t = mctxToMSub cD' in
<<<<<<< HEAD
(*      let _ = dprint (fun () -> "[mctxToMSub] cD' = " ^ P.mctxToString cD') in
      let _ = dprint (fun () -> "[mctxToMSub] t = " ^ P.msubToString Empty t) in
      let _ = dprint (fun () -> "#cPsi =" ^ P.dctxToString cD' cPsi) in
      let _ = dprint (fun () -> "#tA =" ^ P.typToString cD' cPsi (tA,Substitution.LF.id)) in*)
=======
      let _ = dprint (fun () -> "[mctxToMSub] cD' = " ^ P.mctxToString cD') in
      let _ = dprint (fun () -> "[mctxToMSub] t = " ^ P.msubToString Empty t) in
      let _ = dprint (fun () -> "#cPsi =" ^ P.dctxToString cD' cPsi) in
      let _ = dprint (fun () -> "#tA =" ^ P.typToString cD' cPsi (tA,Substitution.LF.id)) in
>>>>>>> 42043001
      let cPsi' = Whnf.cnormDCtx (cPsi, t) in
      let p    = Whnf.newPVar (Some n) (cPsi', Whnf.cnormTyp (tA, t)) in
      let phat = dctxToHat cPsi' in
        MDot (PObj (phat, PVar (p, Substitution.LF.id)) , t)

  | Dec (cD', SDecl(n, cPhi, cPsi)) ->
      let t     = mctxToMSub cD' in
(*      let _ = dprint (fun () -> "[mctxToMSub] cD' = " ^ P.mctxToString cD') in
      let _     = dprint (fun () -> "[mctxToMSub] t = " ^ P.msubToString Empty t) in
      let _ = dprint (fun () -> "cPsi =" ^ P.dctxToString cD' cPsi) in
      let _ = dprint (fun () -> "tA =" ^ P.dctxToString cD' cPhi) in *)
      let cPsi' = Whnf.cnormDCtx (cPsi,t) in
      let cPhi'   = Whnf.cnormDCtx (cPhi, t) in
      let u     = Whnf.newSVar (Some n) (cPsi', cPhi') in
      let phat  = Context.dctxToHat cPsi' in
        MDot (SObj (phat, SVar (u, 0, Substitution.LF.id)) , t)

  | Dec (cD', CDecl(n, sW, _)) ->
      let t = mctxToMSub cD' in
      let cvar = Whnf.newCVar (Some n) sW in
        MDot (CObj (CtxVar cvar), t)




let rec mctxToMMSub cD0 cD = match cD with
  | Empty -> MShift (Context.length cD0)
  | Dec (cD', MDecl(n, tA, cPsi, mdep)) ->
      let t     = mctxToMMSub cD0 cD' in
      let cPsi' = Whnf.cnormDCtx (cPsi,t) in
      let tA'   = Whnf.cnormTyp (tA, t) in
      let u     = Whnf.newMMVar (Some n) (cD0, cPsi', tA') mdep in
      let phat  = Context.dctxToHat cPsi' in
        MDot (MObj (phat, Root (Syntax.Loc.ghost, MMVar (u, (Whnf.m_id, Substitution.LF.id)), Nil)) , t)

  | Dec(cD', PDecl(n, tA, cPsi)) ->
     (* This is somewhat a hack...  *)
      let t    = mctxToMSub cD' in
      let cPsi' = Whnf.cnormDCtx (cPsi, t) in
      let p    = Whnf.newPVar (Some n) (cPsi', Whnf.cnormTyp (tA, t)) in
      let phat = dctxToHat cPsi' in
        MDot (PObj (phat, PVar (p, Substitution.LF.id)) , t)

  | Dec (cD', CDecl (n, sW, _ )) ->
     (* This is somewhat a hack...  *)
      (* let _     = dprint (fun () -> "[mctxToString] CDecl " ^ n.string_of_name) in *)
      let t = mctxToMMSub cD0 cD' in
      (* let _     = dprint (fun () -> "[mctxToString] CDecl continued " ^ n.string_of_name) in *)
      let cvar = Whnf.newCVar (Some n) sW in
        MDot (CObj (CtxVar cvar), t)




let rec cctxToCSub cO cD = match cO with
  | Empty -> CShift 0
  | Dec (cO, CDecl (psi, schema, _)) ->
      let ctxVar = CtxVar (CInst (psi, ref None, schema, cD, Whnf.m_id)) in
      let cs = cctxToCSub cO cD  in
        CDot (ctxVar, cs)



(* The following functions are from an attempt to improve printing of meta-variables;
   the idea was to check if the result of applying a substitution produced an "equivalent"
   context, and if so, to use the original names.  -jd 2010-07 *)
let rec isomorphic cD1 cD2 = match (cD1, cD2) with
  | (Empty, Empty) -> true
  | (Empty, _) -> false
  | (_, Empty) -> false
  | (Dec(cD1', dec1),  Dec(cD2', dec2)) ->
       isomorphic cD1' cD2' && isomorphic_ctyp_decl dec1 dec2

and isomorphic_ctyp_decl dec1 dec2 = match (dec1, dec2) with
  | (MDecl(_, tA1, dctx1, mDep1),  MDecl(_, tA2, dctx2, mDep2)) -> isomorphic_typ tA1 tA2 && isomorphic_dctx dctx1 dctx2              
  | (PDecl(_, tA1, dctx1),  PDecl(_, tA2, dctx2)) -> isomorphic_typ tA1 tA2 && isomorphic_dctx dctx1 dctx2
  | (SDecl(_, dctx1A, dctx1B),  SDecl(_, dctx2A, dctx2B)) -> isomorphic_dctx dctx1A dctx2A && isomorphic_dctx dctx2A dctx2B
  | (CDecl _, CDecl _) -> false  (* unsupported *)
  | (MDeclOpt _, MDeclOpt _) -> true
  | (PDeclOpt _, PDeclOpt _) -> true
  | (CDeclOpt _, CDeclOpt _) -> false  (* unsupported *)
  | (_, _) -> false

and isomorphic_dctx dctx1 dctx2 = (dctx1 = dctx2) (* match (dctx1, dctx2) with *)

and isomorphic_typ tA1 tA2 = (tA1 = tA2)
;; (* ocaml is unhappy without the ;; *)<|MERGE_RESOLUTION|>--- conflicted
+++ resolved
@@ -971,17 +971,10 @@
   | Empty -> Whnf.m_id
   | Dec (cD', MDecl(n, tA, cPsi, mdep)) ->
       let t     = mctxToMSub cD' in
-<<<<<<< HEAD
 (*      let _ = dprint (fun () -> "[mctxToMSub] cD' = " ^ P.mctxToString cD') in
       let _     = dprint (fun () -> "[mctxToMSub] t = " ^ P.msubToString Empty t) in
       let _ = dprint (fun () -> "cPsi =" ^ P.dctxToString cD' cPsi) in
       let _ = dprint (fun () -> "tA =" ^ P.typToString cD' cPsi (tA, Substitution.LF.id)) in *)
-=======
-      let _ = dprint (fun () -> "[mctxToMSub] cD' = " ^ P.mctxToString cD') in
-      let _     = dprint (fun () -> "[mctxToMSub] t = " ^ P.msubToString Empty t) in
-      let _ = dprint (fun () -> "cPsi =" ^ P.dctxToString cD' cPsi) in
-      let _ = dprint (fun () -> "tA =" ^ P.typToString cD' cPsi (tA, Substitution.LF.id)) in
->>>>>>> 42043001
       let cPsi' = Whnf.cnormDCtx (cPsi,t) in
       let tA'   = Whnf.cnormTyp (tA, t) in
       let u     = Whnf.newMVar (Some n) (cPsi', tA') mdep in
@@ -990,17 +983,10 @@
 
   | Dec(cD', PDecl(n, tA, cPsi)) ->
       let t = mctxToMSub cD' in
-<<<<<<< HEAD
 (*      let _ = dprint (fun () -> "[mctxToMSub] cD' = " ^ P.mctxToString cD') in
       let _ = dprint (fun () -> "[mctxToMSub] t = " ^ P.msubToString Empty t) in
       let _ = dprint (fun () -> "#cPsi =" ^ P.dctxToString cD' cPsi) in
       let _ = dprint (fun () -> "#tA =" ^ P.typToString cD' cPsi (tA,Substitution.LF.id)) in*)
-=======
-      let _ = dprint (fun () -> "[mctxToMSub] cD' = " ^ P.mctxToString cD') in
-      let _ = dprint (fun () -> "[mctxToMSub] t = " ^ P.msubToString Empty t) in
-      let _ = dprint (fun () -> "#cPsi =" ^ P.dctxToString cD' cPsi) in
-      let _ = dprint (fun () -> "#tA =" ^ P.typToString cD' cPsi (tA,Substitution.LF.id)) in
->>>>>>> 42043001
       let cPsi' = Whnf.cnormDCtx (cPsi, t) in
       let p    = Whnf.newPVar (Some n) (cPsi', Whnf.cnormTyp (tA, t)) in
       let phat = dctxToHat cPsi' in
