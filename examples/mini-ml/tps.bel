% Value soundness
% Author: Brigitte Pientka
%

tp   : type.   %name tp T.
nat  : tp.
arrow  : tp -> tp -> tp.

exp  : type.   %name exp E.
z    : exp.
suc  : exp -> exp.
match: exp -> exp -> (exp -> exp) -> exp.   
letv : exp -> (exp -> exp) -> exp.  % let x = e1 in e2
lam  : tp -> (exp -> exp) -> exp.
app  : exp -> exp -> exp.

% Evaluation
eval : exp -> exp -> type.  %name eval F.
ev_z : eval z z.

ev_s : eval E V -> eval (suc E) (suc V).

ev_m_z: eval (match E E1 (\x. E2 x)) V
	<- eval E z
	<- eval E1 V.

ev_m_s: eval (match E E1 (\x. E2 x)) V
	<- eval E (suc V2)
	<- eval (E2 V2) V.

ev_l : eval (E2 V1) V  -> eval E1 V1 -> eval (letv E1 (\x. E2 x)) V.

ev_lam: eval (lam T (\x. E x)) (lam T (\x. E x)).

ev_app: eval E1 (lam T (\x. E x)) -> eval E2 V2 -> eval (E V2) V
     -> eval (app E1 E2) V.


% Typing

oft : exp -> tp -> type.  %name oft D u.

tp_z     : oft z nat.
tp_s     : oft E nat ->
	   oft (suc E) nat.

tp_match : oft (match E E1 (\x. E2 x)) T
	 <- oft E nat
	 <- oft E1 T
	 <- ({x:exp}oft x nat -> oft (E2 x) T).

tp_lam :   ({x:exp} oft x T1 -> oft (E x) T2)
        -> oft (lam T1 (\x . E x)) (arrow T1 T2).

tp_app : oft E2 T2 ->
         oft E1 (arrow T2 T1)
	 -> oft (app E1 E2) T1.

tp_letv : ({x:exp} oft x T1 -> oft (E2 x) T2) ->
	   oft E1 T1
        -> oft (letv E1 (\ x . E2 x)) T2.

% Gives type-checking error, 'Substitution not well-typed'

%query 1 *  D : oft (suc (suc z)) T.
%query 1 * D : oft (lam T (\x.x)) S.
%query 1 *  D : oft (letv (suc (suc z)) (\x. app (lam nat (\y.y)) x) ) T.
%query 1 * D : oft (lam T (\x.x)) S.

%query * 5 P : oft X nat -> oft (suc X) nat.

% Type preservation proof
rec tps :  [ |- eval E V] -> [ |- oft E T]
         -> [ |- oft V T]  = / total d (tps _ _ _ d _) /
fn f => fn d => case f of
| [ |- ev_z] => d

<<<<<<< HEAD
| [ |- ev_s F1]  => let [ |- tp_s D1] = d in
=======
| [ |- ev_s F1]  =>  
  let [ |- tp_s D1] = d in
>>>>>>> 7602fc5e
  let [ |- C1]      = tps [ |- F1] [ |- D1] in
  [ |- tp_s C1]

| [ |- ev_m_z F1 F] =>
  let [ |- tp_match (\x.\u. (D2 x u)) D1 D] = d   in
  tps [ |- F1] [ |- D1]

| [ |- ev_m_s F2 F] =>
  let [ |- tp_match (\x.\u. (D2 x u)) D1 D] = d   in
  let [ |- tp_s C]    =   tps [ |- F] [ |- D] in
  tps [ |- F2] [ |- (D2 _ C)]

| [ |- ev_lam] =>  d
  %    let [ ] tp_lam (\x. \u. (D x u)) = d in d


| [ |- ev_app F1 F2 F3] =>
  let [ |- tp_app D2 D1]            = d in
  let [ |- tp_lam \x. \u. D x u]    = tps [ |- F1] [ |- D1]  in
  let [ |- C2]                      = tps [ |- F2] [ |- D2]  in
  tps [ |- F3] [ |- (D  _  C2)]

| [ |- ev_l F2 F1] =>
  let [ |- tp_letv (\x.\u. D2 x u) D1]     = d in
  let [ |- C1]                = tps [ |- F1] [ |- D1] in
    tps [ |- F2] [ |- D2 _ C1]
;
<|MERGE_RESOLUTION|>--- conflicted
+++ resolved
@@ -75,12 +75,8 @@
 fn f => fn d => case f of
 | [ |- ev_z] => d
 
-<<<<<<< HEAD
-| [ |- ev_s F1]  => let [ |- tp_s D1] = d in
-=======
 | [ |- ev_s F1]  =>  
   let [ |- tp_s D1] = d in
->>>>>>> 7602fc5e
   let [ |- C1]      = tps [ |- F1] [ |- D1] in
   [ |- tp_s C1]
 
