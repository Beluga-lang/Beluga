--- conflicted
+++ resolved
@@ -45,15 +45,13 @@
 | n_app : neutral M -> normal N -> neutral (app M N)
 ;
 
-<<<<<<< HEAD
-% -----------------------------------------------------------------------------
-=======
+
+% -----------------------------------------------------------------------------
 schema nctx = some [t:tp] block x:tm t, y:neutral x;
 
 inductive Halts : (gamma:nctx) {A:[ |- tp]}{M:[gamma |- tm A[]]} ctype =
 | Halts : {V:[gamma |- tm A[]]} [gamma |- mstep M V] -> [gamma |- normal V] -> Halts [ |- A] [gamma |- M];
 
->>>>>>> 958dc276
 % -----------------------------------------------------------------------------
 % Reducibility Definition 
 % It is defined inductively over the type A.
@@ -65,11 +63,6 @@
 % We hence define explicitly a predicate that checks whether a given substitution is a 
 % variable-to-variable substitution.
 
-schema nctx = some [t:tp] block x:tm t, y:neutral x;
-
-inductive Halts : (gamma:nctx) {A:[ |- tp]}{M:[gamma |- tm A[]]} ctype =
-| Halts : {V:[gamma |- tm _]} [gamma |- step M V] -> [gamma |- normal V] -> Halts [ |- A] [gamma |- M];
-
 stratified Reduce : (gamma:nctx) {A:[ |- tp]}{M:[gamma |- tm A[]]} ctype =
 | Base : Halts [ |- i] [gamma |- M] -> Reduce [ |- i] [gamma |- M]
 | Arr :  {M:[gamma |- tm (arr A[] B[])]}
@@ -92,12 +85,6 @@
      Base (Halts [g |- V] [g |- s_trans S S'] v)
 
 | [|- arr A B] => 
-<<<<<<< HEAD
-  let Arr [g |- M'] f = r in 
-  Arr [g |- M]
-  (mlam h, #W, N => fn rn =>
-    closed [ |- B] [h |- app M[#W] N] [h |- app M'[#W] N] [h |- s_app S[#W] s_refl] (f [h] [h |- #W] [h |- N] rn))
-=======
   let Arr [g |- M] f = r in 
   Arr [g |- _]
   (mlam h => mlam #W => mlam N => fn rn =>
@@ -129,7 +116,7 @@
 | [g,x:tm A[] |- s_trans S MS] =>
   let [g |- MS'] = m_lam [_ |- _] [g,x:tm A[] |- MS] in
   [g |- s_trans (s_lam (\x. S)) MS']
->>>>>>> 958dc276
+
 ;
 
 % -----------------------------------------------------------------------------
@@ -140,33 +127,10 @@
 mlam gamma, A,R,NR => case [ |- A] of
 | [ |- i] => Base (Halts [gamma |- R] [gamma |- s_refl] [gamma |- n_neut NR])
 | [ |- arr A B] =>
-<<<<<<< HEAD
   Arr [gamma |- R]
-  (mlam phi, #W, M2 => fn rm2 =>
-    let Halts [phi |- V] [phi |- MS] [phi |- NR'] = reify [phi] [|- A] [phi |- M2] rm2 in
-    closed [|- B] [phi |- app R[#W] M2]  [phi |- app R[#W] V] [phi |- s_app s_refl MS] 
-           (reflect [phi] [|- B] [phi |- app R[#W] V] [phi |- n_app NR[#W] NR']))
-
-and reify : {gamma:nctx}{A:[|- tp]}{M:[gamma |- tm A[]]}
-            Reduce [ |- A] [gamma |- M] -> Halts [ |- A] [gamma |- M] =
- / total a (reify gamma a ) /
-mlam gamma,A,M => fn r => case [|- A] of 
-| [|- i] => let Base ha = r in ha
-| [|- arr A B] => 
-  let Arr [gamma |- M] f = r in 
-  let q1 = f [gamma,b:block x:tm _,y:neutral x] [gamma,b |- ..] [gamma,b |- b.1]
-             (reflect [gamma,b:block x:tm _,y:neutral x ] [|- A] [gamma,b |- b.1] [gamma,b:block x:tm _,y:neutral x |- b.2]) in
-  let Halts [gamma,b:block x:tm A[],y:neutral x |- V[..,b.1]]
-            [gamma,b:block x:tm A[],y:neutral x |- MS]
-            [gamma,b:block x:tm A[],y:neutral x |- N]
-          = reify [gamma,b:block x:tm A[],y:neutral x ] [|- B] [gamma,b:block x:tm A[],y:neutral x |- app M[..] b.1] q1 in
-  let [gamma,b:block x:tm A[],y:neutral x |- MS'[..,b.1]] = [gamma,b:block x:tm A[],y:neutral x |- MS] in % I am not sure why I have to do this separately
-  Halts [gamma |- lam \x.V[..,x]] [gamma |- s_trans (s_eta _) (s_lam (\x. MS'))] [gamma |- n_lam (\x. \y. N[..,<x;y>])]
-=======
-  Arr [g |- R]
   (mlam h => mlam #W => mlam M2 => fn rm2 =>
     let Halts [_ |- _] ms [_ |- N] = reify [h] [|- A] [h |- M2] rm2 in
-    m_closed (m_app2 [_ |- _] ms)
+    m_closed  (m_app2 [_ |- _] ms)
              (reflect [h] [|- B] [h |- _ ] [_ |- n_app NR[#W] N]))
 
 and reify : {g:nctx}{A:[|- tp]}{M:[g |- tm A[]]}
@@ -185,7 +149,6 @@
   let [g,b:block x:tm A[],y:neutral x |- MS'[..,b.1]] = [g,b:block x:tm A[],y:neutral x |- MS] in % I am not sure why I have to do this separately
   let [g |- MS''] = m_lam [_ |- _] [g,x:tm A[] |- MS'] in
   Halts [_ |- _] [g |- s_trans (s_eta _) MS''] [g |- n_lam (\x. \y. N[..,<x;y>])]
->>>>>>> 958dc276
 ;
 
 % -----------------------------------------------------------------------------
