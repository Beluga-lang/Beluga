(* -*- coding: utf-8; indent-tabs-mode: nil; -*- *)

(** Core / Frontend Driver

    @author Joshua Dunfield
*)

open Printf

let bailout msg =
  fprintf stderr "%s\n" msg;
  exit 2

let usage () =
  let options =
          "    -d            turn all debugging printing off (default)\n"
        ^ "    +d            turn all debugging printing on\n"
        ^ "    +ext          print external syntax before reconstruction\n"
        ^ "    -s=natural    print substitutions in a \"natural\" style (default)\n"
        ^ "    -s=debruijn   print substitutions in deBruijn-ish style (when debugging Beluga)\n"
        ^ "    +implicit     print implicit arguments\n"
        ^ "    -implicit     don't print implicit arguments (default)\n"
        ^ "    -t            turn timing off (default)\n"
        ^ "    +t            print timing information\n"
        ^ "    +tfile        print timing information to file \"time.txt\"\n"
        ^ "    -coverage     turn off coverage checker (default, since coverage checker is incomplete)\n"
        ^ "    +coverage     turn on coverage checker (experimental)\n"
        ^ "    +covdepth nn  \"extra\" depth for coverage checker\n"
        ^ "    +warncover    turn on coverage checker (experimental), but give warnings only\n"
        ^ "    +printSubord  print subordination relations (experimental)\n"
        ^ "    +print        turn printing on (default)\n"
        ^ "    -print        turn printing off\n"
        ^ "    -width nnn    set output width to nnn (default 86; minimum 40)\n"
        ^ "    +logic        turn on logic programming engine\n"
        ^ "    +test         Make output suitable for test harness. Implies -print\n"
        ^ "    +strengthen   Perform metavariable strengthening automatically.\n"
        ^ "    -strengthen   Turn off metavariable strengthening.\n"
        ^ "    +realNames    Print holes using real names (default)\n"
        ^ "    -realNames    Print holes using freshly generated names\n"
<<<<<<< HEAD
        ^ "    +annot        Generate a .annot file for use in emacs\n"
        ^ "    +locs         Output location information (for testing)\n"
        ^ "    -i [loc]      Invoke interactive (Beli) mode with option path to interactive mode (default is bin/beli) \n"

=======
        ^ "    +n            Print line numbers\n"
>>>>>>> 41908f13
  in
  fprintf stderr "Beluga version %s\n" Version.beluga_version;
  fprintf stderr
    "Usage: %s [options] file.(bel|cfg)\noptions:\n%s"
    Sys.argv.(0) options;
  exit 2

let externall = ref false

module PC = Pretty.Control

let process_option arg rest = match arg with
  (* these strings must be lowercase *)
  | "+d" ->Debug.showAll (); Printexc.record_backtrace true; rest
  | "-d" -> Debug.showNone (); Printexc.record_backtrace false; rest
  | "+ext" -> externall := true; rest
  | "-s=natural" -> PC.substitutionStyle := PC.Natural; rest
  | "-s=debruijn" -> PC.substitutionStyle := PC.DeBruijn; rest
  | "+implicit" -> PC.printImplicit := true; rest
  | "-implicit" -> PC.printImplicit := false; rest
  | "+t" -> Monitor.on := true; rest
  | "+tfile" -> Monitor.onf := true; rest
  | "-t" -> Monitor.on := false; Monitor.onf := false; rest
  | "+coverage" -> Coverage.enableCoverage := true; rest
  | "+warncover" -> Coverage.enableCoverage := true; Coverage.warningOnly := true; rest
  | "-coverage" -> Coverage.enableCoverage := false; rest
  | "+printsubord" -> Subord.dump := true; rest
  | "+print" -> rest
  | "-print" -> Debug.chatter := 0; rest
  | "-width" ->
    begin match rest with
      | [] -> bailout "-width needs an argument"
      | arg::rest ->
        try
          let width = int_of_string arg in
          Format.set_margin (max 40 width);
          rest
        with Failure "int_of_string" ->
          bailout "-width needs a numeric argument"
    end
  | "+logic" -> Logic.Options.enableLogic := true ; rest
  | "+test" -> Error.Options.print_loc := false; Debug.chatter := 0; rest
  | "+strengthen" -> Lfrecon.strengthen := true; rest
  | "-strengthen" -> Lfrecon.strengthen := false; rest
  | "+realNames" -> Store.Cid.NamedHoles.usingRealNames := true; rest
  | "-realNames" -> Store.Cid.NamedHoles.usingRealNames := false; rest
<<<<<<< HEAD
  | "+annot"      -> Typeinfo.generate_annotations := true; rest
  | "+locs"       -> Locs.gen_loc_info := true; rest
  | "-i" -> begin match rest with
      | h::t when ((h.[0] <> '-' && h.[0] <> '+'))->
        Unix.execvp h (Array.append [| h |] (Array.of_list t))
      | _ -> Unix.execvp "bin/beli" (Array.append [| "bin/beli" |] (Array.of_list rest))
  end
=======
  | "+n" | "+N"  -> Pretty.setup_linenums (); rest
>>>>>>> 41908f13
  | _ -> usage ()

let rec process_options = function
  | [] -> []
  | arg :: rest ->
      let first = String.get arg 0 in
        if first = '-' || first = '+' then
          process_options (process_option arg rest)
        else  (* reached end of options: return this and remaining arguments *)
          arg :: rest

type session =
  | Session of string list

exception SessionFatal

let is_cfg file_name =
  Filename.check_suffix file_name ".cfg"

let rec accum_lines input =
  try
    let res = input_line input in res :: accum_lines input
  with
    | End_of_file -> []

let rec trim_comment str =
  let len = String.length str in
  match str with
  | "" -> ""
  | s when s.[0] = ' '       -> trim_comment (String.sub s 1 (len - 1))
  | s when s.[0] = '\t'      -> trim_comment (String.sub s 1 (len - 1))
  | s when s.[0] = '%'       -> ""
  | s when s.[len - 1] = ' ' -> trim_comment (String.sub s 0 (len - 1))
  | s -> s

let filter_lines files =
  let files' = List.map trim_comment files in
  List.filter (fun s -> String.length s != 0) files'

let process_cfg_file file_name =
  let cfg = open_in file_name in
  let lines = accum_lines cfg in
  close_in cfg
  ; let dir = Filename.dirname file_name ^ "/" in
    Session (List.map (fun x -> dir ^ x) (filter_lines lines))

let process_file_argument f =
  if is_cfg f
  then process_cfg_file f
  else Session [f]

let main () =
  if Array.length Sys.argv < 2 then
    usage ()
  else
    let per_file file_name =
      let abort_session () = raise SessionFatal in
      try
        let sgn = Parser.parse_file ~name:file_name Parser.sgn in
        (* If the file starts with an %opts pragma then process it now. *)
        let sgn = match sgn with
          | Synext.Sgn.Pragma (_, Synext.Sgn.OptsPrag opts) :: sgn ->
            ignore (process_options opts); sgn
          | _ -> sgn in
        if !externall then begin
          if !Debug.chatter != 0 then
            printf "\n## Pretty-printing of the external syntax : ##\n";
          List.iter Pretty.Ext.DefaultPrinter.ppr_sgn_decl sgn
        end;
        if !Debug.chatter <> 0 then
          printf "\n## Type Reconstruction: %s ##\n" file_name;
        let sgn' = Recsgn.recSgnDecls sgn in
        let _ = Store.Modules.reset () in
        let _ = Pretty.line_num := 1 in
        if !Debug.chatter <> 0 then
          List.iter (fun x -> let _ = Pretty.Int.DefaultPrinter.ppr_sgn_decl x in ()) sgn';
        Pretty.printing_nums := false;
        if !Debug.chatter <> 0 then
          printf "\n## Type Reconstruction done: %s  ##\n" file_name;
          ignore (Coverage.force
                  (function
                    | Coverage.Success -> ()
                    | Coverage.Failure message ->
                      if !Coverage.warningOnly then
                        Error.addInformation ("WARNING: Cases didn't cover: " ^ message)
                      else
                        raise (Coverage.Error (Syntax.Loc.ghost, Coverage.NoCover message))));

          if !Coverage.enableCoverage then
            (if !Debug.chatter != 0 then
                printf "\n## Coverage checking done: %s  ##\n" file_name);
          if !Subord.dump then begin
            Subord.dump_subord();
            (* Subord.dump_typesubord() *)
          end;
          print_newline ();
          Logic.runLogic ();
          if not (Holes.none ()) && !Debug.chatter != 0 then begin
            printf "\n## Holes: %s  ##" file_name;
            Holes.printAll ()
          end;
          if not (Lfholes.none ()) && !Debug.chatter != 0 then begin
            printf "\n\n## LF Holes: %s  ##" file_name;
            Lfholes.printAll ()
          end;
<<<<<<< HEAD
          if !Typeinfo.generate_annotations then
            Typeinfo.print_annot file_name;
          if !Locs.gen_loc_info then begin
            List.iter Loctesting.store_locs sgn;
            Locs.print_loc_info file_name end;
=======
>>>>>>> 41908f13
          print_newline();
          if !Monitor.on || !Monitor.onf then
            Monitor.print_timer ()
      with e ->
        Debug.print (Debug.toFlags [0]) (fun () -> "\nBacktrace:\n" ^ Printexc.get_backtrace () ^ "\n");
        output_string stderr (Printexc.to_string e);
        abort_session ()
    in
    let args   = List.tl (Array.to_list Sys.argv) in
    let files = process_options args in
    let status_code =
      match files with
        | [file] ->
          begin
            try
              let Session file_names = process_file_argument file in
              List.iter per_file file_names; 0
            with SessionFatal -> 1
          end
        | _ -> bailout "Wrong number of command line arguments."
    in
    printf "%s" (Error.getInformation());
    exit status_code

let _ = Format.set_margin 80
let _ = main ()<|MERGE_RESOLUTION|>--- conflicted
+++ resolved
@@ -37,14 +37,10 @@
         ^ "    -strengthen   Turn off metavariable strengthening.\n"
         ^ "    +realNames    Print holes using real names (default)\n"
         ^ "    -realNames    Print holes using freshly generated names\n"
-<<<<<<< HEAD
         ^ "    +annot        Generate a .annot file for use in emacs\n"
         ^ "    +locs         Output location information (for testing)\n"
         ^ "    -i [loc]      Invoke interactive (Beli) mode with option path to interactive mode (default is bin/beli) \n"
-
-=======
         ^ "    +n            Print line numbers\n"
->>>>>>> 41908f13
   in
   fprintf stderr "Beluga version %s\n" Version.beluga_version;
   fprintf stderr
@@ -91,7 +87,6 @@
   | "-strengthen" -> Lfrecon.strengthen := false; rest
   | "+realNames" -> Store.Cid.NamedHoles.usingRealNames := true; rest
   | "-realNames" -> Store.Cid.NamedHoles.usingRealNames := false; rest
-<<<<<<< HEAD
   | "+annot"      -> Typeinfo.generate_annotations := true; rest
   | "+locs"       -> Locs.gen_loc_info := true; rest
   | "-i" -> begin match rest with
@@ -99,9 +94,7 @@
         Unix.execvp h (Array.append [| h |] (Array.of_list t))
       | _ -> Unix.execvp "bin/beli" (Array.append [| "bin/beli" |] (Array.of_list rest))
   end
-=======
   | "+n" | "+N"  -> Pretty.setup_linenums (); rest
->>>>>>> 41908f13
   | _ -> usage ()
 
 let rec process_options = function
@@ -207,14 +200,11 @@
             printf "\n\n## LF Holes: %s  ##" file_name;
             Lfholes.printAll ()
           end;
-<<<<<<< HEAD
           if !Typeinfo.generate_annotations then
             Typeinfo.print_annot file_name;
           if !Locs.gen_loc_info then begin
             List.iter Loctesting.store_locs sgn;
             Locs.print_loc_info file_name end;
-=======
->>>>>>> 41908f13
           print_newline();
           if !Monitor.on || !Monitor.onf then
             Monitor.print_timer ()
