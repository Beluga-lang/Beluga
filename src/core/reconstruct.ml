--- conflicted
+++ resolved
@@ -1629,13 +1629,8 @@
                                 (Int.LF.MShift 0, si) (Unify.MVarRef (ref None)) in 
 
                 let Some psi =  Context.ctxVar cPsi in
-<<<<<<< HEAD
                 let schema = Schema.get_schema (Context.lookupCtxVarSchema cO psi) in 
-                let h = Int.LF.FPVar (p, s'') in
-=======
-                let schema = Schema.get_schema (Check.LF.lookupCtxVarSchema cO psi) in 
                 let h = Int.LF.FPVar (p, LF.id) in
->>>>>>> 69d1b2ac
                 let (typRec, s_inst) = 
                   begin match synSchemaElem recT  cO cD cPhi (tP, LF.id) (h, k) schema with
                   | None -> raise (Violation ("type sP = " ^ P.typToString cO cD cPhi (tP, LF.id) ^ " not in schema " ^ 
