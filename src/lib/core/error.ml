--- conflicted
+++ resolved
@@ -7,19 +7,11 @@
 type error =
   | UnboundName      of Id.name
 
-<<<<<<< HEAD
-  | CtxVarMismatch      of LF.mctx * LF.ctx_var * LF.schema
-  | SigmaIllTyped       of LF.mctx * LF.mctx * LF.dctx * LF.trec_clo * LF.trec_clo
-  | KindMismatch        of LF.mctx * LF.dctx * LF.sclo * (LF.kind * LF.sub)
-  | TypMismatch         of LF.mctx * LF.mctx * LF.dctx * LF.nclo * LF.tclo * LF.tclo
-  | IllTyped            of LF.mctx * LF.mctx * LF.dctx * LF.nclo * LF.tclo
-=======
   | CtxVarMismatch   of LF.mctx * LF.ctx_var * LF.schema
   | SigmaIllTyped    of LF.mctx * LF.mctx * LF.dctx * LF.trec_clo * LF.trec_clo
-  | KindMismatch     of LF.mctx * LF.dctx * LF.tclo
+  | KindMismatch     of LF.mctx * LF.dctx * LF.sclo * (LF.kind * LF.sub)
   | TypMismatch      of LF.mctx * LF.mctx * LF.dctx * LF.nclo * LF.tclo * LF.tclo
   | IllTyped         of LF.mctx * LF.mctx * LF.dctx * LF.nclo * LF.tclo
->>>>>>> 8d8221e0
 
   | LeftoverConstraints of Id.name
   | IllTypedIdSub
