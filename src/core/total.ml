--- conflicted
+++ resolved
@@ -7,12 +7,9 @@
 
 type error =
   | NoPositiveCheck of string 
-<<<<<<< HEAD
   | NoStratifyCheck of string 
   | WrongArgNum  of int
-=======
   | RecCallIncompatible of LF.mctx * Comp.args * Comp.ctyp_decl
->>>>>>> aa61abc4
 
 exception Error of Syntax.Loc.t * error
 
@@ -37,7 +34,6 @@
 		   Format.fprintf ppf "Recursive call is incompatible with valid automatically generated recursive calls. \n\n Found computation-level variable while generated recursive call expected a meta-object.\n\nCheck specified totality declaration."
 	    )
 	| NoPositiveCheck n -> 
-
   	  Format.fprintf ppf "Datatype %s hasn't done positivity checking."  n (* (R.render_name n) *)
 	| NoStratifyCheck n -> 
   	  Format.fprintf ppf "Datatype %s hasn't done stratification checking."  n (* (R.render_name n) *)
@@ -748,15 +744,19 @@
 
 let rec less_dctx cPsi1 cPsi2 = 
   (* print_string ("let's start\n"); *)
-  match cPsi1, cPsi2 with
+  let cPsi = Whnf.cnormDCtx (cPsi1, Whnf.m_id) in
+  let cPhi = Whnf.cnormDCtx (cPsi2, Whnf.m_id) in
+  match cPsi, cPhi with
     | LF.Null, LF.Null -> false  
     | LF.Null, _       -> true 
-    | _ , LF.DDec (cPsi', _ )  -> Whnf.convDCtx cPsi1 cPsi' || less_dctx cPsi1 cPsi' 
+    | _ , LF.DDec (cPsi', _ )  -> Whnf.convDCtx cPsi cPsi' || less_dctx cPsi cPsi' 
     | _ , _    -> false
  
 let rec less_phat phat1 phat2 = 
   (* print_string ("let's start2\n"); *)
-  match phat1, phat2 with
+  let psi = Whnf.cnorm_psihat phat1 Whnf.m_id in
+  let phi = Whnf.cnorm_psihat phat2 Whnf.m_id in 
+  match psi, phi with
     | (Some cv1, offset1), (Some cv2, offset2) -> cv1 = cv2 && offset1 < offset2
     | (None, offset1)    , (None, offset2)     -> offset1 < offset2
     | _ , _  -> false
@@ -823,7 +823,7 @@
 (*find the meta obj need to be compared*)
 let rec find_meta_obj mspine  n =
   match (mspine, n) with
-    | (Comp.MetaApp (obj, _), 0 ) -> print_string ((P.metaObjToString LF.Empty  obj)^"\n" ); obj
+    | (Comp.MetaApp (obj, _), 0 ) -> (* print_string ((P.metaObjToString LF.Empty  obj)^"\n" ); *) Whnf.cnormMetaObj (obj, Whnf.m_id)
     | (Comp.MetaApp (obj, sp), _ ) -> find_meta_obj sp (n-1)
     | (Comp.MetaNil , _)  -> raise Not_compatible (* raise (Error (loc, (WrongArgNum n))) *)
 
