--- conflicted
+++ resolved
@@ -1422,21 +1422,14 @@
       let (cQ2, tA')    = collectTyp 0 cQ'' phat (tA, LF.id) in
         (cQ2,  I.Dec(cD', I.PDecl(p, tA', cPsi')))
 
-<<<<<<< HEAD
+
   | I.Dec(cD, I.SDecl(s, cPhi, cPsi)) ->
-=======
-  | I.Dec(cD, I.SDecl(u, cPhi, cPsi)) ->
->>>>>>> fdc170be
       let (cQ', cD')  = collectMctx cQ cD in
       let psi_hat = Context.dctxToHat cPsi in
       let phi_hat = Context.dctxToHat cPhi in
       let (cQ0, cPsi') = collectDctx (Syntax.Loc.ghost) 0 cQ' psi_hat cPsi in
       let (cQ1, cPhi') = collectDctx (Syntax.Loc.ghost) 0 cQ0 phi_hat cPhi in
-<<<<<<< HEAD
         (cQ1, I.Dec(cD', I.SDecl(s, cPhi', cPsi')))
-=======
-        (cQ1, I.Dec(cD', I.SDecl(u, cPhi', cPsi')))
->>>>>>> fdc170be
 
 (* ****************************************************************** *)
 (* Abstraction over LF-bound variables                                *)
