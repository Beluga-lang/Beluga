(* -*- coding: utf-8; indent-tabs-mode: nil; -*- *)

(** Pretty printing for external and internal syntax.

    @see http://caml.inria.fr/resources/doc/guides/format.html
*)

open Format



(* Explanation of formatting markup:

   "@[" opens a box (open_box 0).  You may specify more information
   with an argument, e.g., "@[<hov n>" is equivalent to open_hovbox n

   "@]" closes a box (close_box ())

   "@ " outputs a breakable space (print_space ())

   "@," output a break hint (print_cut ())

   "@." end the pretty-printing, closing all boxes still opened
   (print_newline ())

   "@;<n m>" emit a "full" break hint (print_break n m)

   "@?" output pending material in the pretty-printer queue
   (print_flush ())
*)



type lvl    = int

let std_lvl = 0


let l_paren_if cond =
  if cond
  then "("
  else ""

let r_paren_if cond =
  if cond
  then ")"
  else ""



module type CID_RENDERER = sig

  open Id
  open Syntax.Int

  val render_name       : name       -> string
  val render_cid_typ    : cid_typ    -> string
  val render_cid_term   : cid_term   -> string
  val render_cid_schema : cid_schema -> string
  val render_cid_prog   : cid_prog   -> string
  val render_offset     : offset     -> string

  val render_ctx_var    : LF.mctx    -> offset   -> string
  val render_cvar       : LF.mctx    -> offset   -> string
  val render_bvar       : LF.dctx    -> offset   -> string
  val render_var        : Comp.gctx  -> var      -> string

end


module Ext = struct

  open Id
  open Syntax.Ext
  (* External Syntax Printer Signature *)
  module type PRINTER = sig

    (* Contextual Format Based Pretty Printers *)
    val fmt_ppr_sgn_decl      : lvl -> formatter -> Sgn.decl         -> unit
    val fmt_ppr_lf_kind       : lvl -> formatter -> LF.kind          -> unit
    val fmt_ppr_lf_ctyp_decl  : lvl -> formatter -> LF.ctyp_decl     -> unit
    val fmt_ppr_lf_typ        : lvl -> formatter -> LF.typ           -> unit
    val fmt_ppr_lf_normal     : lvl -> formatter -> LF.normal        -> unit
    val fmt_ppr_lf_head       : lvl -> formatter -> LF.head          -> unit
    val fmt_ppr_lf_spine      : lvl -> formatter -> LF.spine         -> unit
    val fmt_ppr_lf_sub        : lvl -> formatter -> LF.sub           -> unit
    val fmt_ppr_lf_schema     : lvl -> formatter -> LF.schema        -> unit
    val fmt_ppr_lf_sch_elem   : lvl -> formatter -> LF.sch_elem      -> unit
    val fmt_ppr_lf_typ_rec : lvl -> formatter -> LF.typ_rec    -> unit
    val fmt_ppr_lf_sigma_decl : lvl -> formatter -> LF.sigma_decl    -> unit
    val fmt_ppr_lf_psi_hat    : lvl -> formatter -> LF.psi_hat       -> unit
    val fmt_ppr_lf_mctx       : lvl -> formatter -> LF.mctx          -> unit
    val fmt_ppr_cmp_typ       : lvl -> formatter -> Comp.typ         -> unit
    val fmt_ppr_cmp_exp_chk   : lvl -> formatter -> Comp.exp_chk     -> unit
    val fmt_ppr_cmp_exp_syn   : lvl -> formatter -> Comp.exp_syn     -> unit
    val fmt_ppr_cmp_branches  : lvl -> formatter -> Comp.branch list -> unit
    val fmt_ppr_cmp_branch    : lvl -> formatter -> Comp.branch      -> unit

    (* Regular Pretty Printers *)
    val ppr_sgn_decl      : Sgn.decl         -> unit
    val ppr_lf_kind       : LF.kind          -> unit
    val ppr_lf_ctyp_decl  : LF.ctyp_decl     -> unit
    val ppr_lf_typ        : LF.typ           -> unit
    val ppr_lf_normal     : LF.normal        -> unit
    val ppr_lf_head       : LF.head          -> unit
    val ppr_lf_spine      : LF.spine         -> unit
    val ppr_lf_sub        : LF.sub           -> unit
    val ppr_lf_schema     : LF.schema        -> unit
    val ppr_lf_sch_elem   : LF.sch_elem      -> unit
    val ppr_lf_typ_rec : LF.typ_rec    -> unit
    val ppr_lf_sigma_decl : LF.sigma_decl    -> unit
    val ppr_lf_psi_hat    : LF.psi_hat       -> unit
    val ppr_lf_dctx       : LF.dctx          -> unit
    val ppr_lf_mctx       : LF.mctx          -> unit
    val ppr_cmp_typ       : Comp.typ         -> unit
    val ppr_cmp_exp_chk   : Comp.exp_chk     -> unit
    val ppr_cmp_exp_syn   : Comp.exp_syn     -> unit
    val ppr_cmp_branches  : Comp.branch list -> unit
    val ppr_cmp_branch    : Comp.branch      -> unit

  end


  (* External Syntax Pretty Printer Functor *)
  module Make = functor (R : CID_RENDERER) -> struct

    (* Contextual Format Based Pretty Printers *)
    let rec fmt_ppr_sgn_decl lvl ppf = function
      | Sgn.Const (_, c, a) ->
          fprintf ppf "%s : %a.@.@?"
            (R.render_name    c)
            (fmt_ppr_lf_typ lvl) a

      | Sgn.Pragma (_, LF.NamePrag(typ, mv_name, None)) -> 
          fprintf ppf "name %s %s.@.@?"
            (R.render_name    typ)
             mv_name

      | Sgn.Pragma (_, LF.NamePrag(typ, mv_name, Some v_name)) -> 
          fprintf ppf "#name %s %s %s.@.@?"
            (R.render_name  typ)
             mv_name v_name


      | Sgn.Rec (_, f, tau, e) ->
          fprintf ppf "rec %s : %a =@ %a;@.@?"
            (R.render_name f)
            (fmt_ppr_cmp_typ lvl) tau
            (fmt_ppr_cmp_exp_chk lvl) e

      | Sgn.Schema (_, w, tW) ->
          fprintf ppf "schema %s = %a;@.@?"
            (R.render_name w)
            (fmt_ppr_lf_schema lvl) tW

      | Sgn.Typ (_, a, k) ->
          fprintf ppf "%s : %a.@.@?"
            (R.render_name a)
            (fmt_ppr_lf_kind lvl) k



    and fmt_ppr_lf_kind lvl ppf = function
      | LF.Typ _ ->
          fprintf ppf "type"

      | LF.ArrKind (_, a, k) ->
          let cond = lvl > 0 in
            fprintf ppf "@[%s%a -> %a%s@]"
              (l_paren_if cond)
              (fmt_ppr_lf_typ   1) a
              (fmt_ppr_lf_kind  0) k
              (r_paren_if cond)

      | LF.PiKind (_, LF.TypDecl (x, a), k) ->
          let cond = lvl > 0 in
            fprintf ppf "@[<1>%s{%s : %a}@ %a%s@]"
              (l_paren_if cond)
              (R.render_name   x)
              (fmt_ppr_lf_typ   0) a
              (fmt_ppr_lf_kind  0) k
              (r_paren_if cond)

    and fmt_ppr_lf_ctyp_decl _lvl ppf = function
      | LF.MDecl (_, u, tA, cPsi) ->
          fprintf ppf "{%s :: %a[%a]}"
            (R.render_name u)
            (fmt_ppr_lf_typ  0) tA
            (fmt_ppr_lf_dctx 0) cPsi

      | LF.PDecl (_, p, tA, cPsi) ->
          fprintf ppf "{#%s :: %a[%a]}"
            (R.render_name p)
            (fmt_ppr_lf_typ  0) tA
            (fmt_ppr_lf_dctx 0) cPsi


    and fmt_ppr_lf_mctx lvl ppf = function
      | LF.Empty ->
          fprintf ppf "."

      | LF.Dec (cD, ctyp_decl) ->
          fprintf ppf "%a, %a"
            (fmt_ppr_lf_mctx  0) cD
            (fmt_ppr_lf_ctyp_decl lvl) ctyp_decl

    and fmt_ppr_lf_typ  lvl ppf = function
      | LF.Atom (_, a, LF.Nil) ->
          fprintf ppf "%s"
            (R.render_name a)

      | LF.Atom (_, a, ms) ->
          let cond = lvl > 1 in
            fprintf ppf "%s%s%a%s"
              (l_paren_if cond)
              (R.render_name     a)
              (fmt_ppr_lf_spine  2) ms
              (r_paren_if cond)

      | LF.ArrTyp (_, a, b) ->
          let cond = lvl > 0 in
            fprintf ppf "@[%s%a -> %a%s@]"
              (l_paren_if cond)
              (fmt_ppr_lf_typ  1) a
              (fmt_ppr_lf_typ  0) b
              (r_paren_if cond)

      | LF.PiTyp (_, LF.TypDecl (x, a), b) ->
          let cond = lvl > 0 in
            fprintf ppf "@[<1>%s{%s : %a}@ %a%s@]"
              (l_paren_if cond)
              (R.render_name  x)
              (fmt_ppr_lf_typ  0) a
              (fmt_ppr_lf_typ  0) b
              (r_paren_if cond)



    and fmt_ppr_lf_normal  lvl ppf = function
      | LF.Lam (_, x, tM) ->
          let cond = lvl > 0 in
            fprintf ppf "%s[%s] %a%s"
              (l_paren_if cond)
              (R.render_name   x)
              (fmt_ppr_lf_normal lvl) tM
              (r_paren_if cond)

      | LF.Root (_, h, LF.Nil) ->
          fprintf ppf "%a"
            (fmt_ppr_lf_head  lvl) h

      | LF.Root (_, h, ms)  ->
          let cond = lvl > 1 in
            fprintf ppf "%s%a%a%s"
              (l_paren_if cond)
              (fmt_ppr_lf_head  lvl) h
              (fmt_ppr_lf_spine  2)  ms
              (r_paren_if cond)



    and fmt_ppr_lf_head  _lvl ppf = function
      | LF.Name (_, x) ->
          fprintf ppf "%s"
            (R.render_name x)

      | LF.Hole _ ->
          fprintf ppf "_"

      | LF.MVar (_, x, LF.EmptySub _) ->
          fprintf ppf "%s"
            (R.render_name x)

      | LF.MVar (_, x, sigma) ->
          fprintf ppf "(%s %a)"
            (R.render_name x)
            (fmt_ppr_lf_sub 0) sigma

      | LF.PVar (_, x, LF.EmptySub _) ->
          fprintf ppf "#%s"
            (R.render_name x)

      | LF.PVar (_, x, sigma) ->
          fprintf ppf "(#%s %a)"
            (R.render_name x)
            (fmt_ppr_lf_sub 0) sigma


    and fmt_ppr_lf_spine lvl ppf = function
      | LF.Nil ->
          fprintf ppf ""

      | LF.App (_, m, ms) ->
          fprintf ppf " %a%a"
            (fmt_ppr_lf_normal lvl) m
            (fmt_ppr_lf_spine  lvl) ms



    and fmt_ppr_lf_sub _lvl ppf = function
      | LF.EmptySub _ -> ()

      | LF.Dot (_, sigma, LF.Normal tM) ->
          fprintf ppf "%a %a"
          (fmt_ppr_lf_sub 0) sigma
          (fmt_ppr_lf_normal 0) tM

      | LF.Dot (_, sigma, LF.Head h) ->
          fprintf ppf "%a %a"
          (fmt_ppr_lf_sub 0) sigma
          (fmt_ppr_lf_head 0) h

      | LF.Id _ ->
          fprintf ppf ".."



    and fmt_ppr_lf_schema lvl ppf = function
      | LF.Schema [] -> ()

      | LF.Schema (f :: []) ->
            fprintf ppf "%a"
              (fmt_ppr_lf_sch_elem lvl) f

      | LF.Schema (f :: fs) ->
            fprintf ppf "%a@ +"
              (fmt_ppr_lf_sch_elem lvl) f
          ; fmt_ppr_lf_schema lvl ppf (LF.Schema fs)

    and fmt_ppr_lf_sch_elem lvl ppf = function
      | LF.SchElem (_, typDecls, sgmDecl) ->
          let rec ppr_typ_decl_ctx ppf = function
            | LF.Empty -> ()

            | LF.Dec (LF.Empty, LF.TypDecl (x, tA)) ->
                fprintf ppf "%s : %a"
                  (R.render_name x)
                  (fmt_ppr_lf_typ  0) tA

            | LF.Dec (xs, LF.TypDecl (x, tA)) ->
                  fprintf ppf "%s : %a,@ "
                    (R.render_name x)
                    (fmt_ppr_lf_typ  0) tA
                ; ppr_typ_decl_ctx ppf xs
          in
            fprintf ppf "some [%a] block %a"
              ppr_typ_decl_ctx            typDecls
              (fmt_ppr_lf_sigma_decl lvl) sgmDecl

    and fmt_ppr_lf_typ_rec _lvl ppf typrec = 
       let ppr_element ppf suffix = function
       | (x, tA) ->
              fprintf ppf "%s:%a%s"
                (R.render_name x)
                (fmt_ppr_lf_typ 0) tA
               suffix
       in let rec ppr_elements ppf = function
         | LF.SigmaLast tA -> fprintf ppf "%a" (fmt_ppr_lf_typ 0) tA
         | LF.SigmaElem (x, tA1, LF.SigmaLast tA2) -> 
             begin 
               ppr_element ppf ". " (x, tA1); 
               fprintf ppf "%a" (fmt_ppr_lf_typ 0) tA2 
             end
         | LF.SigmaElem (x, tA, tAs)  -> 
             begin 
               ppr_element ppf ", " (x, tA); 
               ppr_elements ppf  tAs 
             end
  (*             | tA :: tAs -> *)
  (*                   fprintf ppf "%a,@ %a" *)
  (*                     (fmt_ppr_lf_typ cD cPsi 0) tA *)
  (*                     ppr_typ_rec        tAs *)
  (*                fprintf ppf "Sigma %a. %a" *)
       in
         fprintf ppf "%a"
           (ppr_elements) typrec

    and fmt_ppr_lf_sigma_decl lvl ppf = function
      | LF.SigmaDecl (_x, typrec) ->
          fmt_ppr_lf_typ_rec lvl ppf typrec

    and fmt_ppr_lf_psi_hat _lvl ppf = function
      | []      -> ()

      | x :: [] ->
          fprintf ppf "%s"
            (R.render_name x)

      | x :: xs ->
          fprintf ppf "%s : %a"
            (R.render_name x)
            (fmt_ppr_lf_psi_hat 0) xs



    and fmt_ppr_lf_dctx _lvl ppf = function
      | LF.Null ->
          fprintf ppf ""

      | LF.CtxVar psi ->
          fprintf ppf "%s" (R.render_name psi)

      | LF.DDec (LF.Null, LF.TypDecl (x, tA)) ->
          fprintf ppf "%s : %a"
            (R.render_name x)
            (fmt_ppr_lf_typ 0) tA

      | LF.DDec (cPsi, LF.TypDecl (x, tA)) ->
          fprintf ppf "%a, %s : %a"
            (fmt_ppr_lf_dctx 0) cPsi
            (R.render_name x)
            (fmt_ppr_lf_typ  0) tA

      | LF.SigmaDec (LF.Null, sigma_decl) ->
          fprintf ppf "%a"
            (fmt_ppr_lf_sigma_decl 0) sigma_decl

      | LF.SigmaDec (cPsi, sigma_decl) ->
          fprintf ppf "%a, %a"
            (fmt_ppr_lf_dctx 0) cPsi
            (fmt_ppr_lf_sigma_decl 0) sigma_decl

    and fmt_ppr_cmp_typ lvl ppf = function
      | Comp.TypBox (_, tA, cPsi) ->
          fprintf ppf "%a[%a]"
            (fmt_ppr_lf_typ  1) tA
            (fmt_ppr_lf_dctx 0) cPsi

      | Comp.TypArr (_, tau1, tau2) ->
          let cond = lvl > 0 in
            fprintf ppf "%s%a -> %a%s"
              (l_paren_if cond)
              (fmt_ppr_cmp_typ 1) tau1
              (fmt_ppr_cmp_typ 0) tau2
              (r_paren_if cond)

      | Comp.TypCross (_, tau1, tau2) ->
          let cond = lvl > 0 in
            fprintf ppf "%s%a * %a%s"
              (l_paren_if cond)
              (fmt_ppr_cmp_typ 1) tau1
              (fmt_ppr_cmp_typ 0) tau2
              (r_paren_if cond)


      | Comp.TypCtxPi (_, (psi, w), tau) ->
          let cond = lvl > 0 in
            fprintf ppf "%s{%s:(%s)*} %a%s"
              (l_paren_if cond)
              (R.render_name psi)
              (R.render_name w)
              (fmt_ppr_cmp_typ 0) tau
              (r_paren_if cond)

      | Comp.TypPiBox (_, ctyp_decl, tau) ->
          let cond = lvl > 0 in
            fprintf ppf "%s%a %a%s"
              (l_paren_if cond)
              (fmt_ppr_lf_ctyp_decl 1) ctyp_decl
              (fmt_ppr_cmp_typ 0) tau
              (r_paren_if cond)



    and fmt_ppr_cmp_exp_chk lvl ppf = function
      | Comp.Syn (_, i) ->
          fmt_ppr_cmp_exp_syn lvl ppf i

      | Comp.Fun (_, x, e) ->
          let cond = lvl > 0 in
            fprintf ppf "@[<2>%sfn %s =>@ %a%s@]"
              (l_paren_if cond)
              (R.render_name x)
              (fmt_ppr_cmp_exp_chk 0) e
              (r_paren_if cond)

      | Comp.CtxFun (_, x, e) ->
          let cond = lvl > 0 in
            fprintf ppf "@[<2>%sFN %s =>@ %a%s@]"
              (l_paren_if cond)
              (R.render_name x)
              (fmt_ppr_cmp_exp_chk 0) e
              (r_paren_if cond)

      | Comp.MLam (_, x, e) ->
          let cond = lvl > 0 in
            fprintf ppf "@[<2>%smlam %s =>@ %a%s@]"
              (l_paren_if cond)
              (R.render_name x)
              (fmt_ppr_cmp_exp_chk 0) e
              (r_paren_if cond)

      | Comp.Pair (_, e1, e2) -> 
            fprintf ppf "<%a , %a>"
              (fmt_ppr_cmp_exp_chk 0) e1
              (fmt_ppr_cmp_exp_chk 0) e2


      | Comp.LetPair(_, i, (x, y, e)) -> 
          let cond = lvl > 1 in
            fprintf ppf "@[<2>%slet <%s,%s> = %a @ in %a%s@]"
              (l_paren_if cond)
              (R.render_name x)
              (R.render_name y)
              (fmt_ppr_cmp_exp_syn 0) i
              (fmt_ppr_cmp_exp_chk 0) e
              (r_paren_if cond)

      | Comp.Box (_, pHat, tM) ->
          let cond = lvl > 1 in
            fprintf ppf "%s [%a] %a %s"
              (l_paren_if cond)
              (fmt_ppr_lf_psi_hat 0) pHat
              (fmt_ppr_lf_normal 0) tM
              (r_paren_if cond)

      | Comp.Case (_, i, bs) ->
          let cond = lvl > 1 in
            fprintf ppf "@[<2>%scase %a @ of@[<-1>%a@]%s@]"
              (l_paren_if cond)
              (fmt_ppr_cmp_exp_syn 0) i
              (fmt_ppr_cmp_branches 0) bs
              (r_paren_if cond)



    and fmt_ppr_cmp_exp_syn lvl ppf = function
      | Comp.Var (_, x) ->
          fprintf ppf "%s"
            (R.render_name x)

      | Comp.Apply (_, i, e) ->
          let cond = lvl > 1 in
            fprintf ppf "%s%a %a%s"
              (l_paren_if cond)
              (fmt_ppr_cmp_exp_syn 1) i
              (fmt_ppr_cmp_exp_chk 2) e
              (r_paren_if cond)

      | Comp.CtxApp (_, i, cPsi) ->
          let cond = lvl > 1 in
            fprintf ppf "%s%a [%a]%s"
              (l_paren_if cond)
              (fmt_ppr_cmp_exp_syn 1) i
              (fmt_ppr_lf_dctx 0) cPsi
              (r_paren_if cond)

      | Comp.MApp (_, i, (pHat, tM)) ->
          let cond = lvl > 1 in
            fprintf ppf "%s%a [%a. %a]%s"
              (l_paren_if cond)
              (fmt_ppr_cmp_exp_syn 1) i
              (fmt_ppr_lf_psi_hat 0) pHat
              (fmt_ppr_lf_normal 0) tM
              (r_paren_if cond)

      | Comp.BoxVal (_,psi, tM) ->
          let cond = lvl > 1 in
            fprintf ppf "%sboxVal (%a. %a)%s"
              (l_paren_if cond)
              (fmt_ppr_lf_dctx 0) psi
              (fmt_ppr_lf_normal 0) tM
              (r_paren_if cond)


      | Comp.Ann (_, e, tau) ->
          let cond = lvl > 1 in
            fprintf ppf "%s%a : %a%s"
              (l_paren_if cond)
              (fmt_ppr_cmp_exp_chk 1) e
              (fmt_ppr_cmp_typ 2) tau
              (r_paren_if cond)



    and fmt_ppr_cmp_branches lvl ppf = function
      | [] -> ()

      | b :: [] ->
          fprintf ppf "%a"
            (fmt_ppr_cmp_branch 0) b

      | b :: bs ->
          fprintf ppf "%a @ @[<0>| %a@]"
            (fmt_ppr_cmp_branch 0) b
            (fmt_ppr_cmp_branches lvl) bs



    and fmt_ppr_cmp_branch _lvl ppf = function
      | Comp.BranchBox (_, ctyp_decls, (psi, tM, tau), e) ->
          let rec ppr_ctyp_decls ppf = function
            | LF.Empty             -> ()

            | LF.Dec (cD, decl) ->
                fprintf ppf "%a @ %a"
                   ppr_ctyp_decls  cD
                  (fmt_ppr_lf_ctyp_decl 1) decl
          in 
          begin match tau with
            | None -> 
                fprintf ppf "%a@ [%a] %a => @ @[<3>%a@]"
                   ppr_ctyp_decls ctyp_decls
                  (fmt_ppr_lf_dctx 0) psi
                  (fmt_ppr_lf_normal 0) tM
                  (fmt_ppr_cmp_exp_chk 0) e

            | Some (tA, cPsi) -> 
                fprintf ppf "%a@ [%a] %a : %a[%a] => @ @[<3>%a@]"
                   ppr_ctyp_decls ctyp_decls
                  (fmt_ppr_lf_dctx 0) psi
                  (fmt_ppr_lf_normal 0) tM
                  (fmt_ppr_lf_typ  0) tA
                  (fmt_ppr_lf_dctx 0) cPsi
                  (fmt_ppr_cmp_exp_chk 0) e
          end 

    (* Regular Pretty Printers *)
    let ppr_sgn_decl      = fmt_ppr_sgn_decl      std_lvl std_formatter
    let ppr_lf_kind       = fmt_ppr_lf_kind       std_lvl std_formatter
    let ppr_lf_ctyp_decl  = fmt_ppr_lf_ctyp_decl  std_lvl std_formatter
    let ppr_lf_typ        = fmt_ppr_lf_typ        std_lvl std_formatter
    let ppr_lf_normal     = fmt_ppr_lf_normal     std_lvl std_formatter
    let ppr_lf_head       = fmt_ppr_lf_head       std_lvl std_formatter
    let ppr_lf_spine      = fmt_ppr_lf_spine      std_lvl std_formatter
    let ppr_lf_sub        = fmt_ppr_lf_sub        std_lvl std_formatter
    let ppr_lf_schema     = fmt_ppr_lf_schema     std_lvl std_formatter
    let ppr_lf_sch_elem   = fmt_ppr_lf_sch_elem   std_lvl std_formatter
    let ppr_lf_typ_rec = fmt_ppr_lf_typ_rec std_lvl std_formatter
    let ppr_lf_sigma_decl = fmt_ppr_lf_sigma_decl std_lvl std_formatter
    let ppr_lf_psi_hat    = fmt_ppr_lf_psi_hat    std_lvl std_formatter
    let ppr_lf_dctx       = fmt_ppr_lf_dctx       std_lvl std_formatter
    let ppr_lf_mctx       = fmt_ppr_lf_mctx       std_lvl std_formatter
    let ppr_cmp_typ       = fmt_ppr_cmp_typ       std_lvl std_formatter
    let ppr_cmp_exp_chk   = fmt_ppr_cmp_exp_chk   std_lvl std_formatter
    let ppr_cmp_exp_syn   = fmt_ppr_cmp_exp_syn   std_lvl std_formatter
    let ppr_cmp_branches  = fmt_ppr_cmp_branches  std_lvl std_formatter
    let ppr_cmp_branch    = fmt_ppr_cmp_branch    std_lvl std_formatter

  end

  (* Default CID_RENDERER for External Syntax *)
  module DefaultCidRenderer = struct

    let render_name n     = n.string_of_name
    (* All the definitions below are irrelevant for printing external syntax *)
    let render_cid_typ    = string_of_int
    let render_cid_term   = string_of_int
    let render_cid_schema = string_of_int
    let render_cid_prog   = string_of_int

    let render_ctx_var _cO g   =  string_of_int g
    let render_cvar    _cD u   =  string_of_int u
    let render_bvar  _cPsi i   = string_of_int i
    let render_offset      i   = string_of_int i
    let render_var   _cG   x   = string_of_int x

  end

  (* Default External Syntax Pretty Printer Functor Instantiation *)
  module DefaultPrinter = Make (DefaultCidRenderer)

end


module Int = struct

  open Id
  open Syntax.Int

  (* Internal Syntax Printer Signature *)
  module type PRINTER = sig

    (* Contextual Format Based Pretty Printers *)
    val fmt_ppr_sgn_decl      : lvl -> formatter -> Sgn.decl  -> unit
    val fmt_ppr_lf_kind       : LF.dctx -> lvl -> formatter -> LF.kind      -> unit
    val fmt_ppr_lf_ctyp_decl  : LF.mctx -> LF.mctx -> lvl -> formatter -> LF.ctyp_decl -> unit
    val fmt_ppr_lf_typ_rec    : LF.mctx -> LF.mctx -> LF.dctx -> lvl -> formatter -> LF.typ_rec    -> unit

    val fmt_ppr_lf_typ        : LF.mctx -> LF.mctx -> LF.dctx -> lvl -> formatter -> LF.typ    -> unit
    val fmt_ppr_lf_normal     : LF.mctx -> LF.mctx -> LF.dctx -> lvl -> formatter -> LF.normal -> unit
    val fmt_ppr_lf_head       : LF.mctx -> LF.mctx -> LF.dctx -> lvl -> formatter -> LF.head   -> unit
    val fmt_ppr_lf_spine      : LF.mctx -> LF.mctx -> LF.dctx -> lvl -> formatter -> LF.spine  -> unit
    val fmt_ppr_lf_sub        : LF.mctx -> LF.mctx -> LF.dctx -> lvl -> formatter -> LF.sub    -> unit

    val fmt_ppr_lf_schema     : lvl -> formatter -> LF.schema     -> unit
    val fmt_ppr_lf_sch_elem   : lvl -> formatter -> LF.sch_elem   -> unit
    val fmt_ppr_lf_sigma_decl : LF.mctx -> LF.mctx -> LF.dctx -> lvl -> formatter -> LF.sigma_decl -> unit

    (* val fmt_ppr_lf_psi_hat    : LF.mctx -> lvl -> formatter -> LF.psi_hat  -> unit *)
    val fmt_ppr_lf_mctx       : LF.mctx -> lvl -> formatter -> LF.mctx     -> unit
    val fmt_ppr_cmp_typ       : LF.mctx -> LF.mctx -> lvl -> formatter -> Comp.typ -> unit
    val fmt_ppr_cmp_exp_chk   : LF.mctx -> LF.mctx -> Comp.gctx -> lvl -> formatter -> Comp.exp_chk  -> unit
    val fmt_ppr_cmp_exp_syn   : LF.mctx -> LF.mctx -> Comp.gctx -> lvl -> formatter -> Comp.exp_syn  -> unit
    val fmt_ppr_cmp_branches  : LF.mctx -> LF.mctx -> Comp.gctx -> lvl -> formatter -> Comp.branch list -> unit
    val fmt_ppr_cmp_branch    : LF.mctx -> LF.mctx -> Comp.gctx -> lvl -> formatter -> Comp.branch      -> unit

    (* Regular Pretty Printers *)
    val ppr_sgn_decl      : Sgn.decl         -> unit
    val ppr_lf_kind       : LF.dctx -> LF.kind -> unit
    val ppr_lf_ctyp_decl  : LF.mctx -> LF.mctx -> LF.ctyp_decl  -> unit
    val ppr_lf_typ_rec    : LF.mctx -> LF.mctx -> LF.dctx -> LF.typ_rec -> unit
    val ppr_lf_typ        : LF.mctx -> LF.mctx -> LF.dctx -> LF.typ     -> unit
    val ppr_lf_normal     : LF.mctx -> LF.mctx -> LF.dctx -> LF.normal  -> unit
    val ppr_lf_head       : LF.mctx -> LF.mctx -> LF.dctx -> LF.head    -> unit
    val ppr_lf_spine      : LF.mctx -> LF.mctx -> LF.dctx -> LF.spine   -> unit
    val ppr_lf_sub        : LF.mctx -> LF.mctx -> LF.dctx -> LF.sub     -> unit

    val ppr_lf_schema     : LF.schema        -> unit
    val ppr_lf_sch_elem   : LF.sch_elem      -> unit
    val ppr_lf_sigma_decl : LF.mctx -> LF.mctx -> LF.dctx -> LF.sigma_decl    -> unit

    (* val ppr_lf_psi_hat    : LF.mctx -> LF.dctx -> unit *)
    val ppr_lf_dctx       : LF.mctx -> LF.mctx -> LF.dctx  -> unit
    val ppr_lf_mctx       : LF.mctx -> LF.mctx -> unit 
    val ppr_cmp_typ       : LF.mctx -> LF.mctx -> Comp.typ -> unit
    val ppr_cmp_exp_chk   : LF.mctx -> LF.mctx -> Comp.gctx -> Comp.exp_chk -> unit
    val ppr_cmp_exp_syn   : LF.mctx -> LF.mctx -> Comp.gctx -> Comp.exp_syn -> unit
    val ppr_cmp_branches  : LF.mctx -> LF.mctx -> Comp.gctx -> Comp.branch list -> unit
    val ppr_cmp_branch    : LF.mctx -> LF.mctx -> Comp.gctx -> Comp.branch      -> unit

    (* Conversion to string *)
    val subToString       : LF.mctx -> LF.mctx -> LF.dctx -> LF.sub      -> string
    val spineToString     : LF.mctx -> LF.mctx -> LF.dctx -> LF.sclo     -> string
    val typToString       : LF.mctx -> LF.mctx -> LF.dctx -> LF.tclo     -> string
    val typRecToString    : LF.mctx -> LF.mctx -> LF.dctx -> LF.trec_clo -> string
    val kindToString      : LF.dctx -> LF.kind -> string
    val normalToString    : LF.mctx -> LF.mctx -> LF.dctx -> LF.nclo     -> string
    val dctxToString      : LF.mctx -> LF.mctx -> LF.dctx -> string
    val mctxToString      : LF.mctx -> LF.mctx -> string
    val octxToString      : LF.mctx -> string

    val schemaToString    : LF.schema     -> string 
    val gctxToString      : LF.mctx -> LF.mctx -> Comp.gctx  -> string
    val expChkToString    : LF.mctx -> LF.mctx -> Comp.gctx  -> Comp.exp_chk  -> string
    val expSynToString    : LF.mctx -> LF.mctx -> Comp.gctx  -> Comp.exp_syn  -> string
    val branchToString    : LF.mctx -> LF.mctx -> Comp.gctx  -> Comp.branch   -> string
    val compTypToString   : LF.mctx -> LF.mctx -> Comp.typ      -> string
    val msubToString      : LF.mctx -> LF.mctx -> Comp.msub     -> string

  end

  (* Internal Syntax Pretty Printer Functor *)
  module Make = functor (R : CID_RENDERER) -> struct

    module InstHashedType = struct
      type t    = LF.normal option ref
      let equal = (==)
      let hash  = Hashtbl.hash
    end

    module InstHashtbl = Hashtbl.Make (InstHashedType)

    let inst_hashtbl : string InstHashtbl.t = InstHashtbl.create 0


    module PInstHashedType = struct
      type t    = LF.head option ref
      let equal = (==)
      let hash  = Hashtbl.hash
    end

    module PInstHashtbl = Hashtbl.Make (PInstHashedType)

    let pinst_hashtbl : string PInstHashtbl.t = PInstHashtbl.create 0

    (* Contextual Format Based Pretty Printers 
     *
     * We assume types, terms, etc are all in normal form.
     *)
    let rec fmt_ppr_lf_typ cO cD cPsi lvl ppf = function
      | LF.Atom (_, a, LF.Nil) ->
          fprintf ppf "%s"
            (R.render_cid_typ a)

      | LF.Atom (_, a, ms) ->
          let cond = lvl > 1 in
            fprintf ppf "%s%s%a%s"
              (l_paren_if cond)
              (R.render_cid_typ a)
              (fmt_ppr_lf_spine cO cD cPsi 2) ms
              (r_paren_if cond)

      | LF.PiTyp ((LF.TypDecl (x, a), LF.Maybe), b) ->
          let cond = lvl > 0 in
            fprintf ppf "@[<1>%s{%s : %a} @ %a%s@]"
              (l_paren_if cond)
              (R.render_name  x)
              (fmt_ppr_lf_typ cO cD cPsi 0) a
              (fmt_ppr_lf_typ cO cD (LF.DDec(cPsi, LF.TypDecl(x, a))) 0) b
              (r_paren_if cond)


      | LF.PiTyp ((LF.TypDecl (x, a), LF.No), b) ->
          let cond = lvl > 0 in
            fprintf ppf "@[<1>%s%a -> %a%s@]"
              (l_paren_if cond)
              (fmt_ppr_lf_typ cO cD cPsi 1) a
              (fmt_ppr_lf_typ cO cD (LF.DDec(cPsi, LF.TypDecl(x, a))) 0) b
              (r_paren_if cond)

    and fmt_ppr_lf_normal cO cD cPsi lvl ppf = function
      | LF.Lam (_, x, m) ->
          let cond = lvl > 0 in
            fprintf ppf "%s\\ %s . %a%s"
              (l_paren_if cond)
              (R.render_name x)
              (fmt_ppr_lf_normal cO cD (LF.DDec(cPsi, LF.TypDeclOpt x))  0) m
              (r_paren_if cond)

      | LF.Root (_, h, LF.Nil) ->
          fprintf ppf "%a"
            (fmt_ppr_lf_head cO cD cPsi lvl) h

      | LF.Root (_, h, ms)  ->
          let cond = lvl > 1 in
            fprintf ppf "%s%a%a%s"
              (l_paren_if cond)
              (fmt_ppr_lf_head cO cD cPsi lvl) h
              (fmt_ppr_lf_spine cO cD cPsi 2)  ms
              (r_paren_if cond)

    and fmt_ppr_lf_head cO cD cPsi lvl ppf = function
      | LF.BVar x  ->
          fprintf ppf "%s"
            (R.render_bvar cPsi x)

      | LF.Const c ->
          fprintf ppf "%s"
            (R.render_cid_term c)

      | LF.MVar (c, s) ->
          fprintf ppf "%a[%a]"
            (fmt_ppr_lf_cvar cO cD lvl) c
            (fmt_ppr_lf_sub  cO cD cPsi lvl) s

      | LF.PVar (c, s) ->
          fprintf ppf "#%a[%a]"
            (fmt_ppr_lf_cvar cO cD lvl) c
            (fmt_ppr_lf_sub  cO cD cPsi lvl) s

      | LF.FVar x ->
          fprintf ppf "%s"
            (R.render_name x)

      | LF.FMVar (u, s) ->
          fprintf ppf "%s[%a]"
            (R.render_name u)
            (fmt_ppr_lf_sub cO cD cPsi lvl) s

      | LF.FPVar (p, s) ->
          fprintf ppf "#%s[%a]"
            (R.render_name p)
            (fmt_ppr_lf_sub cO cD cPsi lvl) s


    and fmt_ppr_lf_spine cO cD cPsi lvl ppf = function
      | LF.Nil ->
          fprintf ppf ""

      | LF.App (m, ms) ->
          fprintf ppf " %a%a"
            (fmt_ppr_lf_normal  cO cD cPsi lvl) m
            (fmt_ppr_lf_spine   cO cD cPsi lvl) ms

    and fmt_ppr_lf_sub  cO cD cPsi lvl ppf = function
      | LF.Shift (LF.NoCtxShift,n) -> 
          fprintf ppf "^%s"
            (R.render_offset n)

      | LF.Shift (LF.CtxShift (LF.CtxOffset psi), n) -> 
          fprintf ppf "^(ctxShift (%s) + %s)"
            (R.render_ctx_var cO psi)
            (R.render_offset n)

      | LF.Shift (LF.NegCtxShift (LF.CtxOffset psi), n) -> 
          fprintf ppf "^(NegShift(%s) + %s)"
            (R.render_ctx_var cO psi)
            (R.render_offset n)

      | LF.SVar (c, s) ->
          fprintf ppf "%a[%a]"
            (fmt_ppr_lf_cvar cO cD lvl) c
            (fmt_ppr_lf_sub cO cD cPsi lvl) s

      | LF.Dot (f, s) ->
          fprintf ppf "%a . %a"
            (fmt_ppr_lf_front cO cD cPsi 1) f
            (fmt_ppr_lf_sub cO cD cPsi lvl) s


    and fmt_ppr_lf_front cO cD cPsi lvl ppf = function
      | LF.Head h ->
          fprintf ppf "%a"
            (fmt_ppr_lf_head cO cD cPsi lvl) h

      | LF.Obj m ->
          fprintf ppf "%a"
            (fmt_ppr_lf_normal cO cD cPsi lvl) m

      | LF.Undef ->
          fprintf ppf "_"

    and fmt_ppr_lf_cvar _cO cD _lvl ppf = function
      | LF.Offset n ->
          fprintf ppf "%s"
            (R.render_cvar cD n)

      | LF.Inst ({ contents = None } as u, _, _, _) ->
          begin
            try
              fprintf ppf "%s"
                (InstHashtbl.find inst_hashtbl u)
            with
              | Not_found ->
                  (* Should probably create a sep. generator for this -dwm *)
                  let sym = String.uppercase (Gensym.VarData.gensym ()) in
                      InstHashtbl.replace inst_hashtbl u sym
                    ; fprintf ppf "%s" sym
          end

      | LF.PInst ({ contents = None } as p, _, _, _) ->
          begin
            try
              fprintf ppf "#%s"
                (PInstHashtbl.find pinst_hashtbl p)
            with
              | Not_found ->
                  (* Should probably create a sep. generator for this -dwm *)
                  let sym = String.lowercase (Gensym.VarData.gensym ()) in
                      PInstHashtbl.replace pinst_hashtbl p sym
                    ; fprintf ppf "#%s" sym
          end


    and fmt_ppr_lf_ctx_var cO ppf = function
      | LF.CtxOffset psi ->
          fprintf ppf "%s"
            (R.render_ctx_var cO psi)
      | LF.CtxName psi ->
          fprintf ppf "%s"
            (R.render_name psi)


    let rec fmt_ppr_lf_typ_rec cO cD cPsi _lvl ppf typrec = 
       let ppr_element cO cD cPsi ppf suffix = function
       | (x, tA) ->
              fprintf ppf "%s:%a%s"
                (R.render_name x)
                (fmt_ppr_lf_typ cO cD cPsi 0) tA
               suffix
       in 
       let rec ppr_elements cO cD cPsi ppf = function
         | LF.SigmaLast tA -> fprintf ppf "%a" (fmt_ppr_lf_typ cO cD cPsi 0) tA
         | LF.SigmaElem (x, tA1, LF.SigmaLast tA2) -> 
             begin 
               ppr_element cO cD cPsi  ppf ". " (x, tA1); 
               fprintf ppf "%a" (fmt_ppr_lf_typ cO cD (LF.DDec(cPsi, LF.TypDecl(x, tA1))) 0) tA2 
             end
         | LF.SigmaElem (x, tA, tAs)  -> 
             begin 
               ppr_element cO cD cPsi ppf ", " (x, tA); 
               ppr_elements cO cD (LF.DDec(cPsi, LF.TypDecl (x, tA))) ppf  tAs 
             end
(*             | tA :: tAs -> *)
(*                   fprintf ppf "%a,@ %a" *)
(*                     (fmt_ppr_lf_typ cD cPsi 0) tA *)
(*                     ppr_typ_rec        tAs *)
(*                fprintf ppf "Sigma %a. %a" *)
       in
         fprintf ppf "%a"
           (ppr_elements cO cD cPsi) typrec

    and fmt_ppr_lf_sigma_decl cO cD cPsi lvl ppf = function
      | LF.SigmaDecl (_x, typrec) ->
          fmt_ppr_lf_typ_rec cO cD cPsi lvl ppf typrec


    let rec projectCtxIntoDctx = function
         |  LF.Empty -> LF.Null
         |  LF.Dec (rest, last) -> LF.DDec (projectCtxIntoDctx rest, last)

    let rec fmt_ppr_lf_schema lvl ppf = function
      | LF.Schema [] -> ()

      | LF.Schema (f :: []) ->
            fprintf ppf "%a"
              (fmt_ppr_lf_sch_elem lvl) f

      | LF.Schema (f :: fs) ->
            fprintf ppf "%a@ +"
              (fmt_ppr_lf_sch_elem lvl) f
          ; fmt_ppr_lf_schema lvl ppf (LF.Schema fs)

    and fmt_ppr_lf_sch_elem lvl ppf = function
      | LF.SchElem (typDecls, sgmDecl) ->
          let rec ppr_typ_decl_dctx cD ppf = function
            | LF.Null ->  
                fprintf ppf "" 

            | LF.DDec (LF.Null, LF.TypDecl (x, tA)) ->
                fprintf ppf "%s : %a "
                  (R.render_name x)
                  (fmt_ppr_lf_typ (LF.Empty) cD (LF.Null) 0) tA 

            | LF.DDec (cPsi, LF.TypDecl (x, tA)) ->
                  fprintf ppf "%s : %a,@ "
                    (R.render_name x)
                    (fmt_ppr_lf_typ (LF.Empty) cD cPsi 0) tA
                ; ppr_typ_decl_dctx cD ppf cPsi
          in
          let cPsi = projectCtxIntoDctx typDecls in 
            fprintf ppf "some [%a] block %a "
              (ppr_typ_decl_dctx  (LF.Empty))  cPsi
              (fmt_ppr_lf_sigma_decl (LF.Empty) (LF.Empty) cPsi lvl) sgmDecl


    let rec fmt_ppr_lf_psi_hat cO _lvl ppf = function
      | LF.Null   -> fprintf ppf "" 

      | LF.CtxVar (LF.CtxName psi) ->
          fprintf ppf "%s"
            (R.render_name psi)          

      | LF.CtxVar (LF.CtxOffset psi) ->
          fprintf ppf "%s"
            (R.render_ctx_var cO psi)          

      | LF.DDec (LF.Null, LF.TypDeclOpt x) ->
          fprintf ppf "%s"
            (R.render_name x)

      | LF.DDec (cPsi, LF.TypDeclOpt x) ->
          fprintf ppf "%a, %s"
            (fmt_ppr_lf_psi_hat cO 0) cPsi
            (R.render_name x)

      | LF.DDec (LF.Null, LF.TypDecl(x, _ )) ->
          fprintf ppf "%s"
            (R.render_name x)

      | LF.DDec (cPsi, LF.TypDecl(x, _ )) ->
          fprintf ppf "%a, %s"
            (fmt_ppr_lf_psi_hat cO 0) cPsi
            (R.render_name x)

      | LF.SigmaDec (LF.Null, LF.SigmaDecl(x, _ )) ->
          fprintf ppf "%s"
            (R.render_name x)

      | LF.SigmaDec (cPsi, LF.SigmaDecl(x, _ )) ->
          fprintf ppf "%a, %s"
            (fmt_ppr_lf_psi_hat cO 0) cPsi
            (R.render_name x)


    and fmt_ppr_lf_dctx cO cD _lvl ppf = function
      | LF.Null ->
          fprintf ppf ""

      | LF.CtxVar ctx_var ->
          fmt_ppr_lf_ctx_var cO ppf ctx_var

      | LF.DDec (LF.Null, LF.TypDecl (x, tA)) ->
          fprintf ppf "%s : %a"
            (R.render_name x)
            (fmt_ppr_lf_typ cO cD (LF.Null) 0) tA

      | LF.DDec (cPsi, LF.TypDecl (x, tA)) ->
          fprintf ppf "%a, %s : %a"
            (fmt_ppr_lf_dctx cO cD 0) cPsi
            (R.render_name x)
            (fmt_ppr_lf_typ cO cD cPsi 0) tA

      | LF.SigmaDec (LF.Null, sigma_decl) ->
          fprintf ppf "%a"
            (fmt_ppr_lf_sigma_decl cO cD (LF.Null) 0) sigma_decl

      | LF.SigmaDec (cPsi, sigma_decl) ->
          fprintf ppf "%a, %a"
            (fmt_ppr_lf_dctx cO cD 0) cPsi
            (fmt_ppr_lf_sigma_decl cO cD cPsi 0) sigma_decl


    and fmt_ppr_lf_mctx cO lvl ppf = function
      | LF.Empty ->
          fprintf ppf "."

      | LF.Dec (cD, ctyp_decl) ->
          fprintf ppf "%a, %a"
            (fmt_ppr_lf_mctx cO 0) cD
            (fmt_ppr_lf_ctyp_decl cO cD lvl) ctyp_decl

    and fmt_ppr_lf_octx lvl ppf = function
      | LF.Empty ->
          fprintf ppf "."

      | LF.Dec (cO, ctyp_decl) ->
          fprintf ppf "%a, %a"
            (fmt_ppr_lf_octx 0) cO
            (fmt_ppr_lf_ctyp_decl (LF.Empty) (LF.Empty) lvl) ctyp_decl



    and fmt_ppr_lf_kind cPsi lvl ppf = function
      | LF.Typ ->
          fprintf ppf "type"

      | LF.PiKind ((LF.TypDecl (x, a), LF.Maybe), k) ->
          let cond = lvl > 0 in
            fprintf ppf "@[<1>%s{%s : %a}@ %a%s@]"
              (l_paren_if cond)
              (R.render_name   x)
              (fmt_ppr_lf_typ (LF.Empty) (LF.Empty) cPsi  0) a
              (fmt_ppr_lf_kind (LF.DDec(cPsi, LF.TypDeclOpt  x)) 0) k
              (r_paren_if cond)

      | LF.PiKind ((LF.TypDecl (x, a), LF.No), k) ->
          let cond = lvl > 0 in
            fprintf ppf "@[<1>%s%a -> %a%s@]"
              (l_paren_if cond)
              (fmt_ppr_lf_typ (LF.Empty) (LF.Empty) cPsi  1) a
              (fmt_ppr_lf_kind (LF.DDec(cPsi, LF.TypDeclOpt  x)) 0) k
              (r_paren_if cond)



    and fmt_ppr_lf_ctyp_decl cO cD _lvl ppf = function
      | LF.MDecl (u, tA, cPsi) ->
          fprintf ppf "{%s :: %a[%a]}"
            (R.render_name u)
            (fmt_ppr_lf_typ cO cD cPsi 0) tA
            (fmt_ppr_lf_dctx cO cD 0) cPsi

      | LF.PDecl (p, tA, cPsi) ->
          fprintf ppf "{#%s :: %a[%a]}"
            (R.render_name p)
            (fmt_ppr_lf_typ cO cD cPsi 0) tA
            (fmt_ppr_lf_dctx cO cD 0) cPsi

      | LF.CDecl (name, schemaName) ->
          fprintf ppf "{#%s :: %a}"
            (R.render_name name)
            (fmt_ppr_lf_schema 0) (Store.Cid.Schema.get_schema schemaName)



    (* Computation-level *)

    let rec phatToDCtx phat = match phat with 
      | (None,      0) -> LF.Null
      | (Some psi , 0) -> LF.CtxVar psi
      | (ctx_v    , k) -> 
         LF.DDec (phatToDCtx (ctx_v, k-1), LF.TypDeclOpt (Id.mk_name Id.NoName)) 
        

    let rec fmt_ppr_cmp_typ cO cD lvl ppf = function
      | Comp.TypBox (tA, cPsi) ->
          fprintf ppf "%a[%a]"
            (fmt_ppr_lf_typ cO cD cPsi 1) tA
            (fmt_ppr_lf_dctx cO cD 0) cPsi

      | Comp.TypArr (tau1, tau2) ->
          let cond = lvl > 0 in
            fprintf ppf "%s%a -> %a%s"
              (l_paren_if cond)
              (fmt_ppr_cmp_typ cO cD 1) tau1
              (fmt_ppr_cmp_typ cO cD 0) tau2
              (r_paren_if cond)

      | Comp.TypCross (tau1, tau2) ->
          let cond = lvl > 0 in
            fprintf ppf "%s%a * %a%s"
              (l_paren_if cond)
              (fmt_ppr_cmp_typ cO cD 1) tau1
              (fmt_ppr_cmp_typ cO cD 0) tau2
              (r_paren_if cond)

      | Comp.TypCtxPi ((psi, w), tau) ->
          let cond = lvl > 0 in
            fprintf ppf "%s{%s:(%s)*} %a%s"
              (l_paren_if cond)
              (R.render_name psi)
              (R.render_cid_schema w)
              (fmt_ppr_cmp_typ (LF.Dec(cO, LF.CDecl(psi, w))) cD 0) tau
              (r_paren_if cond)

      | Comp.TypPiBox ((ctyp_decl, _ ), tau) ->
          let cond = lvl > 0 in
            fprintf ppf "%s%a %a%s"
              (l_paren_if cond)
              (fmt_ppr_lf_ctyp_decl cO cD 1) ctyp_decl
              (fmt_ppr_cmp_typ cO (LF.Dec(cD, ctyp_decl)) 0) tau
              (r_paren_if cond)


    let rec fmt_ppr_cmp_exp_chk cO cD cG lvl ppf = function
      | Comp.Syn i ->
          fmt_ppr_cmp_exp_syn cO cD cG lvl ppf i

      | Comp.Fun (x, e) ->
          let cond = lvl > 0 in
            fprintf ppf "@[<2>%sfn %s =>@ %a%s@]"
              (l_paren_if cond)
              (R.render_name x)
              (fmt_ppr_cmp_exp_chk cO cD (LF.Dec(cG, Comp.CTypDeclOpt x))  0) e
              (r_paren_if cond)

      | Comp.CtxFun (x, e) ->
          let cond = lvl > 0 in
            fprintf ppf "@[<2>%sFN %s =>@ %a%s@]"
              (l_paren_if cond)
              (R.render_name x)
              (fmt_ppr_cmp_exp_chk (LF.Dec(cO, LF.CDeclOpt x)) cD cG 0) e
              (r_paren_if cond)

      | Comp.MLam (x, e) ->
          let cond = lvl > 0 in
            fprintf ppf "@[<2>%smlam %s => @ %a%s@]"
              (l_paren_if cond)
              (R.render_name x)
              (fmt_ppr_cmp_exp_chk cO (LF.Dec(cD, LF.MDeclOpt x)) cG 0) e
              (r_paren_if cond)

      | Comp.Pair (e1, e2) -> 
            fprintf ppf "(%a , %a)"
              (fmt_ppr_cmp_exp_chk cO cD cG 0) e1
              (fmt_ppr_cmp_exp_chk cO cD cG 0) e2


      | Comp.LetPair(i, (x, y, e)) -> 
          let cond = lvl > 1 in
            fprintf ppf "@[<2>%slet <%s,%s> = %a@ in %a%s@]"
              (l_paren_if cond)
              (R.render_name x)
              (R.render_name y)
              (fmt_ppr_cmp_exp_syn cO cD cG 0) i
              (fmt_ppr_cmp_exp_chk cO cD (LF.Dec(LF.Dec(cG, Comp.CTypDeclOpt x), Comp.CTypDeclOpt y)) 0) e
              (r_paren_if cond)

      | Comp.Box (pHat, tM) ->
          let cond = lvl > 1 in
          let cPsi = phatToDCtx pHat in
            fprintf ppf "%sbox (%a. %a)%s"
              (l_paren_if cond)
              (fmt_ppr_lf_psi_hat cO 0) cPsi
              (fmt_ppr_lf_normal cO cD cPsi 0) tM
              (r_paren_if cond)

      | Comp.Case (i, bs) ->
          let cond = lvl > 1 in
            fprintf ppf "@[<2>%scase %a @ of@[<-1>%a@]%s@]"
              (l_paren_if cond)
              (fmt_ppr_cmp_exp_syn cO cD cG 0) i
              (fmt_ppr_cmp_branches cO cD cG 0) bs
              (r_paren_if cond)



    and fmt_ppr_cmp_exp_syn cO cD cG lvl ppf = function
      | Comp.Var x ->
          fprintf ppf "%s"
            (R.render_var cG x)

      | Comp.Const prog ->
          fprintf ppf "%s"
            (R.render_cid_prog prog)

      | Comp.Apply (i, e) ->
          let cond = lvl > 1 in
            fprintf ppf "%s@[<2>%a @ %a@]%s"
              (l_paren_if cond)
              (fmt_ppr_cmp_exp_syn cO cD cG 1) i
              (fmt_ppr_cmp_exp_chk cO cD cG 2) e
              (r_paren_if cond)

      | Comp.CtxApp (i, cPsi) ->
          let cond = lvl > 1 in
            fprintf ppf "%s%a @ [%a]%s"
              (l_paren_if cond)
              (fmt_ppr_cmp_exp_syn cO cD cG 1) i
              (fmt_ppr_lf_dctx cO cD 0) cPsi
              (r_paren_if cond)

      | Comp.MApp (i, (pHat, tM)) ->
          let cond = lvl > 1 in
          let cPsi = phatToDCtx pHat in
            fprintf ppf "%s%a @ <%a. %a>%s"
              (l_paren_if cond)
              (fmt_ppr_cmp_exp_syn cO cD cG 1) i
              (fmt_ppr_lf_psi_hat cO 0) cPsi
              (fmt_ppr_lf_normal cO cD cPsi 0) tM
              (r_paren_if cond)

      | Comp.Ann (e, tau) ->
          let cond = lvl > 1 in
            fprintf ppf "%s%a : %a%s"
              (l_paren_if cond)
              (fmt_ppr_cmp_exp_chk cO cD cG 1) e
              (fmt_ppr_cmp_typ cO cD 2) tau
              (r_paren_if cond)


    and fmt_ppr_cmp_branches cO cD cG lvl ppf = function
      | [] -> ()

      | b :: [] ->
          fprintf ppf "%a"
            (fmt_ppr_cmp_branch cO cD cG 0) b

      | b :: bs ->
          fprintf ppf "%a @ @[<0>|%a@]"
            (fmt_ppr_cmp_branch cO cD cG 0) b
            (fmt_ppr_cmp_branches cO cD cG lvl) bs


    and fmt_ppr_cmp_branch cO cD cG _lvl ppf = function
      | Comp.BranchBox (cD1, (_pHat, tM, (tA, cPsi)), e) ->
          let rec ppr_ctyp_decls cO ppf = function
            | LF.Empty             -> ()

            | LF.Dec (cD, decl) ->
                fprintf ppf "%a @ %a"
                  (ppr_ctyp_decls cO) cD
                  (fmt_ppr_lf_ctyp_decl cO cD 1) decl
          in
          let cD' = Context.append cD cD1 in 
            fprintf ppf "%a @ box (%a . %a) : %a[%a] => @ @[<2>%a@]@ "
              (ppr_ctyp_decls cO) cD1
              (fmt_ppr_lf_psi_hat cO 0) cPsi
              (fmt_ppr_lf_normal cO cD1 cPsi 0) tM
              (fmt_ppr_lf_typ cO cD1 cPsi 0) tA
              (fmt_ppr_lf_dctx cO cD1 0) cPsi
              (fmt_ppr_cmp_exp_chk cO cD' cG 0) e



    and fmt_ppr_cmp_msub cO cD lvl ppf = function
      | Comp.MShift k ->
          fprintf ppf "^%s" (string_of_int k)

      | Comp.MDot (f, s) ->
          fprintf ppf "%a@ ,@ %a"
            (fmt_ppr_cmp_mfront cO cD 1) f
            (fmt_ppr_cmp_msub cO cD lvl) s


    and fmt_ppr_cmp_mfront cO cD lvl ppf = function
      | Comp.MObj (psihat, m) ->
          let cPsi = phatToDCtx psihat in 
          fprintf ppf "M (%a . %a)"
            (fmt_ppr_lf_psi_hat cO lvl) cPsi
            (fmt_ppr_lf_normal cO cD cPsi lvl) m

      | Comp.PObj (psihat, h) ->
          let cPsi = phatToDCtx psihat in 
          fprintf ppf "P (%a . %a)"
            (fmt_ppr_lf_psi_hat cO lvl) cPsi
            (fmt_ppr_lf_head cO cD cPsi lvl) h

      | Comp.MV k ->
          fprintf ppf "MV %s "
            (R.render_cvar cD k)

      | Comp.Undef -> 
          fprintf ppf "_ "


    let rec fmt_ppr_cmp_gctx cO cD lvl ppf = function
      | LF.Empty ->
          fprintf ppf "."

      | LF.Dec (cG, Comp.CTypDecl (x, tau)) ->
          fprintf ppf "%a, %s: %a"
            (fmt_ppr_cmp_gctx cO cD 0) cG
            (R.render_name x)
            (fmt_ppr_cmp_typ cO cD lvl) tau



    let rec fmt_ppr_sgn_decl lvl ppf = function
      | Sgn.Const (c, a) ->
          fprintf ppf "%s : %a.@.@?"
            (R.render_cid_term c)
            (fmt_ppr_lf_typ (LF.Empty) (LF.Empty) (LF.Null) lvl)  a

      | Sgn.Typ (a, k) ->
          fprintf ppf "%s : %a.@.@?"
            (R.render_cid_typ  a)
            (fmt_ppr_lf_kind (LF.Null) lvl) k

      | Sgn.Schema (w, schema) ->
          fprintf ppf "%s : %a;@.@?"
            (R.render_cid_schema  w)
            (fmt_ppr_lf_schema lvl) schema

      | Sgn.Rec (f, tau, e) ->
          fprintf ppf "rec %s : %a = @ %a.@.@?"
            (R.render_cid_prog  f)
            (fmt_ppr_cmp_typ (LF.Empty) (LF.Empty) lvl) tau
            (fmt_ppr_cmp_exp_chk (LF.Empty) (LF.Empty) 
               (LF.Dec(LF.Empty, Comp.CTypDecl ((Store.Cid.Comp.get f).Store.Cid.Comp.name ,  tau)))  lvl) e

      | Sgn.Pragma (LF.NamePrag(_cid_tp)) ->  ()
 
 

    (* Regular Pretty Printers *)
    let ppr_sgn_decl              = fmt_ppr_sgn_decl              std_lvl std_formatter 
    let ppr_lf_ctyp_decl  cO cD   = fmt_ppr_lf_ctyp_decl cO cD    std_lvl std_formatter 
    let ppr_lf_kind cPsi          = fmt_ppr_lf_kind cPsi          std_lvl std_formatter
    let ppr_lf_typ  cO cD cPsi    = fmt_ppr_lf_typ cO cD cPsi     std_lvl std_formatter
    let ppr_lf_normal cO cD cPsi  = fmt_ppr_lf_normal cO cD cPsi  std_lvl std_formatter
    let ppr_lf_head cO cD cPsi    = fmt_ppr_lf_head cO cD cPsi    std_lvl std_formatter
    let ppr_lf_spine cO cD cPsi   = fmt_ppr_lf_spine cO cD cPsi   std_lvl std_formatter
    let ppr_lf_sub cO cD cPsi     = fmt_ppr_lf_sub cO cD cPsi     std_lvl std_formatter
    let ppr_lf_front cO cD cPsi   = fmt_ppr_lf_front cO cD cPsi   std_lvl std_formatter
    let ppr_lf_cvar cO cD         = fmt_ppr_lf_cvar cO cD         std_lvl std_formatter

    let ppr_lf_schema             = fmt_ppr_lf_schema             std_lvl std_formatter
    let ppr_lf_sch_elem           = fmt_ppr_lf_sch_elem           std_lvl std_formatter

    let ppr_lf_typ_rec cO cD cPsi    = fmt_ppr_lf_typ_rec cO cD cPsi    std_lvl std_formatter
    let ppr_lf_sigma_decl cO cD cPsi = fmt_ppr_lf_sigma_decl cO cD cPsi std_lvl std_formatter

    let ppr_lf_psi_hat cO         = fmt_ppr_lf_psi_hat cO         std_lvl std_formatter
    let ppr_lf_dctx cO cD         = fmt_ppr_lf_dctx cO cD         std_lvl std_formatter
    let ppr_lf_mctx cO            = fmt_ppr_lf_mctx cO            std_lvl std_formatter
    let ppr_lf_octx               = fmt_ppr_lf_octx               std_lvl std_formatter
    let ppr_cmp_gctx cO cD        = fmt_ppr_cmp_gctx cO cD        std_lvl std_formatter
    let ppr_cmp_typ cO cD         = fmt_ppr_cmp_typ cO cD         std_lvl std_formatter
    let ppr_cmp_exp_chk cO cD cG  = fmt_ppr_cmp_exp_chk cO cD cG  std_lvl std_formatter
    let ppr_cmp_exp_syn cO cD cG  = fmt_ppr_cmp_exp_syn cO cD cG  std_lvl std_formatter
    let ppr_cmp_branches cO cD cG = fmt_ppr_cmp_branches cO cD cG std_lvl std_formatter
    let ppr_cmp_branch cO cD cG   = fmt_ppr_cmp_branch cO cD cG   std_lvl std_formatter
    let ppr_cmp_msub cO cD        = fmt_ppr_cmp_msub cO cD        std_lvl std_formatter
    let ppr_cmp_mfront cO cD      = fmt_ppr_cmp_mfront cO cD      std_lvl std_formatter


    let subToString cO cD cPsi s'  = 
      let s = Whnf.normSub s' in 
        fmt_ppr_lf_sub cO cD cPsi std_lvl str_formatter s
        ; flush_str_formatter ()

    let spineToString cO cD cPsi sS  = 
      let tS = Whnf.normSpine sS in 
        fmt_ppr_lf_spine cO cD cPsi std_lvl str_formatter tS
        ; flush_str_formatter ()

    let typToString cO cD cPsi sA    = 
      let tA = Whnf.normTyp sA in 
        fmt_ppr_lf_typ cO cD cPsi std_lvl str_formatter tA
        ; flush_str_formatter ()

    let typRecToString cO cD cPsi typrec_clo = 
      let typrec = Whnf.normTypRec typrec_clo in 
      fmt_ppr_lf_typ_rec cO cD cPsi std_lvl str_formatter typrec
      ; flush_str_formatter () 

    let kindToString cPsi tK   = 
      fmt_ppr_lf_kind cPsi std_lvl str_formatter tK
      ; flush_str_formatter ()

    let normalToString cO cD cPsi sM = 
      let tM = Whnf.norm sM in 
        fmt_ppr_lf_normal cO cD cPsi std_lvl str_formatter tM
        ; flush_str_formatter ()


    let dctxToString cO cD cPsi = 
      let cPsi' = Whnf.normDCtx cPsi in 
        fmt_ppr_lf_dctx cO cD std_lvl str_formatter cPsi'
        ; flush_str_formatter ()

    let mctxToString cO cD = 
      let cD' = Whnf.normMCtx cD in 
      fmt_ppr_lf_mctx cO std_lvl str_formatter cD'
        ; flush_str_formatter ()

    let octxToString cO  = 
      fmt_ppr_lf_octx std_lvl str_formatter cO
        ; flush_str_formatter ()


    let schemaToString schema = 
      fmt_ppr_lf_schema std_lvl str_formatter schema
      ; flush_str_formatter ()

    let gctxToString cO cD cG = 
      let cG' = Cwhnf.normCtx cG in 
        fmt_ppr_cmp_gctx cO cD std_lvl str_formatter cG'
        ; flush_str_formatter ()

    let expChkToString cO cD cG e    = 
      let e' = Cwhnf.cnormExp (e , Cwhnf.id) in 
       fmt_ppr_cmp_exp_chk cO cD cG std_lvl str_formatter e'
      ; flush_str_formatter ()

    let expSynToString cO cD cG i   = 
      fmt_ppr_cmp_exp_syn cO cD cG std_lvl str_formatter i
      ; flush_str_formatter ()

    let branchToString cO cD cG  b    = 
      fmt_ppr_cmp_branch cO cD cG std_lvl str_formatter b
      ; flush_str_formatter ()

    let compTypToString cO cD tau  = 
      let tau' = Cwhnf.normCTyp tau in 
        fmt_ppr_cmp_typ cO cD std_lvl str_formatter tau'
        ; flush_str_formatter ()

    let msubToString cO cD   s    = 
      fmt_ppr_cmp_msub cO cD std_lvl str_formatter s
      ; flush_str_formatter ()

  end

  (* Default CID_RENDERER for Internal Syntax using de Buijn indices *)
  module DefaultCidRenderer = struct

    open Store.Cid

    let render_name       n    = n.string_of_name
    let render_cid_typ    a    = render_name (Typ .get a).Typ .name
    let render_cid_term   c    = render_name (Term.get c).Term.name
    let render_cid_schema w    = render_name (Schema.get w).Schema.name
    let render_cid_prog   f    = render_name (Comp.get f).Comp.name
    let render_ctx_var _cO g   =  string_of_int g
    let render_cvar    _cD u   = "mvar " ^ string_of_int u
    let render_bvar  _cPsi i   = string_of_int i
    let render_offset      i   = string_of_int i
    let render_var   _cG   x   = string_of_int x

  end

 
 (* RENDERER for Internal Syntax using names *)
  module NamedRenderer = struct

    open Store.Cid
    open Store

    let render_name        n   = n.string_of_name
    let render_cid_typ     a   = render_name (Typ .get a).Typ .name
    let render_cid_term    c   = render_name (Term.get c).Term.name
    let render_cid_schema  w   = render_name (Schema.get w).Schema.name
    let render_cid_prog    f   = render_name (Comp.get f).Comp.name
    let render_ctx_var cO g    =      
      begin try
        render_name (Context.getNameMCtx cO g)
      with
          _ -> "FREE CtxVar " ^ (string_of_int g)
      end 

    let render_cvar    cD u    = 
      begin try
        render_name (Context.getNameMCtx cD u)
      with 
          _ -> "FREE MVar " ^ (string_of_int u)
      end 
    let render_bvar  cPsi i    = 
      begin try 
        render_name (Context.getNameDCtx cPsi i)
      with
          _ -> "FREE BVar " ^ (string_of_int i)
      end 

    let render_offset     i   = string_of_int i

    let render_var   cG   x   = 
      begin try
        render_name (Context.getNameCtx cG x)
      with 
          _ -> "FREE Var " ^ (string_of_int x)
      end

  end


  (* Default Internal Syntax Pretty Printer Functor Instantiation *)
  (* module DefaultPrinter = Make (DefaultCidRenderer) *)
   module DefaultPrinter = Make (NamedRenderer) 

end


module Error = struct

  open Syntax.Int
  open Error

  (* Error Printer Signature *)
  module type PRINTER = sig

      val fmt_ppr : formatter -> error -> unit
      val ppr : error -> unit

  end

  (* Error Pretty Printer Functor *)
  module Make = functor (R : CID_RENDERER) -> struct

    module IP = Int.Make (R)

    (* Format Based Pretty Printers *)
    let fmt_ppr ppf = function
      | UnboundName n ->
          fprintf ppf "unbound variable or constructor: %s" (R.render_name n)

      | CtxVarMismatch (cO, var, expected) ->
          fprintf ppf "Context variable %a doesn't check against schema %a"
            (IP.fmt_ppr_lf_ctx_var cO) var
            (IP.fmt_ppr_lf_schema 0) expected

      | SigmaIllTyped (_cO, _cD, _cPsi, (_tArec, _s1), (_tBrec, _s2)) ->
          fprintf ppf "Sigma Type mismatch" (* TODO *)

      | KindMismatch (cD, cPsi, sA) ->
          fprintf ppf "ill kinded type\n  expected: type\n  for type: %a\n  in context:\n    %a"
            (IP.fmt_ppr_lf_typ (LF.Empty) cD cPsi std_lvl) (Whnf.normTyp sA)
            (IP.fmt_ppr_lf_dctx (LF.Empty) cD std_lvl) cPsi

      | TypMismatch (cO, cD, cPsi, sM, sA1, sA2) ->
          fprintf ppf
            "ill typed expression\n  expected: %a\n  inferred: %a\n  for expression: %a\n  in context:\n    %a"
            (IP.fmt_ppr_lf_typ cO cD cPsi   std_lvl) (Whnf.normTyp sA1)
            (IP.fmt_ppr_lf_typ cO cD cPsi   std_lvl) (Whnf.normTyp sA2)
            (IP.fmt_ppr_lf_normal cO cD cPsi std_lvl) (Whnf.norm sM)
            (IP.fmt_ppr_lf_dctx cO cD  std_lvl) cPsi

      | IllTyped (cO, cD, cPsi, sM, sA) ->
          fprintf ppf
            "ill typed expression\n  expected type: %a\n  for expression:\n    %a\n  in context:\n    %a"
            (IP.fmt_ppr_lf_typ cO cD cPsi  std_lvl) (Whnf.normTyp sA)
            (IP.fmt_ppr_lf_normal cO cD cPsi std_lvl) (Whnf.norm sM)
            (IP.fmt_ppr_lf_dctx cO cD std_lvl) cPsi

      | LeftoverConstraints x ->
          fprintf ppf
            "cannot reconstruct a type for free variable %s (leftover constraints)"
            (R.render_name x)

      | IllTypedIdSub ->
          fprintf ppf "ill typed substitution" (* TODO *)

      | ValueRestriction ->
          fprintf ppf "value restriction (case construct)" (* TODO *)

      | CompIllTyped (_e, _theta_tau) ->
          fprintf ppf "ill typed expression (computational level)" (* TODO *)

      | ConstraintsLeft ->
          fprintf ppf "Constraint of functional type are not simplified" (* TODO *)

      | NotPatSub ->
          fprintf ppf "Not a pattern substitution" (* TODO *)

      | LeftoverUndef ->
          fprintf ppf "Undef left after unification" (* FIXME this is a beluga error *)

      | SubIllTyped ->
          fprintf ppf "Substitution not well-typed"  (* TODO *)

<<<<<<< HEAD
      | IndexError (k, cPsi) -> (* FIXME this is a beluga error *)
          fprintf ppf "looking up index %s in context %a"
            (string_of_int k) 
            (IP.fmt_ppr_lf_dctx std_lvl) cPsi

      | LeftoverFVar ->
          fprintf ppf "FVar left after reconstruction" (* FIXME this is a beluga error *)

=======
>>>>>>> 9690933f

    (* Regular Pretty Printers *)
    let ppr = fmt_ppr std_formatter

  end


  (* Default CID_RENDERER for Errors *)
  module DefaultCidRenderer = Int.DefaultCidRenderer

  (* Default Error Pretty Printer Functor Instantiation *)
  module DefaultPrinter = Make (DefaultCidRenderer)

end<|MERGE_RESOLUTION|>--- conflicted
+++ resolved
@@ -1661,18 +1661,6 @@
       | SubIllTyped ->
           fprintf ppf "Substitution not well-typed"  (* TODO *)
 
-<<<<<<< HEAD
-      | IndexError (k, cPsi) -> (* FIXME this is a beluga error *)
-          fprintf ppf "looking up index %s in context %a"
-            (string_of_int k) 
-            (IP.fmt_ppr_lf_dctx std_lvl) cPsi
-
-      | LeftoverFVar ->
-          fprintf ppf "FVar left after reconstruction" (* FIXME this is a beluga error *)
-
-=======
->>>>>>> 9690933f
-
     (* Regular Pretty Printers *)
     let ppr = fmt_ppr std_formatter
 
