(**

   @author Brigitte Pientka
*)

open Store
open Store.Cid
open Syntax
open Substitution
open Id
open ConvSigma

(* module Unify = Unify.EmptyTrail  *)
module Unify = Unify.StdTrail
module C     = Whnf

module P = Pretty.Int.DefaultPrinter
module R = Store.Cid.DefaultRenderer
module RR = Store.Cid.NamedRenderer


let strengthen : bool ref =  Lfrecon.strengthen

let (dprint, dprnt) = Debug.makeFunctions (Debug.toFlags [11])

type error =
  | ValueRestriction    of Int.LF.mctx * Int.Comp.gctx * Int.Comp.exp_syn * Int.Comp.tclo
  | IllegalCase         of Int.LF.mctx * Int.Comp.gctx * Int.Comp.exp_syn * Int.Comp.tclo
  | CompScrutineeTyp    of Int.LF.mctx * Int.Comp.gctx * Int.Comp.exp_syn * Int.LF.tclo * Int.LF.dctx
  | MetaObjContextClash of Int.LF.mctx * Int.LF.dctx * Int.LF.dctx
  | PatternContextClash of Int.LF.mctx * Int.LF.dctx * Int.LF.mctx * Int.LF.dctx
  | ContextSchemaClash  of Int.LF.mctx * Int.LF.dctx * Int.LF.mctx * Int.LF.dctx
  | MetaObjectClash     of Int.LF.mctx * (Int.Comp.meta_typ * Int.LF.msub)
  | MissingMetaObj
  | TooManyMetaObj
  | CompTypEmpty       of Int.LF.mctx * Int.Comp.tclo
  | TypeAbbrev         of Id.name
  | CtxMismatch        of Int.LF.mctx * Int.Comp.typ * Int.LF.dctx
  | PatternMobj
  | PatAnn
  | PatIndexMatch  of Int.LF.mctx * Int.LF.dctx * Int.LF.normal
  | MCtxIllformed of Int.LF.mctx
<<<<<<< HEAD
  | TypMismatch        of Int.LF.mctx * Int.Comp.tclo * Int.Comp.tclo

=======
>>>>>>> 42043001

exception Error of Syntax.Loc.t * error

let _ = Error.register_printer
  (fun (Error (loc, err)) ->
    Error.print_with_location loc (fun ppf ->
      match err with
        | MCtxIllformed cD ->
            Format.fprintf ppf "Unable to abstract over the free meta-variables due to dependency on the specified meta-variables. The following meta-context was reconstructed, but is ill-formed: %a"
              (P.fmt_ppr_lf_mctx Pretty.std_lvl) cD
        | PatIndexMatch (cD, cPsi, tR) ->
            Format.fprintf ppf "Pattern matching on index argument %a fails. @@
  Note that unification is conservative and will fail if it cannot handle a case."
              (P.fmt_ppr_lf_normal cD cPsi Pretty.std_lvl) tR
        | PatAnn     ->
            Format.fprintf ppf
              "Type annotations on context variables and parameter variables not supported at this point."
        | PatternMobj ->
            Format.fprintf ppf
              "Expected a meta-object; Found a computation-level pattern"
        | CtxMismatch (cD, tau, cPsi) ->
            Format.fprintf ppf
              "Context mismatch@.\
               @ @ expected: %a@.\
               @ @ found object in context %a"
            (P.fmt_ppr_cmp_typ cD Pretty.std_lvl) tau
            (P.fmt_ppr_lf_dctx cD Pretty.std_lvl) (Whnf.normDCtx cPsi)
        | TypeAbbrev a ->
          Format.fprintf ppf
            "Type definition %s cannot contain any free meta-variables in its type."
            (R.render_name a)
        | CompTypEmpty (cD, (tau, theta)) ->
          Format.fprintf ppf
           "Coverage cannot determine whether a computation-level type %a is empty;@.\
            currently, we only attempt to show LF-level types to be empty, if this can be done trivially.@\
            Try splitting further.\n"
            (P.fmt_ppr_cmp_typ cD Pretty.std_lvl) (Whnf.cnormCTyp (tau,theta))

        | ValueRestriction (cD, cG, i, theta_tau) ->
          Format.fprintf ppf
            "value restriction [pattern matching]@.\
             @ @ expected: boxed type@.\
             @ @ inferred: %a@.\
             @ @ for expression: %a@.\
             @ @ in context:@.    %s"
            (P.fmt_ppr_cmp_typ cD Pretty.std_lvl) (Whnf.cnormCTyp theta_tau)
            (P.fmt_ppr_cmp_exp_syn cD cG Pretty.std_lvl) i
            "[no comp-level context printing yet]" (* TODO print context? *)

        | IllegalCase (cD, cG, i, theta_tau) ->
          Format.fprintf ppf
            "Cannot pattern-match on values of this type.@.";
          Format.fprintf ppf
            "  @[<v>Scrutinee: %a@;\
                    Type: %a@]"
            (P.fmt_ppr_cmp_exp_syn cD cG Pretty.std_lvl) i
            (P.fmt_ppr_cmp_typ cD Pretty.std_lvl) (Whnf.cnormCTyp theta_tau)

        | CompScrutineeTyp (cD, cG, i, sP, cPsi) ->
          Format.fprintf ppf
            "Type [%a . %a]@.\
             of scrutinee %a@.\
             in meta-context %a@. \
             and comp. context %a@. \
             is not closed@ or requires that some meta-variables@ introduced in the pattern@ \
             are further restricted,@ i.e. some variable dependencies cannot happen.@ \
             This error may indicate@ that some implicit arguments that are reconstructed@ \
             should be restricted.@."
            (P.fmt_ppr_lf_dctx cD Pretty.std_lvl) cPsi
            (P.fmt_ppr_lf_typ cD cPsi Pretty.std_lvl) (Whnf.normTyp sP)
            (P.fmt_ppr_cmp_exp_syn cD cG Pretty.std_lvl) i
            (P.fmt_ppr_lf_mctx Pretty.std_lvl) (Whnf.normMCtx cD)
            (P.fmt_ppr_cmp_gctx cD Pretty.std_lvl) (Whnf.cnormCtx (cG, Whnf.m_id))


        | MetaObjContextClash (cD, cPsi, cPhi) ->
          Error.report_mismatch ppf
            "Context of meta-object does not match expected context."
            "Expected context"    (P.fmt_ppr_lf_dctx cD Pretty.std_lvl) cPsi
            "Encountered context" (P.fmt_ppr_lf_dctx cD Pretty.std_lvl) cPhi;

        | PatternContextClash (cD, cPsi, cD', cPsi') ->
          Error.report_mismatch ppf
            "Context clash in pattern."
            "Pattern's context"   (P.fmt_ppr_lf_dctx cD Pretty.std_lvl)  cPsi
            "Scrutinee's context" (P.fmt_ppr_lf_dctx cD' Pretty.std_lvl) cPsi';
          Format.fprintf ppf
            "Note that we do not allow the context in the pattern@ \
             to be more general than the context in the scrutinee."

        | ContextSchemaClash (cD, cPsi, cD', cPsi') ->
          Error.report_mismatch ppf
            "Context schema clash."
            "Expected context"    (P.fmt_ppr_lf_dctx cD Pretty.std_lvl)  cPsi
            "Encountered context" (P.fmt_ppr_lf_dctx cD' Pretty.std_lvl) cPsi';

       | MetaObjectClash (cD, (mC, theta)) ->
           Format.fprintf ppf
             "Meta-object type clash.@ \
              Expected meta-object of type: %a"
             (P.fmt_ppr_meta_typ cD Pretty.std_lvl) (Whnf.cnormMetaTyp (mC, theta));

       | MissingMetaObj      ->
           Format.fprintf ppf
             "Too few meta-objects supplied to data-constructor"

       | TooManyMetaObj      ->
           Format.fprintf ppf
             "Too many meta-objects supplied to data-constructor"

       | TypMismatch (cD, (tau1, theta1), (tau2, theta2)) ->
           Error.report_mismatch ppf
             "Type of destructor did not match the type it was expected to have."
             "Type of destructor" (P.fmt_ppr_cmp_typ cD Pretty.std_lvl)
             (Whnf.cnormCTyp (tau1, theta1))
             "Expected type" (P.fmt_ppr_cmp_typ cD Pretty.std_lvl)
             (Whnf.cnormCTyp (tau2, theta2))
))



let rec get_ctxvar cPsi  = match cPsi with
  | Int.LF.Null -> None
  | Int.LF.CtxVar (psi_name) -> Some psi_name
  | Int.LF.DDec (cPsi, _ ) -> get_ctxvar cPsi


(* etaExpandMMV loc cD cPsi sA  = tN
 *
 *  cD ; cPsi   |- [s]A <= typ
 *
 *  cD ; cPsi   |- tN   <= [s]A
 *)
let rec etaExpandMMVstr loc cD cPsi sA  n =
  etaExpandMMVstr' loc cD cPsi (Whnf.whnfTyp sA) n

and etaExpandMMVstr' loc cD cPsi sA  n = match sA with
  | (Int.LF.Atom (_, a, _tS) as tP, s) ->
      let (cPhi, conv_list) = ConvSigma.flattenDCtx cD cPsi in
      let s_proj = ConvSigma.gen_conv_sub conv_list in
      let tQ    = ConvSigma.strans_typ cD (tP, s) conv_list in
      (*  cPsi |- s_proj : cPhi
          cPhi |- tQ   where  cPsi |- tP   and [s_proj]^-1([s]tP) = tQ  *)

      let (ss', cPhi') = Subord.thin' cD a cPhi in
      (* cPhi |- ss' : cPhi' *)
      let ssi' = LF.invert ss' in
      (* cPhi' |- ssi : cPhi *)
      (* cPhi' |- [ssi]tQ    *)
      let u = Whnf.newMMVar None (cD, cPhi', Int.LF.TClo(tQ,ssi')) Int.LF.Explicit in               (*SCOTT*)
      (* cPhi |- ss'    : cPhi'
         cPsi |- s_proj : cPhi
         cPsi |- comp  ss' s_proj   : cPhi' *)
      let ss_proj = LF.comp ss' s_proj in
        Int.LF.Root (loc, Int.LF.MMVar (u, (Whnf.m_id, ss_proj)), Int.LF.Nil)

  | (Int.LF.PiTyp ((Int.LF.TypDecl (x, _tA) as decl, _ ), tB), s) ->
      Int.LF.Lam (loc, x,
                  etaExpandMMVstr loc cD (Int.LF.DDec (cPsi, LF.decSub decl s)) (tB, LF.dot1 s) x )


type caseType  = IndexObj of Int.LF.psi_hat * Int.LF.normal | DataObj

type typAnn    = FullTyp of Apx.LF.typ | PartialTyp of cid_typ

(** This function does the same thing as unifyDCtx in unify.ml, but in
    addition records new names for variables left free by the user
    when they are instantiated. *)
let unifyDCtxWithFCVar cD cPsi1 cPsi2 =
  let rec loop cD cPsi1 cPsi2 = match (cPsi1 , cPsi2) with
    | (Int.LF.Null , Int.LF.Null) -> ()

    | (Int.LF.CtxVar (Int.LF.CInst (_n1, ({contents = None} as cvar_ref1), _schema1, _cO1, _cD1)),
       Int.LF.CtxVar (Int.LF.CInst (_n2, ({contents = None} as cvar_ref2), _schema2, _cO2, _cD2))) ->
      if cvar_ref1 != cvar_ref2 then
        Unify.instantiateCtxVar (cvar_ref1, cPsi2)

    | (Int.LF.CtxVar (Int.LF.CInst (_n, ({contents = None} as cvar_ref), s_cid, _cO, _cD)) , cPsi) ->
      begin
        Unify.instantiateCtxVar (cvar_ref, cPsi);
        match Context.ctxVar cPsi with
          | None -> ()
          | Some (Int.LF.CtxName psi) ->
            FCVar.add psi (cD, Int.LF.CDecl (psi, s_cid, Int.LF.No))
          | _ -> ()
      end

    | (cPsi, Int.LF.CtxVar (Int.LF.CInst (_n, ({contents = None} as cvar_ref), s_cid, _cO, _cD))) ->
      begin
        Unify.instantiateCtxVar (cvar_ref, cPsi);
        match Context.ctxVar cPsi with
          | None -> ()
          | Some (Int.LF.CtxName psi) ->
            FCVar.add psi (cD, Int.LF.CDecl (psi, s_cid, Int.LF.No))
          | _ -> ()
      end

    | (Int.LF.CtxVar  psi1_var , Int.LF.CtxVar psi2_var) when psi1_var = psi2_var -> ()

    | (Int.LF.DDec (cPsi1, Int.LF.TypDecl(_ , tA1)) ,
       Int.LF.DDec (cPsi2, Int.LF.TypDecl(_ , tA2))) ->
      loop cD cPsi1 cPsi2;
      Unify.unifyTyp cD cPsi1 (tA1, LF.id) (tA2, LF.id)

    | (Int.LF.DDec (cPsi1, Int.LF.TypDeclOpt _),
       Int.LF.DDec (cPsi2, Int.LF.TypDeclOpt _ )) ->
      loop cD cPsi1 cPsi2

    | _ -> raise (Unify.Failure "context clash")

  in loop cD (Whnf.normDCtx cPsi1)  (Whnf.normDCtx cPsi2)

(* -------------------------------------------------------------*)

let rec apx_length_typ_rec t_rec = match t_rec with
  | Apx.LF.SigmaLast _ -> 1
  | Apx.LF.SigmaElem (x, _ , rest ) ->
      (print_string (R.render_name x ^ "  ");
      1 + apx_length_typ_rec rest )

let rec lookup cG k = match cG, k with
  | Int.LF.Dec (_cG', Int.Comp.CTypDecl (_, tau)), 1 -> Whnf.cnormCTyp (tau, Whnf.m_id)
  | Int.LF.Dec ( cG', Int.Comp.CTypDecl (_, _tau)), k -> lookup cG' (k-1)

(* -------------------------------------------------------------*)

(* Solve free variable constraints *)


(* ******************************************************************* *)

let rec elTypDeclCtx cD  = function
  | Apx.LF.Empty ->
      Int.LF.Empty

  | Apx.LF.Dec (ctx, Apx.LF.TypDecl (name, typ)) ->
      let ctx'     = elTypDeclCtx cD ctx in
      let tA       = Lfrecon.elTyp Lfrecon.Pi cD (Context.projectCtxIntoDctx ctx') typ in
      let typDecl' = Int.LF.TypDecl (name, tA) in
        Int.LF.Dec (ctx', typDecl')

let elSchElem (Apx.LF.SchElem (ctx, typRec)) =
   let cD = Int.LF.Empty in
   let _ = dprint (fun () -> "elTypDeclCtx \n") in
   let el_ctx = elTypDeclCtx cD ctx in
   let dctx = Context.projectCtxIntoDctx el_ctx in
   let _ = dprint (fun () -> "[elSchElem] some context = "
                     ^ P.dctxToString Int.LF.Empty dctx ^ "\n") in
   let _ = dprint (fun () ->  ("\n[elSchElem] apx nblock has length "
                               ^ string_of_int (apx_length_typ_rec typRec)
                               ^ "\n")) in
   let typRec' = Lfrecon.elTypRec Lfrecon.Pi cD dctx typRec in
   let s_elem   = Int.LF.SchElem(el_ctx, typRec') in
      (dprint (fun () -> "[elSchElem] " ^ P.schElemToString s_elem);
       s_elem)

let elSchema (Apx.LF.Schema el_list) =
   Int.LF.Schema (List.map elSchElem el_list)

let rec elDCtxAgainstSchema loc recT cD psi s_cid = match psi with
  | Apx.LF.Null -> Int.LF.Null

  | Apx.LF.CtxVar ((Apx.LF.CtxOffset _ ) as c_var) ->
      let schema = Schema.get_schema s_cid in
      let c_var = Lfrecon.elCtxVar c_var in
      let cPsi' = Int.LF.CtxVar (c_var) in
        begin try
          Check.LF.checkSchema loc cD cPsi' schema ;
          cPsi'
        with _ -> raise (Check.LF.Error (loc, Check.LF.CtxVarMismatch (cD, c_var, schema)))
        end
  | Apx.LF.CtxVar (Apx.LF.CtxName psi ) ->
      (* This case should only be executed when c_var occurs in a pattern *)
      begin try
        let (_ , Int.LF.CDecl (_, s_cid', _ )) = FCVar.get psi in
          if s_cid = s_cid' then Int.LF.CtxVar (Int.LF.CtxName psi)
          else
            (let schema = Schema.get_schema s_cid in
             let c_var' = Int.LF.CtxName psi in
               raise (Check.LF.Error (Syntax.Loc.ghost, Check.LF.CtxVarMismatch (cD, c_var', schema))))
      with Not_found ->
        (FCVar.add psi (cD, Int.LF.CDecl (psi, s_cid, Int.LF.No));
         Int.LF.CtxVar (Int.LF.CtxName psi))
      end
  | Apx.LF.DDec (psi', Apx.LF.TypDecl (x, a)) ->
      let cPsi = elDCtxAgainstSchema loc recT cD psi' s_cid in
      let tA   = Lfrecon.elTyp recT cD cPsi a in
      (* let _ = Check.LF.checkTypeAgainstSchema cO cD cPsi' tA elements in          *)
      let _ = dprint (fun () -> "[elDCtxAgainstSchema] " ^ R.render_name x ^ ":" ^
                        P.typToString cD cPsi (tA, LF.id)) in
        Int.LF.DDec (cPsi, Int.LF.TypDecl (x, tA))

let elCDecl recT cD cdecl = match cdecl with
  | Apx.LF.MDecl (u, a, psi) ->
      let cPsi = Lfrecon.elDCtx recT cD psi in
      let tA   = Lfrecon.elTyp recT cD cPsi a in
        Int.LF.MDecl (u, tA, cPsi, Int.LF.Explicit)

  | Apx.LF.PDecl (u, a, psi) ->
      let cPsi = Lfrecon.elDCtx recT cD psi in
      let tA   = Lfrecon.elTyp recT cD cPsi a in
      (* The type tA is valid, if it either is part of the context schema
         or if it is an instance of a concrete declaration in cPsi.
         This is postponed to checking, since we may not have the
         schema of the context yet.

         let elems =
         let _ = Check.LF.checkTypeAgainstSchema (Syntax.ghost.loc) cD cPsi tA elems
      *)
        Int.LF.PDecl (u, tA, cPsi)

  | Apx.LF.SDecl (u, phi, psi) ->
      let cPsi = Lfrecon.elDCtx recT cD psi in
      let cPhi = Lfrecon.elDCtx recT cD phi in
        Int.LF.SDecl (u, cPhi, cPsi)

  | Apx.LF.CDecl (g, schema_cid) ->
      Int.LF.CDecl (g, schema_cid, Int.LF.No)

let rec elMCtx recT delta = match delta with
  | Apx.LF.Empty -> Int.LF.Empty
  | Apx.LF.Dec (delta, cdec) ->
      let cD    = elMCtx recT delta in
      let cdec' = elCDecl recT cD cdec in
        Int.LF.Dec (cD, cdec')


(* ******************************************************************* *)
(* Elaboration of computations                                         *)
(* Given a type-level constant a of type K , it will generate the most general
 * type a U1 ... Un
 *)

let mgAtomicTyp cD cPsi a kK =
  let (flat_cPsi, conv_list) = flattenDCtx cD cPsi in
    let s_proj   = gen_conv_sub conv_list in

  let rec genSpine sK = match sK with
    | (Int.LF.Typ, _s) ->
        Int.LF.Nil

(*    | (Int.LF.PiKind ((Int.LF.TypDecl (_, tA1), _ ), kK), s) ->
        let u  = Whnf.newMMVar (cD, cPsi , Int.LF.TClo (tA1,s)) in
        let h  = Int.LF.MMVar (u, (Whnf.m_id, LF.id)) in
        let tR = Int.LF.Root (Syntax.Loc.ghost, h, Int.LF.Nil) in  (* -bp needs to be eta-expanded *)
        let _ = dprint (fun () -> "Generated meta^2-variable " ^
                          P.normalToString cD cPsi (tR, LF.id)) in
        let _ = dprint (fun () -> "of type : " ^ P.dctxToString cD cPsi ^
                          " |- " ^ P.typToString cD cPsi (tA1,s)) in
        let tS = genSpine (kK, Int.LF.Dot (Int.LF.Head h, s)) in
        (* let tS = genSpine (kK, Int.LF.Dot (Int.LF.Obj tR , s)) in  (* -bp would not work if h is functional type *) *)
          Int.LF.App (tR, tS)
*)

    | (Int.LF.PiKind ((Int.LF.TypDecl (n, tA1), _ ), kK), s) ->
        let tA1' = strans_typ cD (tA1, s) conv_list in
        let h    = if !strengthen then
                    (let (ss', cPhi') = Subord.thin' cD a flat_cPsi in
                       (* cPhi |- ss' : cPhi' *)
                     let ssi' = LF.invert ss' in
                       (* cPhi' |- ssi : cPhi *)
                       (* cPhi' |- [ssi]tQ    *)
                     let u  = Whnf.newMMVar (Some n) (cD, cPhi' , Int.LF.TClo (tA1', ssi')) Int.LF.Explicit in (*SCOTT*)
                     let ss_proj = LF.comp ss' s_proj in
                       Int.LF.MMVar (u, (Whnf.m_id, ss_proj)))
                   else
                     let u  = Whnf.newMMVar (Some n) (cD, flat_cPsi , tA1') Int.LF.Explicit in (*SCOTT*)
                     Int.LF.MMVar (u, (Whnf.m_id, s_proj))
        in
        let tR = Int.LF.Root (Syntax.Loc.ghost, h, Int.LF.Nil) in  (* -bp needs to be eta-expanded *)

        let _ = dprint (fun () -> "Generated meta^2-variable " ^
                          P.normalToString cD cPsi (tR, LF.id)) in
        let _ = dprint (fun () -> "of type : " ^ P.dctxToString cD flat_cPsi ^
                          " |- " ^ P.typToString cD flat_cPsi (tA1',LF.id)) in
        let _ = dprint (fun () -> "orig type : " ^ P.dctxToString cD cPsi ^
                          " |- " ^ P.typToString cD cPsi (tA1,s)) in
        let tS = genSpine (kK, Int.LF.Dot (Int.LF.Head h, s)) in
        (* let tS = genSpine (kK, Int.LF.Dot (Int.LF.Obj tR , s)) in  *)
          Int.LF.App (tR, tS)

  in
    Int.LF.Atom (Syntax.Loc.ghost, a, genSpine (kK, LF.id))


let rec mgTyp cD cPsi tA = begin match tA with
  | Int.LF.Atom (_, a, _) ->
      mgAtomicTyp cD cPsi a (Typ.get a).Typ.kind

  | Int.LF.Sigma trec ->
      Int.LF.Sigma (mgTypRec cD cPsi trec )

  | Int.LF.PiTyp ((tdecl, dep), tA) ->
   let tdecl' = mgTypDecl cD cPsi tdecl in
     Int.LF.PiTyp ((tdecl', dep),
		   mgTyp cD (Int.LF.DDec (cPsi, tdecl')) tA)
 end

 and mgTypDecl cD cPsi tdecl = begin match tdecl with
   | Int.LF.TypDecl (x, tA) ->
       Int.LF.TypDecl (x, mgTyp cD cPsi tA)
 end

 and mgTypRec cD cPsi trec = begin match trec with
   | Int.LF.SigmaLast tA -> Int.LF.SigmaLast (mgTyp cD cPsi tA)
   | Int.LF.SigmaElem (x, tA, trec) ->
       let tA' = mgTyp cD cPsi tA in
       let trec' = mgTypRec cD (Int.LF.DDec (cPsi, Int.LF.TypDecl (x, tA'))) trec in
	 Int.LF.SigmaElem (x, tA', trec')
 end


let rec genMApp loc cD (i, tau_t) = genMAppW loc cD (i, Whnf.cwhnfCTyp tau_t)

and genMAppW loc cD (i, tau_t) = match tau_t with
  | (Int.Comp.TypPiBox ((Int.LF.MDecl(n, tA, cPsi, _), Int.Comp.Implicit), tau), theta) ->
      let cPsi' = C.cnormDCtx (cPsi, theta) in
      let psihat  = Context.dctxToHat cPsi' in
      let tA'   = C.cnormTyp (tA, theta) in

      (* let tM'   = Whnf.etaExpandMMV loc cD  cPsi' (tA', LF.id) n LF.id in *)
      let tM'   =  if !strengthen then  etaExpandMMVstr loc cD  cPsi' (tA', LF.id) n
                   else Whnf.etaExpandMMV loc cD  cPsi' (tA', LF.id) n LF.id in
      let _   = dprint (fun () -> "[genMApp] Generated meta^2-variable " ^
                            P.dctxToString cD cPsi' ^ " . " ^
                            P.normalToString cD cPsi' (tM', LF.id)) in
        let _   = dprint (fun () -> "          of type : " ^
                          P.dctxToString cD cPsi' ^ " |- " ^
                          P.typToString cD cPsi' (tA',LF.id) ^ "\n") in
        let _ = dprint (fun () -> "[genMApp] tau = " ^
                          P.compTypToString cD (Whnf.cnormCTyp (tau, Int.LF.MDot (Int.LF.MObj (psihat, tM'), theta)))) in
        genMApp loc cD ((Int.Comp.MApp (loc, i, (psihat, Int.Comp.NormObj tM'))),
                        (tau, Int.LF.MDot (Int.LF.MObj (psihat, tM'), theta)))


  | (Int.Comp.TypPiBox ((Int.LF.PDecl(n, tA, cPsi), Int.Comp.Implicit), tau), theta) ->
      let cPsi' = C.cnormDCtx (cPsi, theta) in
      let psihat  = Context.dctxToHat cPsi' in
      let tA'   = C.cnormTyp (tA, theta) in

      let p     = Whnf.newMPVar (Some n) (cD, cPsi', tA') in
      let h     = Int.LF.MPVar (p, (Whnf.m_id, LF.id)) in
      (* let tM'   = etaExpandMMVstr loc cD  cPsi' (tA', LF.id) in *)
        let _   = dprint (fun () -> "[genMApp] Generated #meta^2-variable ") in
        let _   = dprint (fun () -> "          of type : " ^
                          P.dctxToString cD cPsi' ^ " |- " ^
                          P.typToString cD cPsi' (tA',LF.id)) in
        let _ = dprint (fun () -> "[genMApp] tau = " ^
                          P.compTypToString cD (Whnf.cnormCTyp (tau, Int.LF.MDot (Int.LF.PObj (psihat, h), theta)))) in
        genMApp loc cD ((Int.Comp.MApp (loc, i, (psihat, Int.Comp.NeutObj h))),
                        (tau, Int.LF.MDot (Int.LF.PObj (psihat, h), theta)))

  | (Int.Comp.TypCtxPi ((psi_name, schema_cid, Int.Comp.Implicit), tau), theta)
    ->
      let cPsi = Int.LF.CtxVar (Int.LF.CInst (psi_name, ref None, schema_cid, cD, Whnf.m_id)) in
      let _   = dprint (fun () -> "\n[genMApp] Generated ctx-variable " ^
                          P.dctxToString cD cPsi) in
      let _ = dprint (fun () -> "[genMApp] Show tau : " ^
                        P.compTypToString cD
                        (Whnf.cnormCTyp (tau, Int.LF.MDot (Int.LF.CObj (cPsi), theta)))) in
        genMApp loc cD  ((Int.Comp.CtxApp (loc, i, cPsi)),
                         (tau, Int.LF.MDot (Int.LF.CObj (cPsi), theta)))

  | _ ->
      let _ = dprint (fun () -> "[genMApp]  done " ^
                                P.mctxToString cD ^ " \n   |- " ^
                                P.compTypToString cD (Whnf.cnormCTyp tau_t)) in
        (i, tau_t)


(* elCompKind  cPsi k = K *)
let rec elCompKind cD k = match k with
  | Apx.Comp.Ctype loc ->
      Int.Comp.Ctype loc

  | Apx.Comp.PiKind (loc, (cdecl, dep), k') ->
      let cdecl' = elCDecl Lfrecon.Pibox cD cdecl   in
      let tK     = elCompKind  (Int.LF.Dec (cD, cdecl')) k' in
      let dep' = match dep with
                   | Apx.Comp.Explicit -> Int.Comp.Explicit
                   |Apx.Comp.Implicit -> Int.Comp.Implicit in
        Int.Comp.PiKind (loc, (cdecl', dep'), tK)

let rec elMetaObj cD cM cTt = match  (cM, cTt) with
  | (Apx.Comp.MetaCtx (loc, psi), (Int.Comp.MetaSchema  w, _)) ->
      let cPsi' = elDCtxAgainstSchema loc Lfrecon.Pibox cD psi w in
        Int.Comp.MetaCtx (loc, cPsi')

  | (Apx.Comp.MetaObj (loc, phat, tM), (Int.Comp.MetaTyp (tA, cPsi), theta)) ->
      let cPsi' = C.cnormDCtx (cPsi, theta) in
      if Lfrecon.unify_phat cD phat (Context.dctxToHat cPsi') then
        let tM' = Lfrecon.elTerm (Lfrecon.Pibox) cD cPsi' tM (C.cnormTyp (tA, theta), LF.id) in
        let _   = begin try Unify.forceGlobalCnstr ()
                        with _ -> raise (Error.Violation ("Unresolved constraints - MetaObj cannot be reconstructed"))
                  end  in
        let _   = dprint (fun () -> "[elMetaObj] tA = " ^ P.typToString cD cPsi (tA, LF.id) ) in
        let _   = dprint (fun () -> "[elMetaObj] tM = " ^ P.normalToString cD cPsi (tM', LF.id) ) in
          Int.Comp.MetaObj (loc, phat, tM')
      else
         raise (Error.Violation ("Contexts do not match - MetaObj not of the appropriate meta-type"
                                ^ P.typToString cD cPsi (tA, LF.id)))

  | (Apx.Comp.MetaObjAnn (loc, cPhi, tM), (Int.Comp.MetaTyp (tA, cPsi), theta)) ->
      let cPsi' = C.cnormDCtx (cPsi, theta) in
      let cPhi = Lfrecon.elDCtx (Lfrecon.Pibox) cD cPhi in
      let _ = dprint (fun () -> "[elMetaObjAnn] cPsi = " ^ P.dctxToString cD  cPsi') in
      let _ = dprint (fun () -> "[elMetaObjAnn] cPhi = " ^ P.dctxToString cD  cPhi) in
      (* let _    = inferCtxSchema (cD, cPsi') (cD, cPhi) in  *)
      let _ =
        (* unifying two contexts AND inferring schema for psi in
           cPhi, if psi is not in cD *)
        try unifyDCtxWithFCVar cD cPsi' cPhi
        with Unify.Failure _ -> raise (Error (loc, MetaObjContextClash (cD, cPsi', cPhi))) in
      let phat = Context.dctxToHat cPhi  in
      let _ = dprint (fun () -> "[elMetaObjAnn] unfied contexts") in
      let tA' = C.cnormTyp (tA, theta) in
      let _        = dprint (fun () -> "[elMetaObj] tA = " ^ P.typToString cD cPsi' (tA',LF.id) ) in
      let tM' = Lfrecon.elTerm (Lfrecon.Pibox) cD cPsi' tM (tA', LF.id) in
      let _   = Unify.forceGlobalCnstr () in
        (* RETURN POSSIBLY A PARAMETER OBJECT *)
      let _   = dprint (fun () -> "[elMetaObj] tM = " ^ P.normalToString cD cPsi' (tM', LF.id) ) in
        Int.Comp.MetaObj (loc, phat, tM')

  | (Apx.Comp.MetaObjAnn (loc, cPhi, tM), (Int.Comp.MetaParamTyp (tA, cPsi), theta)) ->
      let cPsi' = C.cnormDCtx (cPsi, theta) in
      let cPhi = Lfrecon.elDCtx (Lfrecon.Pibox) cD cPhi in
      let _ = dprint (fun () -> "[elMetaObjAnn] cPsi = " ^ P.dctxToString cD  cPsi') in
      let _ = dprint (fun () -> "[elMetaObjAnn] cPhi = " ^ P.dctxToString cD  cPhi) in
      let _ =
        (* unifying two contexts AND inferring schema for psi in
           cPhi, if psi is not in cD *)
        try unifyDCtxWithFCVar cD cPsi' cPhi
        with Unify.Failure _ -> raise (Error (loc, MetaObjContextClash (cD, cPsi', cPhi))) in
      let phat = Context.dctxToHat cPhi  in
      let _ = dprint (fun () -> "[elMetaObjAnn] unfied contexts") in
      let tA' = C.cnormTyp (tA, theta) in
      let _   = dprint (fun () -> "[elMetaObj] tA = " ^ P.typToString cD cPsi' (tA',LF.id) ) in
      let tM' = Lfrecon.elTerm (Lfrecon.Pibox) cD cPsi' tM (tA', LF.id) in
      let h   = begin match tM' with
                  | Int.LF.Root(_, ((Int.LF.FPVar (p,s)) as h), Int.LF.Nil) -> h
                  | Int.LF.Root(_, ((Int.LF.PVar (p,s)) as h), Int.LF.Nil) -> h
                  | Int.LF.Root (_, ((Int.LF.BVar k) as h), Int.LF.Nil) -> h
                  | Int.LF.Root (_, (Int.LF.Proj (_, _ ) as h), Int.LF.Nil) -> h
                end in
      let _   = Unify.forceGlobalCnstr () in
      let _   = dprint (fun () -> "[elMetaObj] h = " ^ P.headToString cD cPsi' h) in
        Int.Comp.MetaParam (loc, phat, h)


  | (Apx.Comp.MetaObj (loc, phat, tM), (Int.Comp.MetaParamTyp (tA, cPsi), theta)) ->
      let cPsi' = C.cnormDCtx (cPsi, theta) in
      let tA'   = C.cnormTyp (tA, theta) in
      if Lfrecon.unify_phat cD phat (Context.dctxToHat cPsi') then
        let _ = dprint (fun () -> "[elMetaObj/Param] cPsi = " ^ P.dctxToString cD  cPsi') in
        let _   = dprint (fun () -> "[elMetaObj]/Param tA = " ^ P.typToString cD cPsi' (tA',LF.id) ) in
        let tM' = Lfrecon.elTerm (Lfrecon.Pibox) cD cPsi' tM (tA', LF.id) in
        let h   = begin match tM' with
          | Int.LF.Root(_, ((Int.LF.FPVar (p,s)) as h), Int.LF.Nil) -> h
          | Int.LF.Root(_, ((Int.LF.PVar (p,s)) as h), Int.LF.Nil) -> h
          | Int.LF.Root (_, ((Int.LF.BVar k) as h), Int.LF.Nil) -> h
          | Int.LF.Root (_, (Int.LF.Proj (_, _ ) as h), Int.LF.Nil) -> h
        end in
        let _   = Unify.forceGlobalCnstr () in
        let _   = dprint (fun () -> "[elMetaObj] h = " ^ P.headToString cD cPsi' h) in
          Int.Comp.MetaParam (loc, phat, h)
      else
        raise (Error.Violation ("ParamObj not of the appropriate meta-type"
                                ^ P.typToString cD cPsi (tA, LF.id)))

  | (Apx.Comp.MetaParam (loc, phat, h), (Int.Comp.MetaParamTyp (tA, cPsi), theta)) ->
      let cPsi' = C.cnormDCtx (cPsi, theta) in
      let tA'   = C.cnormTyp (tA, theta) in
      if Lfrecon.unify_phat cD phat (Context.dctxToHat cPsi') then
        let tM = Apx.LF.Root (loc, h, Apx.LF.Nil) in
        let Int.LF.Root (_, h, Int.LF.Nil) = Lfrecon.elTerm  (Lfrecon.Pibox) cD cPsi' tM (tA', LF.id) in
        let _  = Unify.forceGlobalCnstr () in
        let _  = dprint (fun () -> "[elMetaObj] expected tA = " ^ P.typToString cD cPsi' (tA', LF.id) ) in
        let _  = dprint (fun () -> "[elMetaObj] h = " ^ P.headToString cD cPsi' h) in
          Int.Comp.MetaParam (loc, phat, h)
      else
        raise (Error.Violation ("MetaParameter not of the appropriate meta-type"
                                ^ P.typToString cD cPsi (tA, LF.id)))

  | (Apx.Comp.MetaCtx(loc, _ ) , (mC, theta)) -> raise (Error (loc,  MetaObjectClash (cD, (mC,theta))))
  | (Apx.Comp.MetaObj(loc, _ , _ ) , (mC, theta)) -> raise (Error (loc,  MetaObjectClash (cD, (mC,theta))))
  | (Apx.Comp.MetaParam(loc, _ , _ ) , (mC, theta)) -> raise (Error (loc,  MetaObjectClash (cD, (mC,theta))))
  | (Apx.Comp.MetaObjAnn(loc, _ , _ ) , (mC, theta)) -> raise (Error (loc,  MetaObjectClash (cD, (mC,theta))))
    (* The case for parameter types should be handled separately, for better error messages -bp *)


and elMetaSpine loc cD s cKt  = match (s, cKt) with
  | (Apx.Comp.MetaNil , (Int.Comp.Ctype _ , _ )) -> Int.Comp.MetaNil

  | (Apx.Comp.MetaNil , (Int.Comp.PiKind (_, (cdecl, _ ) , _cK), theta )) ->
       raise (Error (loc, MissingMetaObj))

  | (Apx.Comp.MetaApp (m, s), (Int.Comp.Ctype _ , _ )) ->
       raise (Error (loc, TooManyMetaObj))

  | (s, (Int.Comp.PiKind (_ , (Int.LF.CDecl (psi_name , schema_cid, _ ), Int.Comp.Implicit ), cK), theta )) ->
      let cPsi = Int.LF.CtxVar (Int.LF.CInst (psi_name, ref None, schema_cid, cD, Whnf.m_id)) in
      let cS = elMetaSpine loc cD s (cK, Int.LF.MDot (Int.LF.CObj(cPsi), theta)) in
        Int.Comp.MetaApp (Int.Comp.MetaCtx (loc, cPsi), cS)

  | (s, (Int.Comp.PiKind (_loc, (Int.LF.MDecl (n , tA, cPsi, _), Int.Comp.Implicit), cK), theta )) ->
      let psihat  = Context.dctxToHat cPsi in
      let cPsi' = C.cnormDCtx (cPsi, theta) in
      let tA'   = C.cnormTyp (tA, theta) in

      (* let tM'   = Whnf.etaExpandMMV loc cD  cPsi' (tA', LF.id) n LF.id in *)
      let tM'   = if !strengthen then etaExpandMMVstr loc cD  cPsi' (tA', LF.id) n
                  else Whnf.etaExpandMMV loc cD  cPsi' (tA', LF.id) n LF.id in
      let mS    = elMetaSpine loc cD s (cK, Int.LF.MDot (Int.LF.MObj (psihat, tM'), theta)) in
        Int.Comp.MetaApp (Int.Comp.MetaObj (loc, psihat, tM'), mS)

  | (s, (Int.Comp.PiKind (_loc, (Int.LF.PDecl (n , tA, cPsi), Int.Comp.Implicit), cK), theta )) ->
      let psihat  = Context.dctxToHat cPsi in
      let cPsi' = C.cnormDCtx (cPsi, theta) in
      let tA'   = C.cnormTyp (tA, theta) in

      let p     = Whnf.newMPVar (Some n) (cD, cPsi', tA') in
      let h     = Int.LF.MPVar (p, (Whnf.m_id, LF.id)) in

      let mS    = elMetaSpine loc cD s (cK, Int.LF.MDot (Int.LF.PObj (psihat, h), theta)) in
        Int.Comp.MetaApp (Int.Comp.MetaParam (loc, psihat, h), mS)


  | (Apx.Comp.MetaApp (m, s), (Int.Comp.PiKind (_, (cdecl, Int.Comp.Explicit), cK) , theta)) ->
      begin match cdecl with
        | Int.LF.CDecl (_psi, schema_cid, _) ->
            let Int.Comp.MetaCtx (loc, cPsi')  = elMetaObj cD m ((Int.Comp.MetaSchema schema_cid), theta)  in
            let cS = elMetaSpine loc cD s (cK, Int.LF.MDot (Int.LF.CObj(cPsi'), theta)) in
              Int.Comp.MetaApp (Int.Comp.MetaCtx (loc, cPsi'), cS)

        | Int.LF.MDecl (_u, tA, cPsi, _) ->
            let (Int.Comp.MetaObj (loc, psihat, tM) as cM) = elMetaObj cD m (Int.Comp.MetaTyp (tA, cPsi), theta)  in
            let cS = elMetaSpine loc cD s (cK, Int.LF.MDot (Int.LF.MObj(psihat, tM), theta)) in
              Int.Comp.MetaApp (cM, cS)


        | Int.LF.PDecl (_u, tA, cPsi) ->
            let (Int.Comp.MetaParam (_, psihat, h) as cM) = elMetaObj cD m (Int.Comp.MetaParamTyp (tA, cPsi), theta)  in
            let cS = elMetaSpine loc cD s (cK, Int.LF.MDot (Int.LF.PObj(psihat, h), theta)) in
              Int.Comp.MetaApp (cM, cS)

      end

(* and elMetaSpineI loc cD s cKt =
(*  if i = 0 then
    elMetaSpine loc cD s cKt
  else *)
  begin match cKt with
    |
    | (Int.Comp.PiKind (_ , (Int.LF.CDecl (psi_name , schema_cid, _ ), Int.Comp.Implicit ), cK), theta ) ->
          let cPsi = Int.LF.CtxVar (Int.LF.CInst (psi_name, ref None, schema_cid, Int.LF.Empty, cD)) in
          let cS = elMetaSpineI loc cD s (i-1) (cK, Int.LF.MDot (Int.LF.CObj(cPsi), theta)) in
              Int.Comp.MetaApp (Int.Comp.MetaCtx (loc, cPsi), cS)
(*          raise (Error.Violation "Contexts cannot be supplied implicitly; they must be passed explicitly)\n")*)
      | (Int.Comp.PiKind (_loc, (Int.LF.MDecl (n , tA, cPsi), _implicit), cK), theta ) ->
          let psihat  = Context.dctxToHat cPsi in
          let cPsi' = C.cnormDCtx (cPsi, theta) in
          let tA'   = C.cnormTyp (tA, theta) in

          let tM'   = Whnf.etaExpandMMV loc cD  cPsi' (tA', LF.id) n LF.id in
          let mS    = elMetaSpineI loc cD s (i-1) (cK, Int.LF.MDot (Int.LF.MObj (psihat, tM'), theta)) in
           Int.Comp.MetaApp (Int.Comp.MetaObj (loc, psihat, tM'), mS)


(*      | (I.Comp.PiKind (_, (I.LF.PDecl (_ , tA, cPsi), I.Comp.Implicit), tK), theta ) ->  *)

    end
*)

let rec elCompTyp cD tau = match tau with
  | Apx.Comp.TypBase (loc, a, cS) ->
      let _ = dprint (fun () -> "[elCompTyp] Base : " ^ R.render_cid_comp_typ a) in
      let tK = (CompTyp.get a).CompTyp.kind in
      let _ = dprint (fun () -> "[elCompTyp] of kind : " ^ P.compKindToString cD tK) in
      let cS' = elMetaSpine loc cD cS (tK, C.m_id) in
        Int.Comp.TypBase (loc, a ,cS')

| Apx.Comp.TypCobase (loc, a, cS) ->
      let _ = dprint (fun () -> "[elCompCotyp] Cobase : " ^ R.render_cid_comp_cotyp a) in
      let tK = (CompCotyp.get a).CompCotyp.kind in
      let _ = dprint (fun () -> "[elCompCotyp] of kind : " ^ P.compKindToString cD tK) in
      let cS' = elMetaSpine loc cD cS (tK, C.m_id) in
        Int.Comp.TypCobase (loc, a ,cS')

  | Apx.Comp.TypDef (loc, a, cS) ->
      let tK = (CompTypDef.get a).CompTypDef.kind in
      let cS' = elMetaSpine loc cD cS (tK, C.m_id) in
      let rec spineToMSub cS' ms = match cS' with
        | Int.Comp.MetaNil -> ms
        | Int.Comp.MetaApp (mO, mS) ->
            let mf = begin match mO with
              | Int.Comp.MetaObj (loc, phat, tM) -> Int.LF.MObj (phat, tM)
              | Int.Comp.MetaObjAnn (loc, cPsi, tM) -> Int.LF.MObj (Context.dctxToHat cPsi, tM)
              | Int.Comp.MetaParam (loc, phat, h) -> Int.LF.PObj (phat, h)
              | Int.Comp.MetaCtx (loc, cPsi) -> Int.LF.CObj (cPsi)
            end in
              spineToMSub mS (Int.LF.MDot(mf, ms))
      in
      let tau = (CompTypDef.get a).CompTypDef.typ in
        (* eager expansion of type definitions - to make things simple for now
           -bp *)
      let ms = spineToMSub cS' (Int.LF.MShift 0) in
        Whnf.cnormCTyp (tau, ms)
        (* Int.Comp.TypDef (loc, a, cS') *)

  | Apx.Comp.TypBox (loc, a, psi) ->
      let _ = dprint (fun () -> "[elCompTyp] TypBox" ) in
      let cPsi = Lfrecon.elDCtx (Lfrecon.Pibox) cD psi in
      let _ = dprint (fun () -> "[elCompTyp] TypBox - cPsi = " ^ P.dctxToString cD cPsi) in
      let tA   = Lfrecon.elTyp (Lfrecon.Pibox) cD cPsi a in
      let tT = Int.Comp.TypBox (loc, tA, cPsi) in
        (dprint (fun () -> "[elCompTyp] " ^ P.compTypToString cD tT);
         tT)

  | Apx.Comp.TypSub (loc, psi, phi) ->
      let cPsi = Lfrecon.elDCtx Lfrecon.Pibox cD psi in
      let cPhi = Lfrecon.elDCtx Lfrecon.Pibox cD phi in
        Int.Comp.TypSub (loc, cPsi, cPhi)

  | Apx.Comp.TypArr (tau1, tau2) ->
      let tau1' = elCompTyp cD tau1 in
      let tau2' = elCompTyp cD tau2 in
        Int.Comp.TypArr (tau1', tau2')

  | Apx.Comp.TypCross (tau1, tau2) ->
      let tau1' = elCompTyp cD tau1 in
      let tau2' = elCompTyp cD tau2 in
        Int.Comp.TypCross (tau1', tau2')

  | Apx.Comp.TypCtxPi ((x, schema_cid, apx_dep) , tau) ->
      let cdep = match apx_dep with
          Apx.Comp.Explicit -> Int.LF.No
        | Apx.Comp.Implicit -> Int.LF.Maybe in
      let dep = match apx_dep with
          Apx.Comp.Explicit -> Int.Comp.Explicit
        | Apx.Comp.Implicit -> Int.Comp.Implicit in
      let tau' = elCompTyp (Int.LF.Dec (cD, Int.LF.CDecl (x, schema_cid, cdep))) tau in
        Int.Comp.TypCtxPi ((x, schema_cid, dep), tau')

  | Apx.Comp.TypPiBox (cdecl, tau) ->
      let cdecl' = elCDecl Lfrecon.Pibox cD cdecl  in
      let tau'   = elCompTyp (Int.LF.Dec (cD, cdecl')) tau in
        Int.Comp.TypPiBox ((cdecl', Int.Comp.Explicit), tau')

  | Apx.Comp.TypBool -> Int.Comp.TypBool

(* *******************************************************************************)

let genMetaVar loc' cD (loc, cdecl, t) = match cdecl with
  | Int.LF.MDecl (n, tA, cPsi, _) ->
      let cPsi' = C.cnormDCtx (cPsi, t) in
      let psihat  = Context.dctxToHat cPsi' in
      let tA'   = C.cnormTyp (tA, t) in
      let tM'   = if !strengthen then etaExpandMMVstr loc cD  cPsi' (tA', LF.id) n
                  else Whnf.etaExpandMMV loc cD  cPsi' (tA', LF.id) n LF.id in
        (Int.Comp.MetaObj (loc', psihat, tM') ,
         Int.LF.MObj (psihat, tM'))

  | Int.LF.CDecl (n, schema_cid, _ ) ->
      let cPsi = Int.LF.CtxVar (Int.LF.CInst (n, ref None, schema_cid, cD, Whnf.m_id)) in
        (Int.Comp.MetaCtx (loc', cPsi),
         Int.LF.CObj cPsi)

let mgCompTyp cD (loc, c) =
  let cK = (CompTyp.get c).CompTyp.kind in
  let rec genMetaSpine (cK, t) = match (cK, t) with
    | (Int.Comp.Ctype _, _t) -> Int.Comp.MetaNil
    | (Int.Comp.PiKind (loc', (cdecl, _ ), cK), t) ->
        let (mO, mF) = genMetaVar loc cD (loc', cdecl, t) in
        let mS = genMetaSpine (cK, Int.LF.MDot (mF, t)) in
          Int.Comp.MetaApp (mO, mS)
  in
    Int.Comp.TypBase (loc, c, genMetaSpine (cK, Whnf.m_id))

let rec mgCtx cD' (cD, cPsi) = begin match cPsi with
  | Int.LF.CtxVar (Int.LF.CtxOffset psi_var) ->
      let (n , sW) = Whnf.mctxCDec cD psi_var in
	Int.LF.CtxVar (Int.LF.CInst (n, ref None, sW,
                                      cD, Whnf.m_id))
  | Int.LF.Null -> Int.LF.Null
  | Int.LF.DDec (cPsi, Int.LF.TypDecl (x, tA)) ->
      let cPsi' = mgCtx cD' (cD, cPsi) in
      let tA'   = mgTyp cD' cPsi' tA in
	Int.LF.DDec (cPsi', Int.LF.TypDecl (x, tA'))
   end

let rec inferPatTyp' cD' (cD_s, tau_s) = match tau_s with
  | Int.Comp.TypBool -> Int.Comp.TypBool
  | Int.Comp.TypCross (tau1, tau2) ->
      let tau1' = inferPatTyp' cD' (cD_s, tau1) in
      let tau2' = inferPatTyp' cD' (cD_s, tau2) in
        Int.Comp.TypCross (tau1', tau2')
  | Int.Comp.TypBase (loc, c, _ )  ->
      mgCompTyp cD' (loc, c)
 | Int.Comp.TypCobase (loc, c, _ )  ->
      mgCompTyp cD' (loc, c)

  | Int.Comp.TypArr (tau1, tau2)  ->
      let tau1' = inferPatTyp' cD' (cD_s, tau1) in
      let tau2' = inferPatTyp' cD' (cD_s, tau2) in
        Int.Comp.TypArr (tau1', tau2')

  | Int.Comp.TypCtxPi((name, sW, Int.Comp.Explicit), tau) ->
      let tau' = inferPatTyp' (Int.LF.Dec (cD', Int.LF.CDecl (name, sW, Int.LF.No)))
                              (Int.LF.Dec (cD_s, Int.LF.CDecl (name, sW, Int.LF.No)),  tau) in
        Int.Comp.TypCtxPi((name, sW, Int.Comp.Explicit), tau')

  | Int.Comp.TypCtxPi((name, sW, Int.Comp.Implicit), tau) ->
      let tau' = inferPatTyp' (Int.LF.Dec (cD', Int.LF.CDecl (name, sW, Int.LF.Maybe)))
                              (Int.LF.Dec (cD_s, Int.LF.CDecl (name, sW, Int.LF.Maybe)),  tau) in
        Int.Comp.TypCtxPi((name, sW,  Int.Comp.Implicit), tau')

  | Int.Comp.TypPiBox ((Int.LF.MDecl (x, (Int.LF.Atom (_, a, _ ) as tP), cPsi, mDep), dep), tau) ->
      let cPsi' = mgCtx cD' (cD_s, cPsi) in
      let tP'   = mgAtomicTyp cD' cPsi' a (Typ.get a).Typ.kind  in
      let tau'  = inferPatTyp' (Int.LF.Dec (cD', Int.LF.MDecl(x,tP', cPsi', mDep)))
                               (Int.LF.Dec (cD_s, Int.LF.MDecl(x,tP, cPsi, mDep)), tau) in
        Int.Comp.TypPiBox ((Int.LF.MDecl (x, tP', cPsi', mDep), dep), tau')

  | Int.Comp.TypPiBox ((Int.LF.PDecl (x, tA, cPsi), dep), tau) ->
      let mDep  = match dep with Int.Comp.Explicit -> Int.LF.Explicit | Int.Comp.Implicit -> Int.LF.Implicit in
      let cPsi' = mgCtx cD' (cD_s, cPsi) in
      let tA'   = mgTyp cD' cPsi' tA in
      let tau'  = inferPatTyp' (Int.LF.Dec (cD', Int.LF.MDecl(x,tA', cPsi', mDep)))
                               (Int.LF.Dec (cD_s, Int.LF.MDecl(x,tA, cPsi, mDep)), tau) in
        Int.Comp.TypPiBox ((Int.LF.PDecl (x, tA', cPsi'), dep), tau')

  | Int.Comp.TypBox (loc, (Int.LF.Atom(_, a, _) as _tP) , cPsi)  ->
      let cPsi' = mgCtx cD' (cD_s, cPsi) in
      let tP' = mgAtomicTyp cD' cPsi' a (Typ.get a).Typ.kind  in
        Int.Comp.TypBox (loc, tP', cPsi')


let inferPatTyp cD' (cD_s, tau_s) = inferPatTyp' cD' (cD_s, Whnf.cnormCTyp (tau_s, Whnf.m_id))

(* *******************************************************************************)

(* cD |- csp : theta_tau1 => theta_tau2 *)
let rec elCofunExp cD csp theta_tau1 theta_tau2 =
  match (csp, theta_tau1, theta_tau2) with
    | (Apx.Comp.CopatNil loc, (Int.Comp.TypArr (tau1, tau2), theta), (tau', theta')) ->
        if Whnf.convCTyp (tau1, theta) (tau', theta') then
          (Int.Comp.CopatNil loc, (tau2, theta))
        else raise (Error (loc, TypMismatch (cD, (tau1, theta), (tau',theta'))))
    | (Apx.Comp.CopatApp (loc, dest, csp'),
       (Int.Comp.TypArr (tau1, tau2), theta), (tau', theta')) ->
        if Whnf.convCTyp (tau1, theta) (tau', theta') then
          let (csp'', theta_tau') = elCofunExp cD csp'
            ((CompDest.get dest).CompDest.typ,Whnf.m_id) (tau2, theta) in
            (Int.Comp.CopatApp (loc, dest, csp''), theta_tau')
        else raise (Error (loc, TypMismatch (cD, (tau1, theta), (tau',theta'))))
          (*  | (Apx.Comp.CopatMeta (loc, mo, csp'), (Int.Comp.*)

let rec elExp cD cG e theta_tau = elExpW cD cG e (C.cwhnfCTyp theta_tau)

and elExpW cD cG e theta_tau = match (e, theta_tau) with
  | (Apx.Comp.Fun (loc, x, e), (Int.Comp.TypArr (tau1, tau2), theta)) ->
      (* let cG' = Int.LF.Dec (cG, Int.Comp.CTypDecl (x, Int.Comp.TypClo (tau1, theta))) in *)
      let cG' = Int.LF.Dec (cG, Int.Comp.CTypDecl (x, Whnf.cnormCTyp (tau1, theta))) in
      let e' = elExp cD cG' e (tau2, theta) in
      let e'' =  Whnf.cnormExp (Int.Comp.Fun (loc, x, e'), Whnf.m_id) in
      let _ = dprint (fun () -> "[elExp] Fun " ^ R.render_name x ^ " done ") in
      let _ = dprint (fun () -> "         cD = " ^ P.mctxToString cD ^
                              "\n         cG = " ^ P.gctxToString cD cG') in
      let _ = dprint (fun () -> "[elExp] " ^ P.expChkToString cD cG' e'' ) in
      let _ = dprint (fun () -> "[elExp] has type " ^
                        P.compTypToString cD (Whnf.cnormCTyp theta_tau)) in
        e''

  | (Apx.Comp.Cofun (loc, bs), (Int.Comp.TypCobase (_, a, sp), theta)) ->
      let copatMap = function (Apx.Comp.CopatApp (loc, dest, csp), e')  ->
          let (csp', theta_tau') =
            elCofunExp cD csp ((CompDest.get dest).CompDest.typ, Whnf.m_id) theta_tau
          in (Int.Comp.CopatApp (loc, dest, csp'), elExpW cD cG e' theta_tau')
      in let bs' = List.map copatMap bs
      in Int.Comp.Cofun (loc, bs')


  | (Apx.Comp.CtxFun (loc, psi_name, e), (Int.Comp.TypCtxPi ((_, schema_cid, Int.Comp.Explicit), tau), theta)) ->
      let cG' = Whnf.cnormCtx (cG, Int.LF.MShift 1) in
      let cD' = Int.LF.Dec (cD, Int.LF.CDecl (psi_name, schema_cid, Int.LF.No))  in
      let e' = elExp cD' cG' e (tau, C.mvar_dot1 theta) in
      let _ = dprint (fun () -> "[elExp] ctx-mlam " ^ R.render_name psi_name ^ "
      done ") in
      let _ = dprint (fun () -> "[elExp] ctx-mlam e' = " ^ P.expChkToString cD' cG' e')
      in
      let e'' =  Int.Comp.CtxFun (loc, psi_name, e') in
      let _ = dprint (fun () -> "[elExp] ctx-mlam : cG = " ^ P.gctxToString cD cG) in
      let _ = dprint (fun () -> "[elExp] ctx-mlam result ") in
      let _ = dprint (fun () -> "        " ^ P.expChkToString cD cG e'' ) in
      let _ = dprint (fun () -> "[elExp] has type " ^
                        P.compTypToString cD (Whnf.cnormCTyp theta_tau)) in
        e''

  (* Allow uniform abstractions for all meta-objects *)
  | (Apx.Comp.MLam (loc, psi_name, e), (Int.Comp.TypCtxPi ((_, schema_cid, Int.Comp.Explicit), tau), theta)) ->
      let cG' = Whnf.cnormCtx (cG, Int.LF.MShift 1) in
      let cD' = Int.LF.Dec (cD, Int.LF.CDecl (psi_name, schema_cid, Int.LF.No)) in
      let e' = elExp cD' cG' e (tau, C.mvar_dot1 theta) in
        Int.Comp.CtxFun (loc, psi_name, e')

  | (Apx.Comp.MLam (loc, u, e) , (Int.Comp.TypPiBox((Int.LF.MDecl(_u, tA, cPsi, _), Int.Comp.Explicit), tau), theta))  ->
      let cD' = Int.LF.Dec (cD, Int.LF.MDecl (u, C.cnormTyp (tA, theta), C.cnormDCtx (cPsi, theta), Int.LF.Explicit)) in
      let cG' = Whnf.cnormCtx (cG, Int.LF.MShift 1) in
      let _   = dprint (fun () -> "[elExp] MLam ... \n     cD = " ^
                                   P.mctxToString cD' ^ "\n     cG =" ^
                                   P.gctxToString cD' cG'
                       ) in

      let e' = elExp cD' cG' e (tau, C.mvar_dot1 theta) in
        Int.Comp.MLam (loc, u, e')

  | (Apx.Comp.MLam (loc, p, e) , (Int.Comp.TypPiBox((Int.LF.PDecl(_u, tA, cPsi), Int.Comp.Explicit), tau), theta))  ->
      let cD' = Int.LF.Dec (cD, Int.LF.PDecl (p, C.cnormTyp (tA, theta), C.cnormDCtx (cPsi, theta))) in
      let cG' = Whnf.cnormCtx (cG, Int.LF.MShift 1) in
      let e' = elExp cD' cG' e (tau, C.mvar_dot1 theta) in
        Int.Comp.MLam (loc, p, e')


  | (Apx.Comp.MLam (loc, s, e) , (Int.Comp.TypPiBox((Int.LF.SDecl(_u, cPhi, cPsi), Int.Comp.Explicit), tau), theta))  ->
      let cD' = Int.LF.Dec (cD, Int.LF.SDecl (s, C.cnormDCtx (cPhi, theta), C.cnormDCtx (cPsi, theta))) in
      let cG' = Whnf.cnormCtx (cG, Int.LF.MShift 1) in
      let e' = elExp cD' cG' e (tau, C.mvar_dot1 theta) in
         Int.Comp.MLam (loc, s, e')


  | (e, (Int.Comp.TypCtxPi((psi_name, schema_cid, Int.Comp.Implicit), tau), theta))  ->
      let cG' = Whnf.cnormCtx (cG, Int.LF.MShift 1) in
      let cD' = Int.LF.Dec (cD, Int.LF.CDecl (psi_name, schema_cid, Int.LF.Maybe)) in
      let e' = Apxnorm.cnormApxExp cD (Apx.LF.Empty) e (cD', Int.LF.MShift 1) in
      let e' = elExp cD' cG'  e' (tau, C.mvar_dot1 theta) in
        Int.Comp.CtxFun (Syntax.Loc.ghost, psi_name, e')

  | (e, (Int.Comp.TypPiBox((Int.LF.MDecl(u, tA, cPsi, _), Int.Comp.Implicit), tau), theta))  ->
      (* let u' = Id.mk_name (Id.MVarName (Typ.gen_mvar_name tA)) in *)
      let cG' = Whnf.cnormCtx (cG, Int.LF.MShift 1) in
      let cD' = Int.LF.Dec (cD, Int.LF.MDecl (u, C.cnormTyp (tA, theta), C.cnormDCtx (cPsi, theta), Int.LF.Implicit)) in
      let e' = Apxnorm.cnormApxExp cD (Apx.LF.Empty) e (cD', Int.LF.MShift 1) in
      let e' = elExp cD' cG' e' (tau, C.mvar_dot1 theta) in
        Int.Comp.MLam (Syntax.Loc.ghost, u , e')

  | (e, (Int.Comp.TypPiBox((Int.LF.PDecl(_u, tA, cPsi), Int.Comp.Implicit), tau), theta))  ->
      let u' = Id.mk_name (Id.PVarName None) in
      let cG' = Whnf.cnormCtx (cG, Int.LF.MShift 1) in
      let cD' = Int.LF.Dec (cD, Int.LF.PDecl (u', C.cnormTyp (tA, theta), C.cnormDCtx (cPsi, theta))) in
      let e' = Apxnorm.cnormApxExp cD (Apx.LF.Empty) e (cD', Int.LF.MShift 1) in
      let e' = elExp cD' cG' e' (tau, C.mvar_dot1 theta) in
        Int.Comp.MLam (Syntax.Loc.ghost, u' , e')


  | (Apx.Comp.Syn (loc, i), (tau,t)) ->
      let _ = dprint (fun () -> "[elExp] Syn") in
      let _ = dprint (fun () -> "[elExp] cG = " ^
                        P.mctxToString cD ^ " |- " ^ P.gctxToString cD cG) in
      let (i1,tau1) = elExp' cD cG i in
      let _ = dprint (fun () -> "\n[elExp] Syn i = " ^
                        P.expSynToString cD cG (Whnf.cnormExp' (i1, Whnf.m_id))) in
      let _ = dprint (fun () -> "[elExp] Syn done: \n" ^
                        P.mctxToString cD ^ " |- " ^
                        P.compTypToString cD (Whnf.cnormCTyp tau1))  in
      let (i', tau_t') = genMApp loc cD (i1, tau1) in
      let _ = dprint (fun () -> "[elExp] Unify computation-level types: \n" ^
                        P.compTypToString cD (Whnf.cnormCTyp tau_t') ^ " == "
                        ^
                        P.compTypToString cD (Whnf.cnormCTyp (tau,t) )) in
        begin try
          dprint (fun () -> "Unifying computation-level types\n") ;
          Unify.unifyCompTyp cD (tau, t) (tau_t');
          dprint (fun () -> "Unified computation-level types\n") ;
          dprint (fun () -> "     " ^
                        P.compTypToString cD (Whnf.cnormCTyp tau_t') ^ "\n         == \n"
                        ^
                        P.compTypToString cD (Whnf.cnormCTyp (tau,t)) ^ "\n") ;
          Int.Comp.Syn (loc, i')
        with
          | ConvSigma.Error (_loc, msg) ->
              raise (ConvSigma.Error (loc, msg))
          | _ ->
              raise (Check.Comp.Error (loc, Check.Comp.SynMismatch (cD, (tau,t), tau_t')))
        end


  | (Apx.Comp.Pair(loc, e1, e2), (Int.Comp.TypCross (tau1, tau2), theta)) ->
      let e1' = elExp cD cG e1 (tau1, theta) in
      let e2' = elExp cD cG e2 (tau2, theta) in
        Int.Comp.Pair (loc, e1', e2')

  | (Apx.Comp.LetPair (loc, i, (x, y, e)), (tau, theta)) ->
      let (i', tau_theta') = elExp' cD cG i in
        begin match C.cwhnfCTyp tau_theta' with
          | (Int.Comp.TypCross (tau1, tau2), t) ->
              let cG1 = Int.LF.Dec (cG, Int.Comp.CTypDecl (x,  Whnf.cnormCTyp (tau1, t))) in
              let cG2 = Int.LF.Dec (cG1, Int.Comp.CTypDecl (y, Whnf.cnormCTyp (tau2, t))) in
              let e'  =  elExp cD cG2 e (tau, theta) in
                Int.Comp.LetPair (loc, i', (x, y, e'))

          | _ -> raise (Check.Comp.Error (loc, Check.Comp.MismatchSyn (cD, cG, i', Check.Comp.VariantCross, tau_theta')))
              (* TODO postpone to reconstruction *)
        end

  | (Apx.Comp.Let (loc, i, (x, e)), (tau, theta)) ->
      let (i', (tau',theta')) = elExp' cD cG i in
      let cG1 = Int.LF.Dec (cG, Int.Comp.CTypDecl (x,  Whnf.cnormCTyp (tau',theta'))) in
      let e'  =  elExp cD cG1 e (tau, theta) in
        Int.Comp.Let (loc, i', (x,  e'))

  | (Apx.Comp.Box (loc, psihat, tM), ((Int.Comp.TypBox (_loc, tA, cPsi), theta) as tau_theta)) ->
   (* if psihat = Context.dctxToHat cPsi then *)
      let _ = dprint (fun () -> "[elExp] BOX\n") in
      let cPsi' = C.cnormDCtx (cPsi, theta) in
      if Lfrecon.unify_phat cD psihat (Context.dctxToHat cPsi') then
        let tM' = Lfrecon.elTerm Lfrecon.Pibox cD cPsi' tM (C.cnormTyp (tA, theta), LF.id) in
        let _   = Unify.forceGlobalCnstr () in
        let e   = Int.Comp.Box (loc, psihat, tM') in
        let _   = (dprint (fun () -> "[elExp] Box : " ^ P.expChkToString cD cG e ) ;
                   dprint (fun () -> "[elExp] Box checked against "  ^
                             P.typToString cD cPsi' (C.cnormTyp (tA, theta), LF.id) ^ "[" ^
                             P.dctxToString cD cPsi' ^ "]")) in

          Int.Comp.Box (loc, psihat, tM')
      else
        (* raise (Error.Error (loc, Error.CompBoxCtxMismatch (cD, cPsi, (psihat, tM')))) *)
        (begin match psihat with
           | (Some (Int.LF.CtxOffset psi), k) ->
               (dprint (fun () ->
                         "[elExp] phat = " ^ R.render_ctx_var cD psi  ^
                           "   k  = " ^ string_of_int k ^ "\n");
                dprint (fun () -> "[elExp] cPsi = " ^ P.dctxToString cD cPsi  ))
           | ( None , k ) ->
               dprint (fun () -> "[elExp] cPsi = " ^ P.dctxToString cD cPsi  ^
                     "\n psihat  = None " ^ string_of_int k ^ "\n")
           | ( Some (Int.LF.CtxName psi) , k ) ->
               dprint (fun () -> "[elExp] cPsi = " ^ P.dctxToString cD cPsi  ^
                     "\n psihat  = " ^ R.render_name psi ^ " , " ^ string_of_int k ^ "\n")
         end;
         raise (Check.Comp.Error (loc, Check.Comp.BoxMismatch (cD, cG, tau_theta))) )


  | (Apx.Comp.SBox (loc, psihat, sigma), ((Int.Comp.TypSub (_loc, cPhi, cPsi), theta))) ->
   (* if psihat = Context.dctxToHat cPsi then *)
      if Lfrecon.unify_phat cD psihat (Context.dctxToHat cPsi) then
        let sigma' = Lfrecon.elSub loc Lfrecon.Pibox cD (C.cnormDCtx (cPsi, theta)) sigma (C.cnormDCtx (cPhi, theta)) in
        let _        = Unify.forceGlobalCnstr () in
          Int.Comp.SBox (loc, psihat, sigma')
      else
        (* raise (Error (loc, Check.Comp.BoxCtxMismatch (cD, cPsi, (psihat, tM')))) *)
        (let (_ , k) = psihat in
           dprint (fun () -> "cPsi = " ^ P.dctxToString cD (C.cnormDCtx (cPsi, theta))  ^ "\n psihat  = " ^ string_of_int k ^ "\n") ;
           raise (Check.Comp.Error (loc, Check.Comp.SBoxMismatch (cD, cG, (C.cnormDCtx (cPhi, theta)), (C.cnormDCtx (cPsi, theta)))) ))


  | (Apx.Comp.Case (loc, prag, i, branches), ((tau, theta) as tau_theta)) ->
      let _ = dprint (fun () -> "[elExp] case ") in
      let (i', tau_theta') = genMApp loc cD (elExp' cD cG i) in
      let _ = dprint (fun () -> "[elExp] case on " ^ P.expSynToString cD cG (Whnf.cnormExp' (i', Whnf.m_id))) in
      begin match (i', C.cwhnfCTyp tau_theta') with
        | (Int.Comp.Ann (Int.Comp.Box (_ , phat,tR), _ ) as i,
           (Int.Comp.TypBox (_, tP, cPsi) as tau_s, t (* m_id *))) ->
          let _ = Unify.forceGlobalCnstr () in
          if Whnf.closed (tR, LF.id) then
            let recBranch b =
              let _ = dprint (fun () -> "[elBranch - IndexObj] in context cPsi = "
                ^ P.dctxToString cD cPsi ^ "\n") in
              let b = elBranch (IndexObj(phat, tR)) cD cG b (i, tau_s) tau_theta in
              let _ = Gensym.MVarData.reset () in
              b in
            let branches' = List.map recBranch branches in
            Int.Comp.Case (loc, prag, i, branches')
          else
            raise (Error (loc, ValueRestriction (cD, cG, i, (tau_s,t))))

        | (Int.Comp.Ann (Int.Comp.Box (_ , phat,tR), _ ) as i, (tau_s, t)) ->
          raise (Error (loc, (IllegalCase (cD, cG, i, (tau_s, t)))))

        | (i, (Int.Comp.TypBox (_, tP, cPsi) as tau_s, _mid)) ->
          let _      = dprint (fun () -> "[elExp]"
            ^ "Contexts cD  = " ^ P.mctxToString cD ^ "\n"
            ^ "cG = " ^ P.gctxToString cD cG ^ "\n"
            ^ "Expected Pattern has type :" ^
            P.typToString cD cPsi (tP, LF.id)
            ^  "\n Context of expected pattern type : "
            ^  P.dctxToString cD cPsi
            ^ "\n Checking closedness ... ") in
          if Whnf.closedTyp (Whnf.cnormTyp (tP, Whnf.m_id), LF.id) &&
            Whnf.closedDCtx (Whnf.cnormDCtx (cPsi, Whnf.m_id))
             && Whnf.closedGCtx (Whnf.cnormCtx (cG, Whnf.m_id))
          then
            let recBranch b =
              let _ = dprint (fun () -> "[elBranch - DataObj] " ^
                P.expSynToString cD cG (Whnf.cnormExp' (i, Whnf.m_id)) ^
                " of type "
                ^ P.compTypToString cD tau_s
                ^ "\n") in
              let b = elBranch DataObj cD cG b (i, tau_s) tau_theta in
              let _ = Gensym.MVarData.reset () in
              b in
            let branches' = List.map recBranch branches in
            let b = Int.Comp.Case (loc, prag, i, branches') in
            let _ = (dprint (fun () -> "[elBranch - DataObj] ");
                     dprint (fun () -> "             of type "
                       ^ P.compTypToString cD tau_s
                       ^ " done");
                     dprint (fun () -> "cG = " ^ P.gctxToString cD cG);
                     dprint(fun () ->  "    Reconstructed branch: " ^
                       P.expChkToString cD cG b)) in
            b
          else raise (Error (loc, CompScrutineeTyp (cD, cG, i', (tP, LF.id), cPsi)))

(*        | (i, ((Int.Comp.TypBool | Int.Comp.TypCross (_, _) | Int.Comp.TypBase  (_, _, _)) as tau_s, _mid)) -> *)
          | (i, (tau_s, t)) ->
          let recBranch b =
            let _ = dprint (fun () -> "[elBranch - PatObj] has type " ) in
            let tau_s = Whnf.cnormCTyp (tau_s, t) in
            let _ = dprint (fun () -> "         " ^ P.compTypToString cD tau_s ^ "\n") in

            let b = elBranch DataObj cD cG b (i, tau_s) tau_theta in
            Gensym.MVarData.reset () ; b in

          let branches' = List.map recBranch branches in
          let _ = dprint (fun () -> "[elBranch - PatObj] of type " ) in
          let _ = dprint (fun () ->  P.compTypToString cD tau_s
            ^ " done \n") in
          Int.Comp.Case (loc, prag, i, branches')

(*        | (i, (tau_s, t)) ->
          raise (Error (loc, (IllegalCase (cD, cG, i, (tau_s, t)))))*)
      end

  | (Apx.Comp.If (loc, i, e1, e2), ((tau, theta) as tau_theta)) ->
      let (i', tau_theta') = genMApp loc cD (elExp' cD cG i) in
        begin match C.cwhnfCTyp tau_theta' with
          | (Int.Comp.TypBool , _ ) ->
              let e1' = elExp cD cG e1 tau_theta in
              let e2' = elExp cD cG e2 tau_theta in
                Int.Comp.If (loc, i', e1', e2')
          | _  -> raise (Check.Comp.Error (loc, Check.Comp.IfMismatch (cD, cG, tau_theta')))
        end

  | (Apx.Comp.Hole (loc), (tau, theta)) ->
    let () = Holes.collect (loc, cD, cG, (tau, theta)) in
    Int.Comp.Hole (loc)

  (* TODO postpone to reconstruction *)
  (* Error handling cases *)
  | (Apx.Comp.Fun (loc, _x, _e),  tau_theta ) ->
      raise (Check.Comp.Error (loc, Check.Comp.FunMismatch (cD, cG, tau_theta)))
  | (Apx.Comp.CtxFun (loc, _psi_name, _e), tau_theta) ->
      raise (Check.Comp.Error (loc, Check.Comp.CtxFunMismatch (cD, cG, tau_theta)))
  | (Apx.Comp.MLam (loc, _u, _e), tau_theta) ->
      raise (Check.Comp.Error (loc, Check.Comp.MLamMismatch (cD, cG, tau_theta)))
  | (Apx.Comp.Pair(loc, _ , _ ), tau_theta) ->
      raise (Check.Comp.Error (loc, Check.Comp.PairMismatch (cD, cG, tau_theta)))
  | (Apx.Comp.Box (loc, _, _ ) , tau_theta) ->
      raise (Check.Comp.Error (loc, Check.Comp.BoxMismatch (cD, cG, tau_theta)))

and elExp' cD cG i = match i with
  | Apx.Comp.Var offset ->
      let tau = lookup cG offset in
      let _ = dprint (fun () -> "[elExp'] Variable " ^ R.render_var cG offset
                        ^ " has type " ^
                        P.compTypToString cD tau) in
      (Int.Comp.Var offset, (tau, C.m_id))

  | Apx.Comp.DataConst c ->
      let _ = dprint (fun () -> "[elExp'] DataConst " ^ R.render_cid_comp_const  c ^
                        "\n has type " ^ P.mctxToString cD ^ " |- " ^
                        P.compTypToString cD ((CompConst.get c).CompConst.typ)) in
     (Int.Comp.DataConst c, ((CompConst.get c).CompConst.typ, C.m_id))

  | Apx.Comp.DataDest c ->
      let _ = dprint (fun () -> "[elExp'] DataDest " ^ R.render_cid_comp_dest  c ^
                        "\n has type " ^ P.mctxToString cD ^ " |- " ^
                        P.compTypToString cD ((CompDest.get c).CompDest.typ)) in
     (Int.Comp.DataDest c, ((CompDest.get c).CompDest.typ, C.m_id))

  | Apx.Comp.Const prog ->
     (Int.Comp.Const prog, ((Comp.get prog).Comp.typ, C.m_id))

  | Apx.Comp.Apply (loc, i, e) ->
      let _ = dprint (fun () -> "[elExp'] Apply") in
      let (i', tau_theta') = genMApp loc cD (elExp' cD cG i) in
      let _ = dprint (fun () -> "[elExp'] Apply - generated implicit arguments") in
        begin match tau_theta' with
          | (Int.Comp.TypArr (tau2, tau), theta) ->
              let _ = dprint (fun () -> "[elExp'] Inferred type for i' = " ^
                                P.expSynToString cD cG (Whnf.cnormExp' (i', Whnf.m_id)) ^ "\n      " ^
                                P.compTypToString cD (Whnf.cnormCTyp (Int.Comp.TypArr (tau2,tau), theta))
                                ^ "\n") in
              let _ = dprint (fun () -> "[elExp'] Check argument has type " ^
                                P.compTypToString cD (Whnf.cnormCTyp (tau2,theta))) in
              let _ = dprint (fun () -> "[elExp'] Result has type " ^
                                P.compTypToString cD (Whnf.cnormCTyp (tau,theta))) in
              let tau' = Whnf.cnormCTyp (tau, theta) in
              let e' = elExp cD cG e (tau2, theta) in
              let i'' = Int.Comp.Apply (loc, i', e') in
              (* let tau'' = Whnf.cnormCTyp (tau', Whnf.m_id) in *)
              let _ = dprint (fun () -> "[elExp'] Apply done : " ) in
              let _ = dprint (fun () -> "         " ^
                                P.expSynToString cD cG (Whnf.cnormExp' (i'', Whnf.m_id))) in
              let _ = dprint (fun () -> "         has type " ^
                                P.compTypToString cD (Whnf.cnormCTyp (tau', Whnf.m_id))) in
               (*  (i'', (tau, theta))  - not returnig the type in normal form
      leads to subsequent whnf failure and the fact that indices for context in
      MetaObj are off *)
                (i'', (tau', Whnf.m_id))

          | _ ->
              raise (Check.Comp.Error (loc, Check.Comp.MismatchSyn (cD, cG, i', Check.Comp.VariantArrow, tau_theta')))
                (* TODO postpone to reconstruction *)
        end

  | Apx.Comp.CtxApp (loc, i, cPsi) ->
      let (i', tau_theta') = genMApp loc cD (elExp' cD cG i) in
        begin match tau_theta' with
          | ((Int.Comp.TypCtxPi ((_psi, _sW, _explicit ), tau), theta) as tt)->
              let cPsi'  = Lfrecon.elDCtx Lfrecon.Pibox cD cPsi in
              let theta' = Int.LF.MDot (Int.LF.CObj (cPsi'), theta) in
              let _ = (dprint (fun () -> "[elExp'] CtxApp : tau = " ^
                                 P.compTypToString cD (Whnf.cnormCTyp tt) );
                       dprint (fun () -> "[elExp'] cPsi' = " ^ P.dctxToString cD cPsi' )) in
              let _ = dprint (fun () -> "[elExp'] CtxApp : [cPsi/psi]tau' = " ^
                                 P.compTypToString cD (Whnf.cnormCTyp   (tau,theta')) ) in
                (Int.Comp.CtxApp (loc, i', cPsi'), (tau, theta'))

          | _ ->
              raise (Check.Comp.Error (loc, Check.Comp.MismatchSyn (cD, cG, i', Check.Comp.VariantCtxPi, tau_theta')))
                (* TODO postpone to reconstruction *)
        end

  | Apx.Comp.MApp (loc, i, mC) ->
      let _ = dprint (fun () -> "Elaborating MApp.\n") in
      let (i0, tau_t) = (elExp' cD cG i) in
      let _ = dprint (fun () -> "[elExp'] MApp : " ^
                        P.expSynToString cD cG (Whnf.cnormExp' (i0, Whnf.m_id)) ^ " : " ^
                        P.compTypToString cD (Whnf.cnormCTyp tau_t) ) in
      let (i', tau_theta') = genMApp loc cD (i0, tau_t) in
      let _ = dprint (fun () -> "\n MApp - Generated implicit args.\n") in
        begin match tau_theta' with
          | (Int.Comp.TypPiBox ((Int.LF.MDecl (_, tA, cPsi, _), Int.Comp.Explicit), tau), theta) ->
              let cPsi' = C.cnormDCtx (cPsi, theta) in
              (* let psihat' = Context.dctxToHat cPsi'  in *)
                begin match mC with
                  | Apx.Comp.MetaObj (_loc', psihat, m) ->
                      begin try
                        let _      = dprint (fun () -> "[elExp']  MApp -  MetaObj") in
                        let _      = dprint (fun () -> "[elExp'] elaborate"^
                                               " MetaObj against type " ^
                                               P.typToString cD cPsi' (C.cnormTyp (tA, theta),
                                                                       LF.id)) in
                        let tM'    = Lfrecon.elTerm Lfrecon.Pibox cD cPsi' m (C.cnormTyp (tA, theta), LF.id) in
                        let theta' = Int.LF.MDot (Int.LF.MObj (psihat, tM'), theta) in
                          (dprint (fun () -> "[elSyn] MApp : tau = " ^
                                     P.compTypToString cD (Whnf.cnormCTyp tau_theta' ));
                           dprint (fun () -> "[elSyn] tM  = " ^ P.normalToString cD cPsi' (tM', LF.id) );
                           dprint (fun () -> "[elSyn] tau_theta = " ^
                                     P.compTypToString cD (Whnf.cnormCTyp (tau, theta'))) ;
                           (Int.Comp.MApp (loc, i', (psihat, Int.Comp.NormObj tM')), (tau, theta')))
                      with Error.Violation msg ->
                        dprint (fun () -> "[elTerm] Error.Violation: " ^ msg);
                        raise (Lfrecon.Error (loc, Lfrecon.CompTypAnn))
                      end
                  | _ -> raise (Check.Comp.Error (loc, Check.Comp.MAppMismatch (cD, (Int.Comp.MetaTyp (tA, cPsi), theta))))
                end
          | (Int.Comp.TypPiBox ((Int.LF.SDecl (_, tA, cPsi), Int.Comp.Explicit), tau), theta) ->
              let cPsi' = C.cnormDCtx (cPsi, theta) in
              (* let psihat' = Context.dctxToHat cPsi'  in *)
                begin match mC with
                  | Apx.Comp.MetaSub (loc', psihat, m) ->
                      begin try
                        let _      = dprint (fun () -> "[elExp']  MApp -  MetaSub") in
                        let _      = dprint (fun () -> "[elExp'] elaborate"^
                                               " MetaSub against type " ^
                                               (P.dctxToString cD cPsi') ^
                                               (P.dctxToString cD (C.cnormDCtx (tA, theta)))) in
                        let tM'    = Lfrecon.elSub loc' Lfrecon.Pibox cD cPsi' m (C.cnormDCtx (tA, theta)) in
                        let theta' = Int.LF.MDot (Int.LF.SObj (psihat, tM'), theta) in
                          (dprint (fun () -> "[elSyn] MApp : tau = " ^
                                     P.compTypToString cD (Whnf.cnormCTyp tau_theta' ));
                           dprint (fun () -> "[elSyn] tM  = " ^ P.subToString cD cPsi' tM' );
                           dprint (fun () -> "[elSyn] tau_theta = " ^
                                     P.compTypToString cD (Whnf.cnormCTyp (tau, theta'))) ;
                           (Int.Comp.MApp (loc, i', (psihat, Int.Comp.SubstObj tM')), (tau, theta')))
                      with Error.Violation msg ->
                        dprint (fun () -> "[elTerm] Error.Violation: " ^ msg);
                        raise (Lfrecon.Error (loc, Lfrecon.CompTypAnn))
                      end
                  | _ -> raise (Check.Comp.Error (loc, Check.Comp.MAppMismatch (cD, (Int.Comp.MetaSubTyp (tA, cPsi), theta))))
                end
            | (Int.Comp.TypPiBox ((Int.LF.PDecl (_, tA, cPsi), Int.Comp.Explicit), tau), theta) ->
              (* m = PVar or BVar of Proj *)
              (* tM' really is a head ... if we would allow  Root (_, PVar _ , Nil) then this wouldn't be normal. *)
               begin try
                 begin match mC with
                   | Apx.Comp.MetaObj (_loc', psihat , Apx.LF.Root (_, h, Apx.LF.Nil)) ->
                       let _ = dprint (fun () -> "[elExp'] Mapp case : PDecl ") in
                       let cPsi' = C.cnormDCtx (cPsi, theta) in
                       let (h', sB) = Lfrecon.elHead loc Lfrecon.Pibox cD cPsi' h  in
                       let theta' = Int.LF.MDot (Int.LF.PObj (psihat, h'), theta) in
                       let sA' = (C.cnormTyp (tA, theta), LF.id) in
                         begin try
                           (Unify.unifyTyp cD cPsi' sB  sA' ;
                            dprint (fun () -> "[elExp'] unification of PDecl with inferred type done");
                          (Int.Comp.MApp (loc, i', (psihat, Int.Comp.NeutObj h')), (tau, theta')))
                         with Unify.Failure msg ->
                           (Printf.printf "%s\n" msg;
                            raise (Lfrecon.Error (loc, Lfrecon.TypMismatchElab (cD, cPsi', sA', sB))))
                         end
                  | _ ->
                       (dprint (fun () -> "[elTerm] Error.Violation: Not a head");
                      raise (Check.Comp.Error (loc, Check.Comp.MAppMismatch (cD, (Int.Comp.MetaTyp (tA, cPsi), theta)))))
                 end
               with Error.Violation msg ->
                 dprint (fun () -> "[elTerm] Error.Violation: " ^ msg);
                 raise (Lfrecon.Error (loc, Lfrecon.CompTypAnn))
               end

         (* Allow uniform applications for all meta-objects *)
          | ((Int.Comp.TypCtxPi ((_psi, sW, _explicit ), tau), theta) as tt)->
              begin match mC with
                | Apx.Comp.MetaCtx (loc, cPsi) ->
                    let cPsi'  = Lfrecon.elDCtx Lfrecon.Pibox cD cPsi in
                    let _ = (dprint (fun () -> "[elExp'] CtxApp : tau = " ^
                                       P.compTypToString cD (Whnf.cnormCTyp tt) );
                             dprint (fun () -> "[elExp'] cPsi' = " ^ P.dctxToString cD cPsi' )) in

                    let _ = dprint (fun () -> "[elExp'] CtxApp : [cPsi/psi]tau' = " ^
                                      P.compTypToString cD (Whnf.cnormCTyp (tau,theta)) ) in

                      (Int.Comp.CtxApp (loc, i', cPsi'), (tau, theta))
                | _ ->  raise (Check.Comp.Error (loc, Check.Comp.MAppMismatch (cD, (Int.Comp.MetaSchema sW, theta))))
              end

          | (Int.Comp.TypArr (Int.Comp.TypBox(_, tP, cPsi), tau), theta) ->
              begin match mC with
                | Apx.Comp.MetaObj (loc, psihat, m) ->
                  begin
                    try
                      let cPsi' = C.cnormDCtx (cPsi, theta) in
                      let _     = dprint (fun () -> "[elExp']  MApp -  MetaObj") in
                      let _     = dprint (fun () -> "[elExp'] elaborate" ^
                        " MetaObj against type " ^
                        P.typToString cD cPsi' (C.cnormTyp (tP, theta), LF.id)) in
                      let tM'   = Lfrecon.elTerm Lfrecon.Pibox cD cPsi' m  (C.cnormTyp (tP, theta), LF.id) in
                      let i     = Int.Comp.Apply (loc, i', Int.Comp.Box(loc, psihat, tM')) in
                      dprint (fun () -> "[elExp] MApp Reconstructed: " ^
                        P.expSynToString cD cG (Whnf.cnormExp' (i, Whnf.m_id))); (i , (tau, theta))
                    with Error.Violation msg ->
                      dprint (fun () -> "[elTerm] Error.Violation: " ^ msg);
                      raise (Check.Comp.Error (loc, Check.Comp.AppMismatch (cD, (Int.Comp.MetaTyp (tP, cPsi), theta))))
                  end
                | _ -> raise (Check.Comp.Error (loc, Check.Comp.AppMismatch (cD, (Int.Comp.MetaTyp (tP, cPsi), theta))))
              end

          | _ ->
              raise (Check.Comp.Error (loc, Check.Comp.MismatchSyn (cD, cG, i', Check.Comp.VariantPiBox, tau_theta')))
                (* TODO postpone to reconstruction *)

        end

  | Apx.Comp.MAnnApp (loc, i, (psi, m)) ->
      let _ = dprint (fun () -> "Reconstructing MAnnApp\n") in
      let (i0, tau_t) = (elExp' cD cG i) in
      let _ = (dprint (fun () -> "[elExp'] MApp : " ^
                        P.expSynToString cD cG (Whnf.cnormExp' (i0, Whnf.m_id))) ;
              dprint (fun () -> "             : " ^
                        P.compTypToString cD (Whnf.cnormCTyp tau_t) )) in

      let (i', tau_theta') = genMApp loc cD  (i0, tau_t) in
      let _ = dprint (fun () -> "[elExp'] MAnnApp - generated implicit args.\n") in
      let _ = dprint (fun () -> "[elExp] MAnnApp  : " ^
                                P.mctxToString cD ^ "\n |- " ^
                                P.compTypToString cD (Whnf.cnormCTyp  tau_theta')) in
              dprint (fun () -> "[elExp] MAnnApp Reconstructed (partially) AFTER GENERATING IMPLICIT ARGS:\n      " ^
                P.expSynToString cD cG (Whnf.cnormExp' (i', Whnf.m_id)) ^ "\n");
      begin match tau_theta' with
        | (Int.Comp.TypPiBox ((Int.LF.MDecl (_, tA, cPsi, _), Int.Comp.Explicit), tau0), theta) ->
          let cPsi    = C.cnormDCtx (cPsi, theta) in
          begin
            try
              let _ = dprint (fun () -> "... PiBox MDecl case ...") in
              let cPsi' = Lfrecon.elDCtx Lfrecon.Pibox cD psi in
              let _ = dprint (fun () -> "[elDCtx] done... ]") in
              let _     = begin try
                           Unify.unifyDCtx cD cPsi cPsi'
                          with
                            | Unify.Failure "Context clash" ->
                                let expected_tau = Int.Comp.TypBox (Syntax.Loc.ghost,Whnf.cnormTyp (tA, theta),
                                                                Whnf.cnormDCtx (cPsi, theta))   in
                                  raise (Error (loc, CtxMismatch (cD, expected_tau, cPsi')))
                          end
              in
              let _ = dprint (fun () -> "[unifyDCtx] done... ]") in
              let cPsi' = Whnf.normDCtx cPsi' in
              let psihat' = Context.dctxToHat cPsi'  in
              let i_norm = Whnf.cnormExp' (i', Whnf.m_id) in
              let tM'    = Lfrecon.elTerm Lfrecon.Pibox cD cPsi' m (C.cnormTyp (tA, theta), LF.id) in
              let _ = dprint (fun () -> "[elTerm] done... ]") in
              let theta' = Int.LF.MDot (Int.LF.MObj (psihat', tM'), theta) in
              let i'' = Int.Comp.MApp (loc, i_norm, (psihat', Int.Comp.NormObj tM'))  in
              let tau'' = Whnf.cnormCTyp (tau0, theta') in
                (dprint (fun () -> "[elExp] MAnnApp Reconstructed EXPLICIT ARG:\n      " ^
                           P.expSynToString cD cG (Whnf.cnormExp' (i'', Whnf.m_id)) ^ "\n");
                   (i'', (tau'', Whnf.m_id)))
            with Error.Violation msg ->
              dprint (fun () -> "[elTerm] Error.Violation: " ^ msg);
              raise (Lfrecon.Error (loc, Lfrecon.CompTypAnn ))
          end
        | (Int.Comp.TypPiBox ((Int.LF.PDecl (_, tA, cPsi), Int.Comp.Explicit), tau), theta) ->
          let cPsi    = C.cnormDCtx (cPsi, theta) in
          begin
            try
              let _ = dprint (fun () -> "... PiBox PDecl case ...") in
              let cPsi' = Lfrecon.elDCtx Lfrecon.Pibox cD psi in
              let _ = dprint (fun () -> "[elDCtx] done... ]") in
              let _     = Unify.unifyDCtx cD cPsi cPsi' in
              let cPsi' = Whnf.normDCtx cPsi' in
              let psihat' = Context.dctxToHat cPsi'  in
              begin match m with
                | Apx.LF.Root (_, h, Apx.LF.Nil) ->
                  let _ = dprint (fun () -> "[elExp'] Mapp case :  PDecl ") in
                  let (h', sB) = Lfrecon.elHead loc Lfrecon.Pibox cD cPsi' h  in
                  let theta' = Int.LF.MDot (Int.LF.PObj (psihat', h'), theta)  in
                  let sA' = (C.cnormTyp (tA, theta), LF.id) in
                  let i_norm = Whnf.cnormExp' (i', Whnf.m_id) in
                  begin
                    try
                      (Unify.unifyTyp cD cPsi' sB  sA' ;
                       dprint (fun () -> "[elExp'] unification of PDecl with inferred type done");
                       (Int.Comp.MApp (loc, i_norm, (psihat', Int.Comp.NeutObj h')), (tau, theta')))
                    with Unify.Failure msg ->
                      (Printf.printf "%s\n" msg;
                       raise (Lfrecon.Error (loc, Lfrecon.TypMismatchElab (cD, cPsi', sA', sB))))
                  end
                | _ ->
                  (dprint (fun () -> "[elTerm] Violation: Not a head");
                   raise (Check.Comp.Error (loc, Check.Comp.MAppMismatch (cD, (Int.Comp.MetaTyp (tA, cPsi), theta)))))
              end
            with Error.Violation msg ->
              dprint (fun () -> "[elTerm] Violation: " ^ msg);
              raise (Lfrecon.Error (loc, Lfrecon.CompTypAnn))
          end
        | (Int.Comp.TypArr (Int.Comp.TypBox(_, tP, cPsi), tau), theta) ->
          let cPsi = C.cnormDCtx (cPsi, theta) in
          let _ = dprint (fun () -> "Encountered Boxed arg") in
          let _ = dprint (fun () -> "[elExp] MAnnApp - TypArr : " ^
            P.mctxToString cD ^ " |- " ^
            P.compTypToString cD (Whnf.cnormCTyp tau_theta')) in
          let _ = dprint (fun () -> "cnormDctx done") in
          let _ = dprint (fun () -> "Projected type of argument : " ^
            (P.dctxToString cD cPsi) ^ " |- " ^
            P.typToString cD cPsi (C.cnormTyp (tP, theta), LF.id)) in
          begin
            try
              let cPsi' = Lfrecon.elDCtx Lfrecon.Pibox cD psi in
              let _ = dprint (fun () -> "reconstruction of explicit psi done") in
              let _ = dprint (fun () -> "BEFORE unifyDCtx cPsi' = " ^ P.dctxToString cD  cPsi') in
              let _ = dprint (fun () -> "                 cPsi = " ^ P.dctxToString cD  cPsi) in
              let _     = Unify.unifyDCtx cD cPsi cPsi' in
              let _ = dprint (fun () -> "AFTER unifyDCtx cPsi' = " ^ P.dctxToString cD  cPsi') in
              let _ = dprint (fun () -> "                 cPsi = " ^ P.dctxToString cD  cPsi) in
              let _ = dprint (fun () -> "Infer omitted context argument using  unification") in
              let i_norm = Whnf.cnormExp' (i', Whnf.m_id) in
              dprint (fun () -> "[elExp] MAnnApp Reconstructed (partially): " ^
                P.expSynToString cD cG i_norm ^ "\n");
              let cPsi' = Whnf.normDCtx cPsi' in

              let _   = dprint (fun () -> "[elTerm] for m against type (BEFORE): " ^
                P.dctxToString cD cPsi' ^ " \n  |- \n  " ^
                P.typToString cD cPsi' (C.cnormTyp (tP, theta), LF.id)) in
              let tM' = Lfrecon.elTerm Lfrecon.Pibox cD cPsi' m (C.cnormTyp (tP, theta), LF.id) in
              let _   = dprint (fun () -> "[elTerm] for m against type (AFTER): " ^
                P.dctxToString cD cPsi' ^ " \n  |- \n " ^
                P.typToString cD cPsi' (C.cnormTyp (tP, theta), LF.id)) in
              let psihat' = Context.dctxToHat (Whnf.normDCtx cPsi')  in
              let i = Int.Comp.Apply (loc, i_norm,
                                      Int.Comp.Box(loc, psihat', tM')) in
              dprint (fun () -> "[elExp] MAnnApp Reconstructed: " ^
                P.expSynToString cD cG (Whnf.cnormExp' (i_norm, Whnf.m_id)) ^ "\n"); (i , (tau, theta))

            with Unify.Failure msg ->
              raise (Check.Comp.Error (loc, Check.Comp.AppMismatch (cD, (Int.Comp.MetaTyp (tP, cPsi), theta))))
          end
        | _ ->
          raise (Check.Comp.Error (loc, Check.Comp.MismatchSyn (cD, cG, i', Check.Comp.VariantPiBox, tau_theta')))
          (* TODO postpone to reconstruction *)
      end
   | Apx.Comp.MAnnSApp (loc, i, (psi, m)) ->
      let _ = dprint (fun () -> "Reconstructing MAnnSApp\n") in
      let (i0, tau_t) = (elExp' cD cG i) in
      let _ = (dprint (fun () -> "[elExp'] MApp : " ^
                        P.expSynToString cD cG (Whnf.cnormExp' (i0, Whnf.m_id))) ;
              dprint (fun () -> "             : " ^
                        P.compTypToString cD (Whnf.cnormCTyp tau_t) )) in

      let (i', tau_theta') = genMApp loc cD  (i0, tau_t) in
      let _ = dprint (fun () -> "[elExp'] MAnnSApp - generated implicit args.\n") in
      let _ = dprint (fun () -> "[elExp] MAnnSApp  : " ^
                                P.mctxToString cD ^ "\n |- " ^
                                P.compTypToString cD (Whnf.cnormCTyp  tau_theta')) in
              dprint (fun () -> "[elExp] MAnnSApp Reconstructed (partially) AFTER GENERATING IMPLICIT ARGS:\n      " ^
                P.expSynToString cD cG (Whnf.cnormExp' (i', Whnf.m_id)) ^ "\n");
      begin match tau_theta' with
        | (Int.Comp.TypPiBox ((Int.LF.SDecl (_, tA, cPsi), Int.Comp.Explicit), tau0), theta) ->
          let cPsi    = C.cnormDCtx (cPsi, theta) in
          begin
            try
              let _ = dprint (fun () -> "... PiBox SDecl case ...") in
              let cPsi' = Lfrecon.elDCtx Lfrecon.Pibox cD psi in
              let _ = dprint (fun () -> "[elDCtx] done... ]") in
              let _     = begin try
                           Unify.unifyDCtx cD cPsi cPsi'
                          with
                            | Unify.Failure "Context clash" ->
                                let expected_tau = Int.Comp.TypSub (Syntax.Loc.ghost,Whnf.cnormDCtx (tA, theta),
                                                                Whnf.cnormDCtx (cPsi, theta))   in
                                  raise (Error (loc, CtxMismatch (cD, expected_tau, cPsi')))
                          end
              in
              let _ = dprint (fun () -> "[unifyDCtx] done... ]") in
              let cPsi' = Whnf.normDCtx cPsi' in
              let psihat' = Context.dctxToHat cPsi'  in
              let i_norm = Whnf.cnormExp' (i', Whnf.m_id) in
              let tM'    = Lfrecon.elSub loc Lfrecon.Pibox cD cPsi' m (C.cnormDCtx (tA, theta)) in
              let _ = dprint (fun () -> "[elTerm] done... ]") in
              let theta' = Int.LF.MDot (Int.LF.SObj (psihat', tM'), theta) in
              let i'' = Int.Comp.MApp (loc, i_norm, (psihat', Int.Comp.SubstObj tM'))  in
              let tau'' = Whnf.cnormCTyp (tau0, theta') in
                (dprint (fun () -> "[elExp] MAnnApp Reconstructed EXPLICIT ARG:\n      " ^
                           P.expSynToString cD cG (Whnf.cnormExp' (i'', Whnf.m_id)) ^ "\n");
                   (i'', (tau'', Whnf.m_id)))
            with Error.Violation msg ->
              dprint (fun () -> "[elTerm] Error.Violation: " ^ msg);
              raise (Lfrecon.Error (loc, Lfrecon.CompTypAnn ))
          end
        | _ ->
          raise (Check.Comp.Error (loc, Check.Comp.MismatchSyn (cD, cG, i', Check.Comp.VariantPiBox, tau_theta')))
          (* TODO postpone to reconstruction *)
        end


  | Apx.Comp.BoxVal (loc, psi, r) ->
      let _ = dprint (fun () -> "[elExp'] BoxVal dctx ") in
      let cPsi     = Lfrecon.elDCtx Lfrecon.Pibox cD psi in
      let _ = dprint (fun () -> "[elExp'] BoxVal dctx done: " ^ P.dctxToString cD cPsi ) in
      let (tR, sP) = Lfrecon.elClosedTerm' Lfrecon.Pibox cD cPsi r  in
      let _ = dprint (fun () -> "[elExp'] BoxVal tR done ") in
      (* let sP    = synTerm Lfrecon.Pibox cD cPsi (tR, LF.id) in *)
      let phat     = Context.dctxToHat cPsi in
      let tau      = Int.Comp.TypBox (Syntax.Loc.ghost, Int.LF.TClo sP, cPsi) in
        (Int.Comp.Ann (Int.Comp.Box (loc, phat, tR), tau), (tau, C.m_id))

  | Apx.Comp.PairVal (loc, i1, i2) ->
      let (i1', (tau1,t1)) = genMApp loc cD (elExp' cD cG i1) in
      let (i2', (tau2,t2)) = genMApp loc cD (elExp' cD cG i2) in
        (Int.Comp.PairVal (loc, i1', i2'),
         (Int.Comp.TypCross (Whnf.cnormCTyp (tau1,t1), Whnf.cnormCTyp (tau2,t2)), C.m_id))


  | Apx.Comp.Ann (e, tau) ->
      let tau' = elCompTyp cD tau in
      let e'   = elExp cD cG e (tau', C.m_id) in
        (Int.Comp.Ann (e', tau'), (tau', C.m_id))


  | Apx.Comp.Equal (loc, i1, i2) ->
      let _ = dprint (fun () -> "[elExp'] Equal ... ") in
      let (i1', ttau1) = genMApp loc cD (elExp' cD cG i1) in
      let (i2', ttau2) = genMApp loc cD (elExp' cD cG i2) in
       if Whnf.convCTyp ttau1 ttau2 then
         (Int.Comp.Equal (loc, i1', i2'), (Int.Comp.TypBool , C.m_id))
       else
         raise (Check.Comp.Error (loc, Check.Comp.EqMismatch (cD, ttau1, ttau2 )))


  | Apx.Comp.Boolean (_ , b)  -> (Int.Comp.Boolean b, (Int.Comp.TypBool, C.m_id))



(* We don't check that each box-expression has approximately
 *  the same type as the expression we analyze.
 *
 *)
(*

  recPattern cD cPsi omega delta psi m tPopt =

  Assumptions:
      cO ; cD ; cPsi |- tPopt
      omega ; delta ; psi |- m


* recMObj cD cPsi omega delta mO tPopt =
  based on recPattern.

* recPattern becomes redundant when we adopt the new parser as default.

*)
and recMObj cD' mO (cD, tAnn, cPsi) = match mO with
  | Apx.Comp.MetaObjAnn (loc, psi, m) ->
  let cPsi'   = Lfrecon.elDCtx  Lfrecon.Pibox cD' psi in
  let _       = dprint (fun () -> "[recMObj] inferCtxSchema ... ") in
  let _       = dprint (fun () ->  "Scrutinee's context " ^ P.mctxToString cD ^ " |- " ^
                          P.dctxToString cD cPsi) in
  let _       = dprint (fun () ->  "Pattern's context  " ^ P.mctxToString cD' ^ " |- " ^
                          P.dctxToString cD' cPsi') in
  let _       = inferCtxSchema loc (cD, cPsi) (cD', cPsi') in
  let _       = dprint (fun () -> "[recMObj] inferCtxSchema done") in
  let tP'     = begin match tAnn with
                | FullTyp  a    ->
                    let tP' = Lfrecon.elTyp Lfrecon.Pibox cD' cPsi' a  in
                      (* recTyp Lfrecon.Pibox cD' cPsi' (tP', LF.id) ;*) tP'
                | PartialTyp a  ->
                    let _ = dprint (fun () -> "[mgAtomicTyp] Generate mg type in context " ^
                                      P.dctxToString cD' cPsi' ) in
                      mgAtomicTyp cD' cPsi' a (Typ.get a).Typ.kind
                end in
  let _ = dprint (fun () -> "[recMObj] Reconstruction of pattern of type  " ^
                    P.typToString cD' cPsi' (tP', LF.id)) in
  let tR = Lfrecon.elTerm' Lfrecon.Pibox cD' cPsi' m (tP', LF.id) in
  let _  = Lfrecon.solve_constraints  cD' in
  let _   = dprint (fun () -> "recMObj: Elaborated pattern...\n" ^ P.mctxToString cD' ^ "  ;   " ^
                      P.dctxToString cD' cPsi' ^ "\n   |-\n    "  ^ P.normalToString cD' cPsi' (tR, LF.id) ^
                      "\n has type " ^ P.typToString cD' cPsi' (tP', LF.id) ^ "\n") in

  let phat = Context.dctxToHat cPsi' in
  let (cD1', cPsi1', (_phat, tR1'), tP1') =
    Abstract.pattern cD' cPsi' (phat, tR) tP' in
    begin try
      let _   = dprint (fun () -> "recMObj: Reconstructed pattern (AFTER ABSTRACTION)...\n" ^
                          P.mctxToString cD1' ^ "  ;   " ^ P.dctxToString cD1' cPsi1' ^ "\n   |-\n    "  ^
                          P.normalToString cD1' cPsi1' (tR1', LF.id) ^ "\n has type \n " ^
                          P.typToString cD1' cPsi1'  (tP1', LF.id)) in
      let l_cd1'    = Context.length cD1'  in
      let l_delta   = Context.length cD'  in
      Check.Comp.wf_mctx cD1' ;
        ((l_cd1', l_delta), cD1', cPsi1', Some tR1', tP1')
<<<<<<< HEAD
      with
        | Check.Comp.Error (_ , msg) -> raise (Check.Comp.Error (loc, msg))
        |  _ -> raise (Error (loc,MCtxIllformed cD1'))
=======
    with
        _ -> raise (Error (loc,MCtxIllformed cD1'))
>>>>>>> 42043001
    end

(* inferCtxSchema loc (cD, cPsi) (cD', cPsi') = ()

   if cD |- cPsi  ctx  and  cPsi is the context of the scrutinee
      cD'|- cPsi' ctx  and  cPsi' is the context of the pattern
      cPsi ~ cPsi'   (i.e. they can be made equal during unification)
   then
      return unit
   otherwise
      raise exception
*)
and inferCtxSchema loc (cD,cPsi) (cD', cPsi') = match (cPsi , cPsi') with
      | (Int.LF.Null , Int.LF.Null) -> ()
      | (Int.LF.CtxVar (Int.LF.CtxOffset psi1_var), cPsi') ->
          let _ = dprint (fun () -> "[inferSchema] outside context cD = " ^ P.mctxToString cD )
          in
          let _ = dprint (fun () -> "[inferSchema] local context in branch : cD' " ^ P.mctxToString cD' ) in
          let _ = dprint (fun () -> "[inferSchema] looking up psi = " ^
                            P.dctxToString cD cPsi) in
          let (_ , s_cid) = Whnf.mctxCDec cD psi1_var in
          begin match get_ctxvar cPsi' with
               | None -> ()
               | Some (Int.LF.CtxOffset psi) ->
                   let _ = dprint (fun () -> "[inferSchema] looking up psi' = " ^
                            P.dctxToString cD' cPsi') in
                   let (_ , s_cid') = Whnf.mctxCDec cD' psi in
              if s_cid != s_cid' then raise (Error (loc, ContextSchemaClash (cD, cPsi, cD', cPsi')))
               | Some (Int.LF.CtxName psi) ->
                   (dprint (fun () -> "[inferCtxSchema] Added free context variable "
                              ^ R.render_name psi ^ " with schema " ^
                              R.render_cid_schema s_cid ^
                              " to FCVar");
                   FCVar.add psi (cD, Int.LF.CDecl (psi, s_cid, Int.LF.No)))
          end

      | (Int.LF.DDec (cPsi1, Int.LF.TypDecl(_ , _tA1)) , Int.LF.DDec (cPsi2, Int.LF.TypDecl(_ , _tA2))) ->
          inferCtxSchema loc (cD, cPsi1) (cD',cPsi2)
      | _ -> raise (Error (loc, PatternContextClash (cD, cPsi, cD', cPsi')))

(* ********************************************************************************)
(* Elaborate computation-level patterns *)

and elPatMetaObj cD pat (cdecl, theta) = begin match pat with
  | Apx.Comp.PatMetaObj (loc, cM) ->
    (match cdecl with
       | Int.LF.MDecl (_, tA, cPsi, _) ->
           (match  elMetaObj cD cM (Int.Comp.MetaTyp (tA, cPsi), theta)  with
              | (Int.Comp.MetaObj (loc, phat, tM) as cM') ->
                  (Int.Comp.PatMetaObj (loc, cM'),
                   Int.LF.MDot (Int.LF.MObj (phat, tM), theta))
           )
       | Int.LF.PDecl (_, tA, cPsi) ->
           (match elMetaObj cD cM (Int.Comp.MetaParamTyp (tA, cPsi), theta)  with
              | (Int.Comp.MetaParam (loc, phat, h) as cM') ->
                  (Int.Comp.PatMetaObj (loc, cM'),
                   Int.LF.MDot (Int.LF.PObj (phat, h), theta))
           )

       | Int.LF.CDecl (_, w, _dep)        ->
           let (Int.Comp.MetaCtx (loc, cPsi) as cM') = elMetaObj cD cM (Int.Comp.MetaSchema w, theta) in
             (Int.Comp.PatMetaObj (loc, cM'),
              Int.LF.MDot (Int.LF.CObj (cPsi), theta))
    )

  | Apx.Comp.PatEmpty (loc, _ ) -> raise (Error (loc, PatternMobj))
  | Apx.Comp.PatConst (loc, _, _ ) -> raise (Error (loc, PatternMobj))
  | Apx.Comp.PatFVar (loc, _ ) -> raise (Error (loc, PatternMobj))
  | Apx.Comp.PatVar (loc, _ , _ ) -> raise (Error (loc, PatternMobj))
  | Apx.Comp.PatPair (loc, _ , _ ) -> raise (Error (loc, PatternMobj))
  | Apx.Comp.PatTrue loc -> raise (Error (loc, PatternMobj))
  | Apx.Comp.PatFalse loc -> raise (Error (loc, PatternMobj))
(*  | Apx.Comp.PatAnn (loc, (Apx.Comp.PatMetaObj (_, _ ) as pat), tau) ->
      (let tau' = elCompTyp cD tau in
      let (_cG', pat') = elPatChk cD (Int.LF.Empty) pat (tau', Whnf.m_id) in
        begin match pat' , cdecl with
          |  (Int.Comp.MetaObj (loc, phat, tM) as cM') , Int.LF.MDecl (_, tA, cPsi, _) ->
               let ttau = (Int.Comp.TypBox (Syntax.Loc.ghost, tA, cPsi), theta) in
               let ttau' = (tau', Whnf.m_id) in
                 begin try
                   Unify.unifyCompTyp cD ttau ttau' ;
                   (Int.Comp.PatMetaObj (loc, cM'),
                    Int.LF.MDot (Int.LF.MObj (phat, tM), theta))
                 with Unify.Failure msg ->
                   dprint (fun () -> "Unify Error: " ^ msg) ;
                   raise (Check.Comp.Error (loc, Check.Comp.SynMismatch (cD, ttau, ttau')))
                 end
          | _ -> raise (Error (loc, PattAnn))
          (* Other type annotations on MetaCtx or MetaParam not supported *)
        end)
*)
(*
      (let tau'   =  elCompTyp cD tau in
       let cdecl' = (match tau' with
         | Int.Comp.TypBox (_, tA', cPsi') ->
             Int.LF.MDecl (Id.mk_name (Id.MVar_name None) , tA', cPsi')
         | Int.Comp.TypParam (_, tA', cPsi') ->
             Int.LF.PDecl (Id.mk_name (Id.PVar_name None) , tA', cPsi')) in

      let (pat', _) = elPatMetaObj cD pat (cdecl', Whnf.m_id) in
        begin try
          (match cdecl , cdecl' with
             | Int.LF.MDecl (_, tA, cPsi) , Int.LF.MDecl (_, tA', cPsi') ->
                 let cPsi0 = Whnf.cnormDCtx (cPsi, theta) in
                 let tA0   = Whnf.cnormTyp (tA, theta) in
                   (Unify.unifyDCtx cD cPsi0 cPsi';
                    Unify.unifyTyp cD cPsi0 (tA0, LF.id) (tA', LF.id);
                    (pat,
             | Int.LF.PDecl (_, tA, cPsi) , Int.LF.PDecl (_, tA', cPsi') ->
                 let cPsi0 = Whnf.cnormDCtx (cPsi, theta) in
                 let tA0   = Whnf.cnormTyp (tA, theta) in
                   (Unify.unifyDCtx cD cPsi0 cPsi';
                    Unify.unifyTyp cD cPsi0 (tA0, LF.id) (tA', LF.id))
          );
          match pat'  with
          |  (Int.Comp.MetaObj (loc, phat, tM) as cM') ,  ->
               (Int.Comp.PatMetaObj (loc, cM'),
                Int.LF.MDot (Int.LF.MObj (phat, tM), theta))
          |  (Int.Comp.MetaParam (loc, phat, h) as cM') , Int.LF.PDecl (_, tA, cPsi) ->
               let ttau = (Int.Comp.TypParam (Syntax.Loc.ghost, tA, cPsi), theta) in
               let ttau' = (tau', Whnf.m_id) in
                 begin try
                   Unify.unifyCompTyp cD ttau ttau' ;
                   (Int.Comp.PatMetaObj (loc, cM'),
                    Int.LF.MDot (Int.LF.MObj (phat, tM), theta))
                 with Unify.Failure msg ->
                   dprint (fun () -> "Unify Error: " ^ msg) ;
                   raise (Check.Comp.Error (loc, Check.Comp.SynMismatch (cD, ttau, ttau')))
                 end
        with Unify.Failure msg ->
         let tau0 = (match cdecl of
         |  Int.LF.MDecl (_, tA, cPsi)  ->Int.Comp.TypBox   (Syntax.Loc.ghost, tA, cPsi)
         |  Int.LF.PDecl (_, tA, cPsi)  -> Int.Comp.TypParam (Syntax.Loc.ghost, tA, cPsi)
                    ) in
         dprint (fun () -> "Unify Error: " ^ msg) ;
         raise (Check.Comp.Error (loc,
                                  Check.Comp.SynMismatch (cD, (tau', Whnf.m_id), (tau0, Whnf.m_id))))
         | _ -> raise (Error (loc, PatternMobj))
          (* Other type annotations on MetaCtx not supported *)
        end)
*)
  | Apx.Comp.PatAnn (loc, _, _) -> raise (Error (loc, PatAnn))

end

and elPatChk (cD:Int.LF.mctx) (cG:Int.Comp.gctx) pat ttau = match (pat, ttau) with
  | (Apx.Comp.PatEmpty (loc, cpsi), (tau, theta)) ->
      let cPsi' = Lfrecon.elDCtx (Lfrecon.Pibox) cD cpsi in
      let Int.Comp.TypBox (_ , _tQ, cPsi_s) = Whnf.cnormCTyp ttau  in
        begin try
          Unify.unifyDCtx (Int.LF.Empty) cPsi' cPsi_s;
          (Int.LF.Empty, Int.Comp.PatEmpty (loc, cPsi'))
        with Unify.Failure _msg ->
          raise (Error.Violation "Context mismatch in pattern")
        end
  | (Apx.Comp.PatVar (loc, name, x) , (tau, theta)) ->
      let tau' = Whnf.cnormCTyp (tau, theta) in
      let _  = dprint (fun () -> "Inferred type of pat var " ^ R.render_name name )  in
      let _ = dprint (fun () -> " ..... as   " ^ P.compTypToString cD  tau')
      in
      (Int.LF.Dec(cG, Int.Comp.CTypDecl (name, tau')),
       Int.Comp.PatVar (loc, x))
(*  | (Apx.Comp.PatFVar (loc, x) , ttau) ->
       (FPatVar.add x (Whnf.cnormCTyp ttau);
        (* indexing guarantees that all pattern variables occur uniquely *)
       Int.Comp.PatFVar (loc, x))
*)
  | (Apx.Comp.PatTrue  loc, (Int.Comp.TypBool, _)) ->
      (cG, Int.Comp.PatTrue loc)
  | (Apx.Comp.PatFalse loc, (Int.Comp.TypBool, _)) ->
      (cG, Int.Comp.PatFalse loc)
  | (Apx.Comp.PatConst (loc, _c, _), ttau) ->
      let (cG', pat', ttau') = elPatSyn cD cG pat in
      let _ = dprint (fun () -> "[elPatChk] expected tau : = " ^
                        P.compTypToString cD (Whnf.cnormCTyp ttau)) in
      let _ = dprint (fun () -> "[elPatChk] inferred tau' : = " ^
                        P.compTypToString cD (Whnf.cnormCTyp ttau')) in
        begin try
          Unify.unifyCompTyp cD ttau ttau' ;
          (cG', pat')
        with Unify.Failure msg ->
          dprint (fun () -> "Unify Error: " ^ msg) ;
           raise (Check.Comp.Error (loc, Check.Comp.SynMismatch (cD, ttau, ttau')))
        end

  | (Apx.Comp.PatPair (loc, pat1, pat2) , (Int.Comp.TypCross (tau1, tau2), theta)) ->
      let (cG1, pat1') = elPatChk cD cG pat1 (tau1, theta) in
      let (cG2, pat2') = elPatChk cD cG1 pat2 (tau2, theta) in
        (cG2, Int.Comp.PatPair (loc, pat1', pat2'))

  | (Apx.Comp.PatMetaObj (loc, cM), (Int.Comp.TypBox (_loc, tA, cPsi), theta)) ->
      (* cM = MetaObj or MetaObjAnn *)
      let cM' = elMetaObj cD cM (Int.Comp.MetaTyp (tA, cPsi), theta) in
        (cG, Int.Comp.PatMetaObj (loc, cM'))
  (* Error handling cases *)
  | (Apx.Comp.PatTrue loc , tau_theta) ->
      raise (Check.Comp.Error (loc, Check.Comp.PatIllTyped (cD, Int.LF.Empty,
                                                            Int.Comp.PatTrue loc, tau_theta, (Int.Comp.TypBool, Whnf.m_id))))
  | (Apx.Comp.PatFalse loc , tau_theta) ->
      raise (Check.Comp.Error (loc, Check.Comp.PatIllTyped (cD, Int.LF.Empty,
                                                            Int.Comp.PatFalse loc, tau_theta, (Int.Comp.TypBool, Whnf.m_id))))
  | (Apx.Comp.PatPair(loc, _ , _ ), tau_theta) ->
      raise (Check.Comp.Error (loc, Check.Comp.PairMismatch (cD, Int.LF.Empty, tau_theta)))
  | (Apx.Comp.PatMetaObj (loc, _) , tau_theta) ->
      raise (Check.Comp.Error (loc, Check.Comp.BoxMismatch (cD, Int.LF.Empty, tau_theta)))
  | (Apx.Comp.PatAnn (loc, _, _ ) , ttau) ->
      let (cG', pat', ttau') = elPatSyn cD cG pat in
      let _ = dprint (fun () -> "[elPatChk] expected tau : = " ^
                        P.compTypToString cD (Whnf.cnormCTyp ttau)) in
      let _ = dprint (fun () -> "[elPatChk] inferred tau' : = " ^
                        P.compTypToString cD (Whnf.cnormCTyp ttau')) in
        begin try
          Unify.unifyCompTyp cD ttau ttau' ;
          (cG', pat')
        with Unify.Failure msg ->
          dprint (fun () -> "Unify Error: " ^ msg) ;
          raise (Check.Comp.Error (loc, Check.Comp.SynMismatch (cD, ttau, ttau')))
        end


 and elPatSyn (cD:Int.LF.mctx) (cG:Int.Comp.gctx) pat = match pat with
  | Apx.Comp.PatAnn (loc, pat, tau) ->
      let tau' = elCompTyp cD tau in
      let (cG', pat') = elPatChk cD cG pat (tau', Whnf.m_id) in
        (cG', Int.Comp.PatAnn (loc, pat', tau'), (tau', Whnf.m_id))

  | Apx.Comp.PatConst (loc, c, pat_spine) ->
      let tau = (CompConst.get c).CompConst.typ in
      let _   = dprint (fun () -> "[elPat] PatConst = " ^ R.render_cid_comp_const c)
      in
      let (cG1, pat_spine', ttau') = elPatSpine cD cG pat_spine (tau, Whnf.m_id) in
        (cG1, Int.Comp.PatConst (loc, c, pat_spine'), ttau')
(*
  | Apx.Comp.PatTrue  loc ->  (Int.Comp.PatTrue loc ,
                               (Int.Comp.TypBool, Whnf.m_id))
  | Apx.Comp.PatFalse loc -> (Int.Comp.PatFalse loc,
                              (Int.Comp.TypBool, Whnf.m_id))
*)

and elPatSpine (cD:Int.LF.mctx) (cG:Int.Comp.gctx) pat_spine ttau =
  elPatSpineW cD cG pat_spine (Whnf.cwhnfCTyp ttau)

and elPatSpineW cD cG pat_spine ttau = match pat_spine with
  | Apx.Comp.PatNil loc ->
      (match ttau with
         | (Int.Comp.TypPiBox ((Int.LF.MDecl (n, tA, cPsi, _), Int.Comp.Implicit), tau), theta) ->
             let cPsi' = C.cnormDCtx (cPsi, theta) in
             let tA'   = C.cnormTyp (tA, theta) in
             let psihat  = Context.dctxToHat cPsi' in

             let tM'   = if !strengthen then etaExpandMMVstr loc cD  cPsi' (tA', LF.id) n
                         else Whnf.etaExpandMMV loc cD  cPsi' (tA', LF.id) n LF.id in
             let pat'  = Int.Comp.PatMetaObj (loc, Int.Comp.MetaObj (loc, psihat, tM')) in
             let ttau' = (tau, Int.LF.MDot (Int.LF.MObj (psihat, tM'), theta)) in
             let (cG', pat_spine', ttau2) = elPatSpine cD cG pat_spine ttau' in
               (cG', Int.Comp.PatApp (loc, pat', pat_spine' ), ttau2)

           | (Int.Comp.TypPiBox ((Int.LF.PDecl (n, tA, cPsi), Int.Comp.Implicit), tau), theta) ->
             let _ = dprint (fun () -> "[elPatSpine] TypPiBox #p implicit ttau = " ^
                               P.compTypToString cD (Whnf.cnormCTyp ttau)) in
             let cPsi' = C.cnormDCtx (cPsi, theta) in
             let tA'   = C.cnormTyp (tA, theta) in
             let psihat  = Context.dctxToHat cPsi' in

             let p   =  Int.LF.MPVar(Whnf.newMPVar (Some n) (cD, cPsi', tA'), (Whnf.m_id, LF.id)) in
              let pat'  = Int.Comp.PatMetaObj (loc, Int.Comp.MetaParam (loc, psihat, p)) in
             let ttau' = (tau, Int.LF.MDot (Int.LF.PObj (psihat, p), theta)) in
             let (cG', pat_spine', ttau2) = elPatSpine cD cG pat_spine ttau' in
               (cG', Int.Comp.PatApp (loc, pat', pat_spine' ), ttau2)

          | (Int.Comp.TypCtxPi ((n, w, Int.Comp.Implicit), tau), theta) ->
               let cPsi  = Int.LF.CtxVar (Int.LF.CInst (n, ref None, w,  cD, Whnf.m_id)) in
               let ttau' = (tau, Int.LF.MDot (Int.LF.CObj (cPsi), theta)) in
               let pat'  = Int.Comp.PatMetaObj (loc, Int.Comp.MetaCtx (loc, cPsi)) in
               let (cG', pat_spine', ttau2) = elPatSpine cD cG pat_spine ttau' in
                 (cG', Int.Comp.PatApp (loc, pat', pat_spine' ), ttau2)

          | _ ->   (cG, Int.Comp.PatNil, ttau))

  | Apx.Comp.PatApp (loc, pat', pat_spine')  ->
      (match ttau with
         | (Int.Comp.TypArr (tau1, tau2), theta) ->
             let _ = dprint (fun () -> "[elPatSpine] ttau = " ^
                               P.compTypToString cD (Whnf.cnormCTyp ttau)) in
             let _ = dprint (fun () -> "[elPatChk] ttau1 = " ^
                               P.compTypToString cD (Whnf.cnormCTyp (tau1, theta))) in
             let (cG', pat) = elPatChk cD cG pat' (tau1, theta) in
             let (cG'', pat_spine, ttau2) = elPatSpine cD cG' pat_spine' (tau2, theta) in
               (cG'', Int.Comp.PatApp (loc, pat, pat_spine), ttau2)
         | (Int.Comp.TypPiBox ((cdecl, Int.Comp.Explicit), tau), theta) ->
             let _ = dprint (fun () -> "[elPatSpine] TypPiBox explicit ttau = " ^
                               P.compTypToString cD (Whnf.cnormCTyp ttau)) in
             let (pat, theta') = elPatMetaObj cD pat' (cdecl, theta) in
             let _ = dprint (fun () -> "[elPatSpine] pat = " ^ P.patternToString cD cG pat ) in
             let _ = dprint (fun () -> "[elPatSpine] remaining pattern spine must have type : " ) in
             let _ = dprint (fun () -> "              " ^ P.compTypToString cD (Whnf.cnormCTyp (tau, theta'))) in
             let (cG1, pat_spine, ttau2) = elPatSpine cD cG pat_spine' (tau, theta') in
               (cG1, Int.Comp.PatApp (loc, pat, pat_spine), ttau2)
         | (Int.Comp.TypCtxPi ((x, w, Int.Comp.Explicit), tau), theta) ->
             let _ = dprint (fun () -> "[elPatSpine] TypCtxPi Explicit - ttau = " ^
                               P.compTypToString cD (Whnf.cnormCTyp ttau)) in
             let (pat, theta') = elPatMetaObj cD pat' (Int.LF.CDecl(x,w, Int.LF.No), theta) in
             let (cG1, pat_spine, ttau2) = elPatSpine cD cG pat_spine' (tau, theta') in
               (cG1, Int.Comp.PatApp (loc, pat, pat_spine), ttau2)
         | (Int.Comp.TypPiBox ((Int.LF.MDecl (n, tA, cPsi, _), Int.Comp.Implicit), tau), theta) ->
             let _ = (dprint (fun () -> "[elPatSpine] TypPiBox implicit ttau = ");
                      dprint (fun () -> "       " ^ P.compTypToString cD (Whnf.cnormCTyp ttau))) in
             let cPsi' = Whnf.normDCtx (C.cnormDCtx (cPsi, theta)) in
             let _ = dprint (fun () -> "cnormDCtx done .... cPsi' = " ^
                               P.dctxToString cD cPsi') in
             let tA'   = Whnf.normTyp (C.cnormTyp (tA, theta), LF.id) in
             let _ = dprint (fun () -> "cnormTyp done ... tA' = " ^
                               P.typToString cD cPsi' (tA', LF.id)) in
             let psihat  = Context.dctxToHat cPsi' in
             let _ = dprint (fun () -> "call etaExpandMMV ... ") in
             (* let tM'   = Whnf.etaExpandMMV loc cD  cPsi' (tA', LF.id) n LF.id in *)
             let tM'   = if !strengthen then etaExpandMMVstr loc cD  cPsi' (tA', LF.id) n
                         else Whnf.etaExpandMMV loc cD  cPsi' (tA', LF.id) n LF.id in
             let _ = dprint (fun () -> "...generated MMVar " ^ P.normalToString cD cPsi' (tM', LF.id)) in
             let pat'  = Int.Comp.PatMetaObj (loc, Int.Comp.MetaObj (loc, psihat, tM')) in
             let ttau' = (tau, Int.LF.MDot (Int.LF.MObj (psihat, tM'), theta))
             in
             let _ = (dprint (fun() -> "[elPatSpine] elaborate spine against " );
                      dprint (fun () -> "theta = " ^ P.msubToString cD (Int.LF.MDot (Int.LF.MObj (psihat, tM'), theta)));
                      dprint (fun () -> "ttau'   " ^ P.compTypToString cD (Whnf.cnormCTyp ttau'))) in
             let (cG', pat_spine', ttau2) = elPatSpine cD cG pat_spine ttau' in
               (cG', Int.Comp.PatApp (loc, pat', pat_spine' ), ttau2)

           | (Int.Comp.TypPiBox ((Int.LF.PDecl (n, tA, cPsi), Int.Comp.Implicit), tau), theta) ->
             let _ = dprint (fun () -> "[elPatSpine] TypPiBox #p implicit ttau = " ^
                               P.compTypToString cD (Whnf.cnormCTyp ttau)) in
             let cPsi' = C.cnormDCtx (cPsi, theta) in
             let tA'   = C.cnormTyp (tA, theta) in
             let psihat  = Context.dctxToHat cPsi' in

             let p   =  Int.LF.MPVar(Whnf.newMPVar (Some n) (cD, cPsi', tA'), (Whnf.m_id, LF.id)) in
             let _   = dprint (fun () -> "[elPatSpine] new MPVar #p = " ^ P.headToString cD cPsi' p ^ "\n") in
              let pat'  = Int.Comp.PatMetaObj (loc, Int.Comp.MetaParam (loc, psihat, p)) in
             let ttau' = (tau, Int.LF.MDot (Int.LF.PObj (psihat, p), theta)) in
             let (cG', pat_spine', ttau2) = elPatSpine cD cG pat_spine ttau' in
               (cG', Int.Comp.PatApp (loc, pat', pat_spine' ), ttau2)


          | (Int.Comp.TypCtxPi ((n, w, Int.Comp.Implicit), tau), theta) ->
             let _ = dprint (fun () -> "[elPatSpine] TypCtxPi implicit ttau = " ^
                               P.compTypToString cD (Whnf.cnormCTyp ttau)) in
               let cPsi  = Int.LF.CtxVar (Int.LF.CInst (n, ref None, w, cD, Whnf.m_id)) in
               let ttau' = (tau, Int.LF.MDot (Int.LF.CObj (cPsi), theta)) in
               let pat'  = Int.Comp.PatMetaObj (loc, Int.Comp.MetaCtx (loc, cPsi)) in
               let (cG', pat_spine', ttau2) = elPatSpine cD cG pat_spine ttau' in
                 (cG', Int.Comp.PatApp (loc, pat', pat_spine' ), ttau2)
          | _ ->  raise (Error (loc, TooManyMetaObj))
      )

and recPatObj' cD pat (cD_s, tau_s) = match pat with
  | Apx.Comp.PatAnn (_ , (Apx.Comp.PatMetaObj (loc, _) as pat') , Apx.Comp.TypBox (loc', a, psi) ) ->
      let _ = dprint (fun () -> "[recPatObj' - PatMetaObj] scrutinee has type tau = " ^ P.compTypToString cD_s  tau_s) in
      let cPsi = Lfrecon.elDCtx (Lfrecon.Pibox) cD psi in
      let tP   = Lfrecon.elTyp (Lfrecon.Pibox) cD cPsi a in
        begin try
          let Int.Comp.TypBox (_ , _tQ, cPsi_s) = tau_s  in
          let _       = inferCtxSchema loc (cD_s, cPsi_s) (cD, cPsi) in
            (* as a side effect we will update FCVAR with the schema for the
               context variable occurring in cPsi' *)
          let ttau' = (Int.Comp.TypBox(loc',tP, cPsi), Whnf.m_id) in
          let (cG', pat') = elPatChk cD Int.LF.Empty pat'  ttau' in
            (cG', pat', ttau')
        with
            _ -> raise (Error (loc, PatternMobj))
        end

  | Apx.Comp.PatEmpty (loc, cpsi) ->
      let cPsi = Lfrecon.elDCtx (Lfrecon.Pibox) cD cpsi in
      begin match tau_s with
       | Int.Comp.TypBox (_ , (Int.LF.Atom(_, a, _) as _tQ), cPsi_s) ->
         let _       = inferCtxSchema loc (cD_s, cPsi_s) (cD, cPsi) in
         let tP     =  mgAtomicTyp cD cPsi a (Typ.get a).Typ.kind in
         let _ = dprint (fun () -> "[recPattern] Reconstruction of pattern of empty type  " ^
                        P.typToString cD cPsi (tP, LF.id)) in
         let ttau' = (Int.Comp.TypBox (loc, tP, cPsi), Whnf.m_id) in
           (Int.LF.Empty, Int.Comp.PatEmpty (loc, cPsi), ttau')
      | _ -> raise (Error (loc, CompTypEmpty (cD_s, (tau_s, Whnf.m_id))))
    end
  | Apx.Comp.PatAnn (_ , pat, tau) ->
      let _ = dprint (fun () -> "[recPatObj' PatAnn] scrutinee has type tau = " ^ P.compTypToString cD_s  tau_s) in
      let tau' = elCompTyp cD tau in
      let ttau' = (tau', Whnf.m_id) in
      let (cG', pat') = elPatChk cD Int.LF.Empty pat ttau' in
        (cG', pat', ttau')

  | _ ->
      let tau_p = inferPatTyp cD (cD_s, tau_s) in
      let _ = dprint (fun () -> "[inferPatTyp] : tau_p = " ^ P.compTypToString cD  tau_p) in
      let ttau' = (tau_p, Whnf.m_id) in
      let (cG', pat')  = elPatChk cD Int.LF.Empty pat ttau' in
        (cG', pat', ttau')


and recPatObj loc cD pat (cD_s, tau_s) =
  let _ = dprint (fun () -> "[recPatObj] scrutinee has type tau = " ^ P.compTypToString cD_s  tau_s) in
  let (cG', pat', ttau') = recPatObj' cD pat (cD_s, tau_s) in
<<<<<<< HEAD
    (* cD' ; cG' |- pat' => tau' (may contain free contextual variables) *)
    (* where cD' = cD1, cD and cD1 are the free contextual variables in pat'
       cG' contains the free computation-level variables in pat'
       cG' and cD' are handled destructively via FVar and FCVar store
      *)
    let _                      = Lfrecon.solve_constraints cD in
    let _ = dprint (fun () -> "[recPatObj] pat (before abstraction) = " ^
                      P.gctxToString cD cG' ^ " \n  |-  " ^
                      P.patternToString cD cG' pat' ) in
    let _ = dprint (fun () -> "[recPatObj] Abstract over pattern and its type") in
    let (cD1, cG1, pat1, tau1) = Abstract.patobj loc cD (Whnf.cnormCtx (cG', Whnf.m_id)) pat' (Whnf.cnormCTyp ttau') in
      begin try
        Check.Comp.wf_mctx cD1 ;
        (* cD1 ; cG1 |- pat1 => tau1 (contains no free contextual variables) *)
        let l_cd1                  = Context.length cD1 in
        let l_delta                = Context.length cD  in
          ((l_cd1, l_delta), cD1, cG1,  pat1, tau1)
      with
          _ -> raise (Error (loc,MCtxIllformed cD1))
      end
=======
  (* cD' ; cG' |- pat' => tau' (may contain free contextual variables) *)
  (* where cD' = cD1, cD and cD1 are the free contextual variables in pat'
           cG' contains the free computation-level variables in pat'
     cG' and cD' are handled destructively via FVar and FCVar store
  *)
  let _                      = Lfrecon.solve_constraints cD in
  let _ = dprint (fun () -> "[recPatObj] pat (before abstraction) = " ^
                    P.gctxToString cD cG' ^ " \n  |-  " ^
                    P.patternToString cD cG' pat' ) in
  let _ = dprint (fun () -> "[recPatObj] Abstract over pattern and its type") in
  let (cD1, cG1, pat1, tau1) = Abstract.patobj loc cD (Whnf.cnormCtx (cG', Whnf.m_id)) pat' (Whnf.cnormCTyp ttau') in
    begin try
      Check.Comp.wf_mctx cD1 ;
      (* cD1 ; cG1 |- pat1 => tau1 (contains no free contextual variables) *)
      let l_cd1                  = Context.length cD1 in
      let l_delta                = Context.length cD  in
        ((l_cd1, l_delta), cD1, cG1,  pat1, tau1)
    with
        _ -> raise (Error (loc,MCtxIllformed cD1))
    end
>>>>>>> 42043001

(* ********************************************************************************)
(* recPattern will become obsolete when we switch to the new syntax *)
(*  and recPattern (cD, cPsi) delta psi m tPopt =
  let cD'     = elMCtx  Lfrecon.Pibox delta in
  let cPsi'   = Lfrecon.elDCtx  Lfrecon.Pibox cD' psi in
  let _       = inferCtxSchema Syntax.Loc.ghost (cD, cPsi) (cD', cPsi') in

  let _ = dprint (fun () -> "[recPattern] (specified pattern) cPsi' = " ^
                    P.dctxToString cD'  cPsi' ) in
  let _ = (dprint (fun () -> "[recPattern] " ^ P.mctxToString cD' ^ " [ " ^ P.dctxToString cD' cPsi' ^ "]")) in
  let tP'     = begin match tPopt with
                  | FullTyp  a    ->
                      let tP' = Lfrecon.elTyp Lfrecon.Pibox cD' cPsi' a  in
                        (* recTyp Lfrecon.Pibox cD' cPsi' (tP', LF.id) ;*) tP'
                  | PartialTyp a  ->
                      let _ = dprint (fun () -> "[mgAtomicTyp] Generate mg type in context " ^
                                        P.dctxToString cD' cPsi' ) in
                      mgAtomicTyp cD' cPsi' a (Typ.get a).Typ.kind
                end in

  let _ = dprint (fun () -> "[recPattern] Reconstruction of pattern of type  " ^
                               P.typToString cD' cPsi' (tP', LF.id)) in

  let m' = Apxnorm.cnormApxTerm cD' Apx.LF.Empty m (cD', Int.LF.MShift 0) in
  let tR = Lfrecon.elTerm' Lfrecon.Pibox cD' cPsi' m' (tP', LF.id) in

  let _  = Lfrecon.solve_constraints cD'  in

  let _   = dprint (fun () -> "recPattern: Elaborated pattern...\n" ^ P.mctxToString cD' ^ "  ;   " ^
                      P.dctxToString cD' cPsi' ^ "\n   |-\n    "  ^ P.normalToString cD' cPsi' (tR, LF.id) ^
                      "\n has type " ^ P.typToString  cD' cPsi' (tP', LF.id) ^ "\n") in

  let phat = Context.dctxToHat cPsi' in

  let (cD1', cPsi1', (_phat, tR1'), tP1') =  Abstract.pattern cD' cPsi' (phat, tR) tP' in

  let _       = dprint (fun () -> "recPattern: Reconstructed pattern (AFTER ABSTRACTION)...\n" ^
                          P.mctxToString cD1' ^ "  ;   " ^ P.dctxToString cD1' cPsi1' ^ "\n   |-\n    "  ^
                          P.normalToString cD1' cPsi1' (tR1', LF.id) ^ "\n has type \n " ^
                          P.typToString cD1' cPsi1'  (tP1', LF.id)) in
  let n       = Context.length cD1' in
  let k       = Context.length cD'  in
    ((n,k), cD1', cPsi1', Some tR1', tP1')

*)
(* and recEmptyPattern (cD, cPsi) delta psi tPopt =
  let cD'     = elMCtx  Lfrecon.Pibox delta in
  let cPsi'   = Lfrecon.elDCtx  Lfrecon.Pibox cD' psi in
  let _ = dprint (fun () -> "[recPattern] cPsi' = " ^ P.dctxToString cD' cPsi' ) in

  let _ = (dprint (fun () -> "[recPattern] " ^ P.mctxToString cD' ^ " [ " ^ P.dctxToString cD' cPsi' ^ "]")) in

  let tP'     = begin match tPopt with
                  | FullTyp  a    ->
                      let tP' = Lfrecon.elTyp Lfrecon.Pibox cD' cPsi' a  in
                        (* recTyp Lfrecon.Pibox cD' cPsi' (tP', LF.id) ;*) tP'
                  | PartialTyp a  ->
                      let _ = dprint (fun () -> "[mgAtomicTyp] Generate mg type in context " ^
                                        P.dctxToString cD' cPsi' ) in
                      mgAtomicTyp cD' cPsi' a (Typ.get a).Typ.kind
                end in

  let _ = dprint (fun () -> "[recPattern] Reconstruction of pattern of type  " ^
                               P.typToString cD' cPsi' (tP', LF.id)) in

  let _  = Lfrecon.solve_constraints cD'  in
  let (cD1', cPsi1', tP1') =  (cD', cPsi', tP') in

  let _       = dprint (fun () -> "recPattern: Reconstructed pattern (AFTER ABSTRACTION)...\n" ^
                          P.mctxToString cD1' ^ "  ;   " ^ P.dctxToString cD1' cPsi1' ) in
  let n       = Context.length cD1' in
  let k       = Context.length cD'  in
    ((n,k), cD1', cPsi1', None, tP1')

*)

(* synRefine caseT (cD, cD1) (Some tR1) (cPsi, tP) (cPsi1, tP1) = (t, cD1')

   if  cD, cD1 ; cPsi  |- tP  <= type
       cD1; cPsi1 |- tP1 <= type
       cD, cD1 ; cPsi  |- tR1 <= tP

   then
       cD1' |- t <= cD, cD1    and

       cD1' |- |[t]|(|[r]|cPsi)  =   |[t]|(|[r1]|cPsi1)
       cD1' ; |[t]|(|[r]|cPsi) |- |[t]|(|[r]|cP)  =   |[t]|(|[r1]|tP1)
*)
and synRefine loc caseT (cD, cD1) pattern1 (cPsi, tP) (cPsi1, tP1) =
    let cD'    = Context.append cD cD1 in  (*         cD'  = cD, cD1     *)
    let _      = dprint (fun () -> "[synRefine] cD' = " ^ P.mctxToString cD') in
    let t      = Ctxsub.mctxToMSub cD'  in  (*         .  |- t   <= cD'   *)
    let _      = dprint (fun () -> "[synRefine] mctxToMSub .  |- t <= cD' ") in
    let _ = dprint (fun () -> "                      " ^
                             P.msubToString  Int.LF.Empty (Whnf.cnormMSub t)) in
    let n      = Context.length cD1 in
    let m      = Context.length cD in

    let t1     = Whnf.mvar_dot (Int.LF.MShift m) cD1 in
      (* cD, cD1 |- t1 <= cD1 *)
    let mt1    = Whnf.mcomp t1 t in        (*         .  |- mt1 <= cD1   *)

    let cPsi'  = Whnf.cnormDCtx (cPsi, t) (* t *) in        (*      .  |- cPsi' ctx    *)
    let cPsi1' = Whnf.cnormDCtx (cPsi1, mt1) in             (*      .  |- cPsi1 ctx    *)

    let tP'    = Whnf.cnormTyp (tP, t) (* t *) in           (*  . ; cPsi'  |- tP'  <= type *)
    let tP1'   = Whnf.cnormTyp (tP1, mt1) in                (*  . ; cPsi1' |- tP1' <= type *)

    let _  = begin try
          Unify.unifyDCtx (Int.LF.Empty) cPsi' cPsi1';
          Unify.unifyTyp   (Int.LF.Empty) cPsi' (tP', LF.id) (tP1', LF.id);
          dprint (fun () -> "Unify successful: \n" ^  "  Inferred pattern type: "
                    ^  P.dctxToString Int.LF.Empty cPsi1' ^ "    |-    "
                    ^ P.typToString Int.LF.Empty cPsi1' (tP1', LF.id)
                    ^ "\n  Expected pattern type: "
                    ^ P.dctxToString Int.LF.Empty  cPsi1' ^ "    |-    "
                    ^ P.typToString Int.LF.Empty cPsi1' (tP', LF.id))
        with Unify.Failure msg ->
          dprint (fun () -> "Unify ERROR: " ^   msg  ^ "\n" ^  "  Inferred pattern type: "
                   ^  P.dctxToString Int.LF.Empty cPsi1' ^ "    |-    "
                   ^ P.typToString Int.LF.Empty cPsi1' (tP1', LF.id)
                   ^ "\n  Expected pattern type: "
                   ^ P.dctxToString Int.LF.Empty cPsi' ^ "    |-    "
                   ^ P.typToString Int.LF.Empty cPsi' (tP', LF.id));
          dprint (fun () -> "cD' = " ^ P.mctxToString cD');
          raise (Check.Comp.Error (loc, Check.Comp.PattMismatch ((cD1, cPsi1, pattern1, (tP1, LF.id)),
                                                                 (cD', cPsi, (tP, LF.id)))))
        end
    in
    let _  = begin match (caseT, pattern1) with
               | (_, None) -> ()
               | (IndexObj (_phat, tR'), Some tR1) ->
                   begin try
                     (dprint (fun () -> "Pattern matching on index object...unify scrutinee with pattern");
                        Unify.unify Int.LF.Empty (Whnf.normDCtx cPsi') (C.cnorm (tR',  t),  LF.id)
                                                       (C.cnorm (tR1, mt1), LF.id))
                   with Unify.Failure msg ->
                     (dprint (fun () -> "Unify ERROR: " ^ msg);
                      raise (Error (loc, PatIndexMatch (cD, Whnf.normDCtx cPsi',
                                                        C.cnorm (tR',  t)))))
(*                      raise (Error.Violation "Pattern matching on index
                        argument failed")*)
                   end
               | (DataObj, _) -> ()
             end
    in
    let _ = dprnt "AbstractMSub..." in
      (* cD1' |- t' <= cD' *)
    let (t', cD1') = Abstract.msub (Whnf.cnormMSub t) in

    let rec drop t l_delta1 = match (l_delta1, t) with
        | (0, t) -> t
        | (k, Int.LF.MDot(_ , t') ) -> drop t' (k-1) in

    let t0   = drop t' n in  (* cD1' |- t0 <= cD *)
    let cPsi1_new = Whnf.cnormDCtx (cPsi1, Whnf.mcomp t1 t') in
        (* cD1' |- cPsi1_new ctx *)
    let outputPattern = match pattern1 with
                   | Some tR1 -> Some (Whnf.cnorm (tR1, Whnf.mcomp t1 t'))
                   | None -> None in
        (* cD1' ; cPsi1_new |- tR1 <= tP1' *)
    let _ = dprint (fun () -> "synRefine [Substitution] t': " ^ P.mctxToString cD1' ^
                        "\n|-\n" ^ P.msubToString cD1' t' ^ "\n <= " ^ P.mctxToString cD' ^ "\n") in
      (t0, t', cD1', cPsi1_new, outputPattern)

and synPatRefine loc caseT (cD, cD_p) pat (tau_s, tau_p) =
 begin try
   let cD'  = Context.append cD cD_p in   (* cD'  = cD, cD_p   *)
    let _   = dprint (fun () -> "[synPatRefine] cD' = "
                           ^ P.mctxToString cD') in
   let _   = dprint (fun () -> "[synPatRefine] cD' |- tau_s = " ^ P.compTypToString cD' tau_s) in
    let t   = Ctxsub.mctxToMSub cD'  in  (* .  |- t   <= cD'  *)
    let _   = dprint (fun () -> "[synPatRefine] mctxToMSub .  |- t <= cD' ") in
    let _ = dprint (fun () -> "                        " ^
                      P.msubToString  Int.LF.Empty (Whnf.cnormMSub t)) in
    let n   = Context.length cD_p in
    let m   = Context.length cD in
    let t1  = Whnf.mvar_dot (Int.LF.MShift m) cD_p in
      (* cD, cD_p |- t1 <= cD_p *)
    let mt1 = Whnf.mcomp t1 t in         (* .  |- mt1 <= cD1   *)
   let _   = dprint (fun () -> "[synPatRefine] . |- [t]tau_s = " ^
                       P.compTypToString cD' (Whnf.cnormCTyp (tau_s,t))) in
    let tau_s' = Whnf.cnormCTyp (Whnf.cnormCTyp (tau_s, Whnf.m_id), t) in
    let _ = dprint (fun () -> ".... [t]tau_s done ") in
    let tau_p' = Whnf.cnormCTyp (tau_p, mt1) in
    let _  = begin match (caseT, pat) with
               | (DataObj, _) -> ()
               | (IndexObj (phat, tR'), Int.Comp.PatMetaObj(_, Int.Comp.MetaObj (_, _, tR1))) ->
                   begin try
                     (dprint (fun () -> "Pattern matching on index object...");
                      Unify.unify Int.LF.Empty (Context.hatToDCtx phat) (C.cnorm (tR',  t),  LF.id)
                                                     (C.cnorm (tR1, mt1), LF.id))
                   with Unify.Failure msg ->
                     (dprint (fun () -> "Unify ERROR: " ^ msg);
                      raise (Error.Violation "Pattern matching on index argument failed"))
                   end
               | _ -> raise (Error.Violation "Pattern matching on index objects which are not meta-terms not allowed")
             end
    in

    let _ = dprint (fun () -> "Unify : Inferred pattern type "
                          ^  "  tau_p' =  "
                          ^ P.compTypToString Int.LF.Empty tau_p'
                          ^ "\n   Expected pattern type tau_s' = "
                          ^ P.compTypToString Int.LF.Empty tau_s') in
    let _  = begin try
              Unify.unifyCompTyp (Int.LF.Empty) (tau_s', Whnf.m_id) (tau_p', Whnf.m_id)
             with Unify.Failure msg ->
               (dprint (fun () -> "Unify ERROR: " ^   msg  ^ "\n"
                          ^  "  Inferred pattern type: "
                          ^ P.compTypToString Int.LF.Empty tau_p'
                          ^ "\n   Expected pattern type: "
                          ^ P.compTypToString Int.LF.Empty tau_s');
                raise (Check.Comp.Error (loc, Check.Comp.SynMismatch (cD, (tau_s', Whnf.m_id), (tau_p', Whnf.m_id)))))
             end in

    let _ = dprnt "AbstractMSub..." in
      (* cD1' |- t' <= cD' where cD' = cD, cD_p *)
    let (t', cD1') = Abstract.msub (Whnf.cnormMSub t) in
    let _ = dprnt "AbstractMSub... done " in
    let rec drop t l_delta1 = match (l_delta1, t) with
        | (0, t) -> t
        | (k, Int.LF.MDot(_ , t') ) -> drop t' (k-1) in

    let t0   = drop t' n in  (* cD1' |- t0 <= cD *)

    let pat' = Whnf.cnormPattern (pat,  Whnf.mcomp t1 t') in
    let _    = dprint (fun () -> "cnormPat done ... ") in
      (t0, t', cD1', pat')
  with exn -> raise exn (* raise (Error.Error (loc, Error.ConstraintsLeft))*)
 end

and elBranch caseTyp cD cG branch (i, tau_s) (tau, theta) = match branch with
  | Apx.Comp.EmptyBranch(loc, delta, (Apx.Comp.PatEmpty (loc', cpsi) as pat)) ->
      let cD'    = elMCtx  Lfrecon.Pibox delta in
      let ((l_cd1', l_delta) , cD1', _cG1,  pat1, tau1)  =  recPatObj loc cD' pat  (cD, tau_s)  in
      let _ = dprint (fun () -> "[elBranch] - EmptyBranch " ^
                        "cD1' = " ^ P.mctxToString cD1' ^
                        "pat = " ^ P.patternToString cD1' _cG1 pat1) in
      let tau_s' = Whnf.cnormCTyp (tau_s, Int.LF.MShift l_cd1') in
        (* cD |- tau_s and cD, cD1 |- tau_s' *)
        (* cD1 |- tau1 *)
      let _ = dprint (fun () -> "[Reconstructed pattern] " ^ P.patternToString cD1' _cG1 pat1 ) in
      let (t', t1, cD1'', pat1') = synPatRefine loc DataObj (cD, cD1') pat1 (tau_s', tau1) in
            (*  cD1'' |- t' : cD    and   cD1'' |- t1 : cD, cD1' *)
        Int.Comp.EmptyBranch (loc, cD1'', pat1', t')

  | Apx.Comp.Branch (loc, _omega, delta, Apx.Comp.PatMetaObj(loc',mO), e) ->
      let _ = dprint (fun () -> "[elBranch] Reconstruction of pattern ... ") in
        begin match tau_s with
          | Int.Comp.TypBox (_, (Int.LF.Atom(_, a, _) as tP) , cPsi) ->
            let typAnn = (cD, PartialTyp a, cPsi) in
            let cD'    = elMCtx  Lfrecon.Pibox delta in
              (* ***************  RECONSTRUCT PATTERN BEGIN *************** *)
            let ((l_cd1', l_delta),
                 cD1', cPsi1', pattern', tP1') = recMObj cD' mO typAnn in
              (* ***************  RECONSTRUCT PATTERN DONE  *************** *)
            let (cPsi, tP) =  (Whnf.cnormDCtx (cPsi, Int.LF.MShift l_cd1') ,
                               Whnf.cnormTyp (tP, Int.LF.MShift l_cd1')) in
              (* NOW: cD , cD1 |- cPsi  and    cD, cD1' ; cPsi |- tP        *)
              (*      cD1 ; cPsi1' |- tM1' <= tP1'                          *)
              (* ***************                            *************** *)
            let caseT'  = begin match caseTyp with
              | IndexObj (phat, tR') ->
                  IndexObj (phat, Whnf.cnorm (tR', Int.LF.MShift l_cd1'))
              | DataObj -> DataObj
            end in
              (* *************** Synthesize Refinement Substitution *********)
            let (t', t1, cD1'', cPsi1'', tR1') =
              synRefine loc caseT' (cD, cD1') pattern' (cPsi, tP) (cPsi1', tP1') in
              (*   cD1''|-  t' : cD   and   cD1'' ; [t']cPsi |- tR1 <= [t']tP
                   cD1''|- t1  : cD, cD1'
              *)
              (* *************** Synthesize Refinement Substitution *************************)
              (* Note: e is in the scope of cD, cD'; however, cD1' = cD1, cD' !!   *)
              (*     and e must make sense in cD, cD1, cD'                         *)
            let l_cd1    = l_cd1' - l_delta  in   (* l_cd1 is the length of cD1 *)
            let cD'      = Context.append cD cD1' in
            let e1       = Apxnorm.fmvApxExp [] cD' (l_cd1, l_delta, 0) e in

            let _        = dprint (fun () -> "Refinement (from cD): " ^  P.mctxToString cD1'' ^
                                     "\n |- \n " ^ P.msubToString cD1'' t' ^
                                     " \n <= " ^ P.mctxToString cD ^ "\n") in
            let _        = dprint (fun () -> "Refinement (from cD'): " ^  P.mctxToString cD1'' ^
                                     "\n |- \n " ^ P.msubToString cD1'' t1 ^
                                     " \n<= " ^ P.mctxToString cD' ^ "\n") in

            (*  if cD,cD0     |- e apx_exp   and  cD1' = cD1, cD0
                then cD, cD1' |- e1 apx_exp
            *)
            (* if   cD1'' |- t' <= cD, cD1'   and cD,cD1' |- e1 apx_exp
               then cD1'' |- e' apx_exp
            *)
            let e'      =  Apxnorm.cnormApxExp cD' Apx.LF.Empty e1  (cD1'', t1) in
              (* Note: e' is in the scope of cD1''  *)
              (*     let _       = dprint (fun () -> "[Apx.cnormApxExp ] done ") in
                     let _ = dprint (fun () -> "[cnormCtx] cD = " ^ P.mctxToString cD) in
                     let _ = dprint (fun () -> "[cnormCtx] cG = " ^ P.gctxToString cD cG) in
                     let _ = dprint (fun () -> "t' = " ^ P.msubToString cD1'' t') in
              *)
            let cG   = Whnf.normCtx cG in
            let cG'  = Whnf.cnormCtx (cG, t') in
              (*    let _ = (dprint (fun () -> "tau' = " ^ P.compTypToString cD (Whnf.cnormCTyp (tau, theta))) ;
                    dprint (fun () -> "t'   = " ^ P.msubToString cD1'' t' )) in
              *)
            let tau'    = Whnf.cnormCTyp (tau, Whnf.mcomp theta t') in

            let _       = dprint (fun () -> "[elBranch] Elaborate branch \n" ^
                                    P.mctxToString cD1'' ^ "  ;  " ^
                                    P.gctxToString cD1'' cG' ^ "\n      |-\n" ^
                                    "against type " ^ P.compTypToString cD1'' tau' ^ "\n") in
              (*                             "against type " ^ P.compTypToString cD1'' (C.cnormCTyp ttau') ^ "\n") *)

            let eE'      = elExp cD1'' cG'  e' (tau', Whnf.m_id) in
            let Some tR1' = tR1' in
            let pat = Int.Comp.MetaObjAnn (loc', cPsi1'', tR1') in
            let _       = FCVar.clear() in
            let _ = dprint (fun () -> "[elBranch] Pattern " ^
                              P.patternToString cD1'' Int.LF.Empty (Int.Comp.PatMetaObj (loc',pat))) in
            let _        = dprint (fun () -> "[elBranch] Body done \n") in
            let _ = dprint (fun () -> "        " ^ P.expChkToString cD1'' cG' eE') in
            let b = Int.Comp.Branch (loc, cD1'', Int.LF.Empty,
                                     Int.Comp.PatMetaObj (loc', pat), t', eE')
            in
              b
          | _ ->  raise (Error (loc, (IllegalCase (cD, cG, i, (tau_s, Whnf.m_id)))))
        end

 | Apx.Comp.Branch (loc, _omega, delta, pat, e) ->
     let _  = dprint (fun () -> "[elBranch] Reconstruction of general pattern of type "
                       ^ P.compTypToString cD tau_s) in
<<<<<<< HEAD
    let cD' = elMCtx Lfrecon.Pibox delta in
    let ((l_cd1', l_delta), cD1', cG1,  pat1, tau1)  =  recPatObj loc cD' pat (cD, tau_s) in
    let _ = dprint (fun () -> "[recPatObj] done") in
=======
    let cD'    = elMCtx  Lfrecon.Pibox delta in
    let ((l_cd1', l_delta), cD1', cG1,  pat1, tau1)  =  recPatObj loc cD' pat (cD, tau_s)
     in
    let _ = dprint (fun () -> "[rePatObj] done") in
>>>>>>> 42043001
    let _ = dprint (fun () -> "           " ^ P.mctxToString cD1' ^ " ; " ^
                      P.gctxToString cD1' cG1 ^ "\n    |- " ^
                      P.patternToString cD1' cG1 pat1 ^ " : " ^
                      P.compTypToString cD1' tau1) in
    let tau_s' = Whnf.cnormCTyp (tau_s, Int.LF.MShift l_cd1') in
    (* ***************                            *************** *)
    let caseT'  = begin match caseTyp with
                  | IndexObj (phat, tR') ->
                      IndexObj (phat, Whnf.cnorm (tR', Int.LF.MShift l_cd1'))
                  | DataObj -> DataObj
                  end in
    (* cD |- tau_s and cD, cD1 |- tau_s' *)
    (* cD1 |- tau1 *)

    let (t', t1, cD1'', pat1') = synPatRefine loc caseT' (cD, cD1') pat1 (tau_s', tau1) in
    (*  cD1'' |- t' : cD    and   cD1'' |- t1 : cD, cD1' *)
    let _ = dprint (fun () -> "[after synPatRefine] cD1'' = " ^ P.mctxToString cD1'' ) in
    let l_cd1    = l_cd1' - l_delta  in   (* l_cd1 is the length of cD1 *)
    (*   cD1' |- cG1     cD1'' |- t1 : cD, cD1'    cD, cD1' |- ?   cD1' *)
    let cD'      = Context.append cD cD1' in
    let _ = dprint (fun () -> "cD' = " ^ P.mctxToString cD') in
    let _ = dprint (fun () -> "    ' |- cG1 = " ^ P.gctxToString cD' cG1 ) in
    let _ = dprint (fun () -> " t1 : cD' = " ^ P.msubToString cD1'' t1) in
    let cG1'    = Whnf.cnormCtx (Whnf.normCtx cG1, t1) in

    let _ = dprint (fun () -> " cD1'' |- cG1 = " ^ P.gctxToString cD1''  cG1') in

    let cG'     = Whnf.cnormCtx (Whnf.normCtx cG, t') in
    let cG_ext  = Context.append cG' cG1' in

    let e1       = Apxnorm.fmvApxExp [] cD'  (l_cd1, l_delta, 0) e in

    let _        = dprint (fun () -> "Refinement: " ^  P.mctxToString cD1'' ^
                               "\n |- \n " ^ P.msubToString cD1'' t' ^
                               " \n <= " ^ P.mctxToString cD ^ "\n") in
    let _        = dprint (fun () -> "Refinement: " ^  P.mctxToString cD1'' ^
                               "\n |- \n " ^ P.msubToString cD1'' t1 ^
                               " \n<= " ^ P.mctxToString cD' ^ "\n") in
      (*  if cD,cD0     |- e apx_exp   and  cD1' = cD1, cD0
          then cD, cD1' |- e1 apx_exp
      *)
      (* if   cD1'' |- t' <= cD, cD1'   and cD,cD1' |- e1 apx_exp
                 then cD1'' |- e' apx_exp
      *)
    let e'      =  Apxnorm.cnormApxExp cD' Apx.LF.Empty e1  (cD1'', t1) in
      (* Note: e' is in the scope of cD1''  *)
    let _       = dprint (fun () -> "[Apx.cnormApxExp ] done ") in

    let _ = (dprint (fun () -> "tau' = " ^ P.compTypToString cD (Whnf.cnormCTyp (tau, theta))) ;
             dprint (fun () -> "t'   = " ^ P.msubToString cD1'' t' )) in

    let tau'    = Whnf.cnormCTyp (tau, Whnf.mcomp theta t') in

    let _       = dprint (fun () -> "[elBranch] Elaborate branch \n" ^
                              P.mctxToString cD1'' ^ "  ;  " ^
                              P.gctxToString cD1'' cG_ext ^ "\n      |-\n" ^
                              "against type " ^ P.compTypToString cD1'' tau' ^
                              "\n") in
    let eE'      = elExp cD1'' cG_ext  e' (tau', Whnf.m_id) in
    let _        = dprint (fun () -> "[elBranch] Body done (general pattern) \n") in
    let _       = FCVar.clear() in
    Int.Comp.Branch (loc, cD1'', cG1', pat1', t', eE')

(* ******************************************************************************* *)
(* TOP LEVEL                                                                       *)


let solve_fvarCnstr = Lfrecon.solve_fvarCnstr
let reset_fvarCnstr = Lfrecon.reset_fvarCnstr

let kind = Lfrecon.elKind Int.LF.Empty Int.LF.Null

let typ rectyp apxT = Lfrecon.elTyp rectyp Int.LF.Empty Int.LF.Null apxT

let schema = elSchema

let compkind = elCompKind Int.LF.Empty

let comptyp tau =
  let tau' = elCompTyp Int.LF.Empty tau in
  let _ = dprint (fun () -> "[elCompTyp] " ^ P.compTypToString Int.LF.Empty tau' ^ " done \n") in
  tau'

let comptypdef loc a (tau, cK) =
  let cK = elCompKind Int.LF.Empty cK in
  let _  = (solve_fvarCnstr Lfrecon.Pibox;
            Unify.forceGlobalCnstr ()) in
  let (cK,i) = Abstract.compkind cK in
  let _  = (reset_fvarCnstr ();
	    Unify.resetGlobalCnstrs ()) in
  let rec unroll cD cK = begin match cK with
    | Int.Comp.Ctype _ -> cD
    | Int.Comp.PiKind (_, (cdecl, dep), cK) -> unroll (Int.LF.Dec(cD, cdecl)) cK
  end in
  let cD  = unroll Int.LF.Empty cK in
  let tau = elCompTyp cD tau in
  let _   = Unify.forceGlobalCnstr () in
  let (tau, k) =  Abstract.comptyp  tau in
   let _   = if k = 0 then () else
                raise (Error(loc, TypeAbbrev a)) in

    ((cD, tau), i, cK)


let exp  = elExp  Int.LF.Empty

let exp' = elExp' Int.LF.Empty<|MERGE_RESOLUTION|>--- conflicted
+++ resolved
@@ -40,11 +40,8 @@
   | PatAnn
   | PatIndexMatch  of Int.LF.mctx * Int.LF.dctx * Int.LF.normal
   | MCtxIllformed of Int.LF.mctx
-<<<<<<< HEAD
   | TypMismatch        of Int.LF.mctx * Int.Comp.tclo * Int.Comp.tclo
 
-=======
->>>>>>> 42043001
 
 exception Error of Syntax.Loc.t * error
 
@@ -1685,14 +1682,9 @@
       let l_delta   = Context.length cD'  in
       Check.Comp.wf_mctx cD1' ;
         ((l_cd1', l_delta), cD1', cPsi1', Some tR1', tP1')
-<<<<<<< HEAD
       with
         | Check.Comp.Error (_ , msg) -> raise (Check.Comp.Error (loc, msg))
         |  _ -> raise (Error (loc,MCtxIllformed cD1'))
-=======
-    with
-        _ -> raise (Error (loc,MCtxIllformed cD1'))
->>>>>>> 42043001
     end
 
 (* inferCtxSchema loc (cD, cPsi) (cD', cPsi') = ()
@@ -2094,7 +2086,6 @@
 and recPatObj loc cD pat (cD_s, tau_s) =
   let _ = dprint (fun () -> "[recPatObj] scrutinee has type tau = " ^ P.compTypToString cD_s  tau_s) in
   let (cG', pat', ttau') = recPatObj' cD pat (cD_s, tau_s) in
-<<<<<<< HEAD
     (* cD' ; cG' |- pat' => tau' (may contain free contextual variables) *)
     (* where cD' = cD1, cD and cD1 are the free contextual variables in pat'
        cG' contains the free computation-level variables in pat'
@@ -2115,28 +2106,6 @@
       with
           _ -> raise (Error (loc,MCtxIllformed cD1))
       end
-=======
-  (* cD' ; cG' |- pat' => tau' (may contain free contextual variables) *)
-  (* where cD' = cD1, cD and cD1 are the free contextual variables in pat'
-           cG' contains the free computation-level variables in pat'
-     cG' and cD' are handled destructively via FVar and FCVar store
-  *)
-  let _                      = Lfrecon.solve_constraints cD in
-  let _ = dprint (fun () -> "[recPatObj] pat (before abstraction) = " ^
-                    P.gctxToString cD cG' ^ " \n  |-  " ^
-                    P.patternToString cD cG' pat' ) in
-  let _ = dprint (fun () -> "[recPatObj] Abstract over pattern and its type") in
-  let (cD1, cG1, pat1, tau1) = Abstract.patobj loc cD (Whnf.cnormCtx (cG', Whnf.m_id)) pat' (Whnf.cnormCTyp ttau') in
-    begin try
-      Check.Comp.wf_mctx cD1 ;
-      (* cD1 ; cG1 |- pat1 => tau1 (contains no free contextual variables) *)
-      let l_cd1                  = Context.length cD1 in
-      let l_delta                = Context.length cD  in
-        ((l_cd1, l_delta), cD1, cG1,  pat1, tau1)
-    with
-        _ -> raise (Error (loc,MCtxIllformed cD1))
-    end
->>>>>>> 42043001
 
 (* ********************************************************************************)
 (* recPattern will become obsolete when we switch to the new syntax *)
@@ -2469,16 +2438,9 @@
  | Apx.Comp.Branch (loc, _omega, delta, pat, e) ->
      let _  = dprint (fun () -> "[elBranch] Reconstruction of general pattern of type "
                        ^ P.compTypToString cD tau_s) in
-<<<<<<< HEAD
     let cD' = elMCtx Lfrecon.Pibox delta in
     let ((l_cd1', l_delta), cD1', cG1,  pat1, tau1)  =  recPatObj loc cD' pat (cD, tau_s) in
     let _ = dprint (fun () -> "[recPatObj] done") in
-=======
-    let cD'    = elMCtx  Lfrecon.Pibox delta in
-    let ((l_cd1', l_delta), cD1', cG1,  pat1, tau1)  =  recPatObj loc cD' pat (cD, tau_s)
-     in
-    let _ = dprint (fun () -> "[rePatObj] done") in
->>>>>>> 42043001
     let _ = dprint (fun () -> "           " ^ P.mctxToString cD1' ^ " ; " ^
                       P.gctxToString cD1' cG1 ^ "\n    |- " ^
                       P.patternToString cD1' cG1 pat1 ^ " : " ^
