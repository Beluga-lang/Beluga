--- conflicted
+++ resolved
@@ -774,11 +774,7 @@
 	  checkMSub loc cD (MDot (MV (k+1), MShift (k+1))) cD'
 	else raise (Error.Violation ("Contextual substitution ill-formed"))
 
-<<<<<<< HEAD
-    | MDot (MObj(_ , tM), ms), Dec(cD1', MDecl (_u, tA, cPsi, _)) ->
-=======
-    | MDot (MObj(_ , tM), ms), Dec(cD1', Decl (_u, MTyp (tA, cPsi))) ->
->>>>>>> 3b9058f2
+    | MDot (MObj(_ , tM), ms), Dec(cD1', Decl (_u, MTyp (tA, cPsi, _))) ->
         let cPsi' = Whnf.cnormDCtx  (cPsi, ms) in
         let tA'   = Whnf.cnormTyp (tA, ms) in
         (check cD cPsi' (tM, Substitution.LF.id) (tA', Substitution.LF.id) ;
@@ -787,55 +783,19 @@
         (checkSchema loc cD cPsi (Schema.get_schema w);
          checkMSub loc cD ms cD1')
 
-<<<<<<< HEAD
-    | MDot (MV u, ms), Dec(cD1', MDecl (_u, tA, cPsi, _)) ->
-        let cPsi' = Whnf.cnormDCtx  (cPsi, ms) in
-        let tA'   = Whnf.cnormTyp (tA, ms) in
-        let (_, tA1, cPsi1) = Whnf.mctxMDec cD u in
-          if Whnf.convDCtx cPsi1 cPsi' && Whnf.convTyp (tA', Substitution.LF.id) (tA1, Substitution.LF.id) then
-                     checkMSub loc cD ms cD1'
-          else
-            raise (Error.Violation ("Contextual substitution ill-typed - 2 "))
-
-    | MDot (MV p, ms), Dec(cD1', PDecl (_u, tA, cPsi, _)) ->
-        let cPsi' = Whnf.cnormDCtx  (cPsi, ms) in
-        let tA'   = Whnf.cnormTyp (tA, ms) in
-        let (_, tA1, cPsi1) = Whnf.mctxPDec cD p in
-          if Whnf.convDCtx cPsi1 cPsi' && Whnf.convTyp (tA', Substitution.LF.id) (tA1, Substitution.LF.id) then
-            checkMSub loc cD ms cD1'
-          else
-            raise (Error.Violation ("Contextual substitution ill-typed - 3 "))
-
-
-    | MDot (MV p, ms), Dec(cD1', SDecl (_u, cPhi, cPsi, _)) ->
-        let cPsi' = Whnf.cnormDCtx  (cPsi, ms) in
-        let cPhi' = Whnf.cnormDCtx  (cPhi, ms) in
-        let (_, cPhi1, cPsi1) = Whnf.mctxSDec cD p in
-          if Whnf.convDCtx cPsi1 cPsi' && Whnf.convDCtx cPhi1 cPhi' then
-            checkMSub loc cD ms cD1'
-          else
-            raise (Error.Violation ("Contextual substitution ill-typed - 4 "))
-
-    | MDot (SObj (_, s), ms), Dec(cD1', SDecl (_u, cPhi, cPsi, _)) ->
-=======
     | MDot (MV u, ms), Dec(cD1', Decl (_u, mtyp1)) ->
       let mtyp1 = Whnf.cnormMTyp (mtyp1, ms) in
       let (_, mtyp2) = Whnf.mctxLookup cD u in
       if Whnf.convMTyp mtyp1 mtyp2 then checkMSub loc cD ms cD1'
       else raise (Error.Violation ("Contextual substitution ill-typed"))
 
-    | MDot (SObj (_, s), ms), Dec(cD1', Decl (_u, STyp (cPhi, cPsi))) ->
->>>>>>> 3b9058f2
+    | MDot (SObj (_, s), ms), Dec(cD1', Decl (_u, STyp (cPhi, cPsi, _))) ->
         let cPsi' = Whnf.cnormDCtx  (cPsi, ms) in
         let cPhi' = Whnf.cnormDCtx  (cPhi, ms) in
           (checkSub loc cD cPsi' s cPhi';
            checkMSub loc cD ms cD1' )
 
-<<<<<<< HEAD
-    | MDot (PObj (_, h), ms), Dec(cD1', PDecl (_u, tA, cPsi, _)) ->
-=======
-    | MDot (PObj (_, h), ms), Dec(cD1', Decl (_u, PTyp (tA, cPsi))) ->
->>>>>>> 3b9058f2
+    | MDot (PObj (_, h), ms), Dec(cD1', Decl (_u, PTyp (tA, cPsi, _))) ->
         let cPsi' = Whnf.cnormDCtx  (cPsi, ms) in
         let tA'   = Whnf.cnormTyp (tA, ms) in
           (begin match h with
