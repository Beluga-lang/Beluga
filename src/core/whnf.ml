--- conflicted
+++ resolved
@@ -395,11 +395,7 @@
         | PObj(phat, p) ->  PObj(phat, p)
         | MObj(phat, tM) ->  MObj(phat, tM)
         | CObj(cPsi) -> CObj (cPsi)
-<<<<<<< HEAD
-        | SObj(phat, sigma) ->  SObj(phat, sigma)
-=======
         | SObj(phat, s) -> SObj(phat,s)
->>>>>>> 70809ff7
         | MV k'         -> MV k'
         (* other cases impossible *)
       end
