(**
   @author Brigitte Pientka
   modified: Joshua Dunfield

*)


module P = Pretty.Int.DefaultPrinter
module R = Store.Cid.DefaultRenderer

let (dprint, dprnt) = Debug.makeFunctions (Debug.toFlags [5])

module LF = Lfcheck

module Comp = struct

  module Unify = Unify.EmptyTrail
    (* NOTES on handling context variables: -bp
     *
     *  - We should maybe put context variables into a context Omega (not Delta)
     *    It makes it difficult to deal with branches.
     *
     *  Recall: Case(e, branches)  where branch 1 = Pi Delta1. box(psihat. tM1) : A1[Psi1] -> e1
     *
     *  Note that any context variable occurring in Delta, psihat, A and Psi is bound OUTSIDE.
     *  So if
     *
     *  D ; G |- Case (e, branches)  and ctxvar psi in D the branch 1 is actually well formed iff
     *
     *  D, D1 ; Psi1 |- tM1 <= tA1  (where only psi declared in D is relevant to the rest.)
     *
     *  Also, ctx variables are not subject to instantiations during unification / matching
     *  which is used in type checking and type reconstruction.
     *
     *  This has wider implications;
     *
     * - revise indexing structure; the offset of ctxvar is with respect to
     *   a context Omega
     *
     * - Applying substitution for context variables; does it make sense to
     *   deal with it lazily?   It seems complicated to handle lazy context substitutions
     *   AND lazy msubs.
     *
     *  If we keep them in Delta, we need to rewrite mctxToMSub for example;
     *)

  open Context
  open Store.Cid
  open Syntax.Int.Comp

  module S = Substitution
  module I = Syntax.Int.LF
  module C = Whnf

  type typeVariant = VariantCross | VariantArrow | VariantCtxPi | VariantPiBox | VariantBox

  type error =
      MismatchChk     of I.mctx * gctx * exp_chk * tclo * tclo
    | MismatchSyn     of I.mctx * gctx * exp_syn * typeVariant * tclo
    | PatIllTyped     of I.mctx * gctx * pattern * tclo * tclo
<<<<<<< HEAD
    | Mismatch        of I.mctx * gctx * exp_syn * typeVariant * tclo
    | CtxFunMismatch  of I.mctx * gctx  * tclo
    | FunMismatch     of I.mctx * gctx  * tclo
    | MLamMismatch    of I.mctx * gctx  * tclo
    | PairMismatch    of I.mctx * gctx  * tclo
    | BoxMismatch     of I.mctx * gctx  * tclo
    | SBoxMismatch    of I.mctx * gctx  * I.dctx  * I.dctx
    | SynMismatch     of I.mctx * tclo (* expected *) * tclo (* inferred *)
    | SubPattMismatch of (I.mctx * I.dctx * I.sub * I.dctx) *
                         (I.mctx * I.dctx * I.dctx)
=======
    | CtxFunMismatch  of I.mctx * gctx  * tclo 
    | FunMismatch     of I.mctx * gctx  * tclo 
    | MLamMismatch    of I.mctx * gctx  * tclo 
    | PairMismatch    of I.mctx * gctx  * tclo 
    | BoxMismatch     of I.mctx * gctx  * tclo 
    | SBoxMismatch    of I.mctx * gctx  * I.dctx  * I.dctx
    | SynMismatch     of I.mctx * tclo (* expected *) * tclo (* inferred *)
>>>>>>> 7ede5984
    | BoxCtxMismatch  of I.mctx * I.dctx * (I.psi_hat * I.normal)
    | PattMismatch    of (I.mctx * I.dctx * I.normal option * I.tclo) *
                         (I.mctx * I.dctx * I.tclo)
    | IfMismatch      of I.mctx * gctx  * tclo
    | EqMismatch      of I.mctx * tclo (* arg1 *) * tclo (* arg2 *)
    | EqTyp           of I.mctx * tclo
    | MAppMismatch    of I.mctx * (meta_typ * I.msub)
    | AppMismatch     of I.mctx * (meta_typ * I.msub)

  exception Error of Syntax.Loc.t * error

  let string_of_typeVariant = function
    | VariantCross -> "product type"
    | VariantArrow -> "function type"
    | VariantCtxPi -> "context abstraction"
    | VariantPiBox -> "dependent function type"
    | VariantBox   -> "contextual type"

  let _ = Error.register_printer
    (fun (Error (loc, err)) ->
      Error.print_with_location loc (fun ppf ->
        match err with
          | MismatchChk (cD, cG, e, theta_tau (* expected *),  theta_tau' (* inferred *)) ->
            Error.report_mismatch ppf
              "Ill-typed expression."
              "Expected type" (P.fmt_ppr_cmp_typ cD Pretty.std_lvl) (Whnf.cnormCTyp theta_tau)
              "Inferred type" (P.fmt_ppr_cmp_typ cD Pretty.std_lvl) (Whnf.cnormCTyp theta_tau');
            Format.fprintf ppf
              "In expression: %a@."
              (P.fmt_ppr_cmp_exp_chk cD cG Pretty.std_lvl) e

          | MismatchSyn (cD, cG, i, variant, theta_tau) ->
            Error.report_mismatch ppf
              "Ill-typed expression."
              "Expected" Format.pp_print_string (string_of_typeVariant variant)
              "Inferred type" (P.fmt_ppr_cmp_typ cD Pretty.std_lvl) (Whnf.cnormCTyp theta_tau);
            Format.fprintf ppf
<<<<<<< HEAD
              "ill-typed pattern\n  expected: %a\n  for pattern: %a\n  inferred:%a  "
              (P.fmt_ppr_cmp_typ cD Pretty.std_lvl) (Whnf.cnormCTyp theta_tau)
              (P.fmt_ppr_pat_obj cD cG Pretty.std_lvl) pat
              (P.fmt_ppr_cmp_typ cD Pretty.std_lvl) (Whnf.cnormCTyp theta_tau')
=======
              "In expression: %a@."
              (P.fmt_ppr_cmp_exp_syn cD cG Pretty.std_lvl) i
>>>>>>> 7ede5984

          | PatIllTyped (cD, cG, pat, theta_tau (* expected *),  theta_tau' (* inferred *)) ->
            Error.report_mismatch ppf
              "Ill-typed pattern."
              "Expected type" (P.fmt_ppr_cmp_typ cD Pretty.std_lvl) (Whnf.cnormCTyp theta_tau)
              "Inferred type" (P.fmt_ppr_cmp_typ cD Pretty.std_lvl) (Whnf.cnormCTyp theta_tau');
            Format.fprintf ppf
              "In pattern: %a@."
              (P.fmt_ppr_pat_obj cD cG Pretty.std_lvl) pat

          | PattMismatch ((cD, cPsi, pattern, sA) , (cD', cPsi', sA')) ->
            Error.report_mismatch ppf
              "Ill-typed pattern."
              "Expected type"
              (P.fmt_ppr_cmp_typ cD' Pretty.std_lvl)
              (TypBox (Syntax.Loc.ghost, Whnf.normTyp sA', Whnf.normDCtx cPsi'))
              "Inferred type"
              (P.fmt_ppr_cmp_typ cD Pretty.std_lvl)
              (TypBox (Syntax.Loc.ghost, Whnf.normTyp sA, Whnf.normDCtx cPsi))

          | BoxCtxMismatch (cD, cPsi, (phat, tM)) ->
            Format.fprintf ppf
              "Expected: %a\n  in context %a\n  Used in context %a"
              (P.fmt_ppr_lf_normal cD cPsi Pretty.std_lvl) tM
              (P.fmt_ppr_lf_dctx cD Pretty.std_lvl) (Whnf.normDCtx cPsi)
              (P.fmt_ppr_lf_psi_hat cD Pretty.std_lvl) (Context.hatToDCtx phat)

          | CtxFunMismatch (cD, _cG, theta_tau) ->
            Format.fprintf ppf "Found context abstraction, but expected type %a."
              (P.fmt_ppr_cmp_typ cD Pretty.std_lvl) (Whnf.cnormCTyp theta_tau)

          | FunMismatch (cD, _cG, theta_tau) ->
            Format.fprintf ppf "Found function abstraction, but expected type %a."
              (P.fmt_ppr_cmp_typ cD Pretty.std_lvl) (Whnf.cnormCTyp theta_tau)

          | MLamMismatch (cD, _cG, theta_tau) ->
            Format.fprintf ppf "Found MLam abstraction, but expected type %a."
              (P.fmt_ppr_cmp_typ cD Pretty.std_lvl) (Whnf.cnormCTyp theta_tau)

          | BoxMismatch (cD, _cG, theta_tau) ->
            Format.fprintf ppf "Found box-expression that does not have type %a."
              (P.fmt_ppr_cmp_typ cD Pretty.std_lvl) (Whnf.cnormCTyp theta_tau)

          | SBoxMismatch (cD, _cG, cPsi, cPhi) ->
            Format.fprintf ppf
              "Found substitution that does not have type %a[%a]."
              (P.fmt_ppr_lf_dctx cD Pretty.std_lvl) (Whnf.normDCtx cPsi)
              (P.fmt_ppr_lf_dctx cD Pretty.std_lvl) (Whnf.normDCtx cPhi)

          | IfMismatch (cD, _cG, theta_tau) ->
            Error.report_mismatch ppf
              "Type error in guard of if expression."
	      "Expected type" (P.fmt_ppr_cmp_typ cD Pretty.std_lvl) TypBool
	      "Actual type"   (P.fmt_ppr_cmp_typ cD Pretty.std_lvl) (Whnf.cnormCTyp theta_tau)

          | PairMismatch (cD, _cG, theta_tau) ->
            Format.fprintf ppf "Found tuple, but expected type %a"
              (P.fmt_ppr_cmp_typ cD Pretty.std_lvl) (Whnf.cnormCTyp theta_tau)

          | SynMismatch (cD, theta_tau, theta_tau') ->
            Error.report_mismatch ppf
              "Ill-typed expression."
              "Expected type" (P.fmt_ppr_cmp_typ cD Pretty.std_lvl) (Whnf.cnormCTyp theta_tau)
              "Inferred type" (P.fmt_ppr_cmp_typ cD Pretty.std_lvl) (Whnf.cnormCTyp theta_tau')

          | EqMismatch (cD, ttau1, ttau2) ->
            Error.report_mismatch ppf
              "Type mismatch on equality."
              "Type of LHS" (P.fmt_ppr_cmp_typ cD Pretty.std_lvl) (Whnf.cnormCTyp ttau1)
              "Type of RHS" (P.fmt_ppr_cmp_typ cD Pretty.std_lvl) (Whnf.cnormCTyp ttau2)

          | EqTyp (cD, ttau) ->
            Error.report_mismatch ppf
              "Equality comparison only possible at base types."
              "Expected type" Format.pp_print_string                "base type"
              "Actual type"   (P.fmt_ppr_cmp_typ cD Pretty.std_lvl) (Whnf.cnormCTyp ttau)

          | AppMismatch (cD, (MetaTyp (tP, cPsi), tau)) ->
            Format.fprintf ppf
              "Expected contextual object of type %a."
              (P.fmt_ppr_cmp_typ cD Pretty.std_lvl) (Whnf.cnormCTyp (TypBox(Syntax.Loc.ghost, tP, cPsi), tau))

          | MAppMismatch (cD, (MetaTyp (tA, cPsi), tau)) ->
            Format.fprintf ppf
              "Expected contextual object of type %a."
              (P.fmt_ppr_cmp_typ cD Pretty.std_lvl) (Whnf.cnormCTyp (TypBox(Syntax.Loc.ghost, tA, cPsi), tau))

          | MAppMismatch (cD, (MetaSchema cid_schema, tau)) ->
            Format.fprintf ppf
              "Expected context of schema %s."
              (R.render_cid_schema cid_schema)))

  type caseType =
    | IndexObj of I.psi_hat * I.normal
    | DataObj

  let rec length cD = match cD with
    | I.Empty -> 0
    | I.Dec(cD, _) -> 1 + length cD

  let rec lookup cG k = match (cG, k) with
    | (I.Dec (_cG', CTypDecl (_,  tau)), 1) -> tau
    | (I.Dec ( cG', CTypDecl (_, _tau)), k) ->
        lookup cG' (k - 1)

  let rec split tc d = match (tc, d) with
    | (tc, 0) -> tc
    | (I.MDot (_ft, t), d) -> split t (d - 1)

  (* extend t1 t2 = t
   *
   * Invariant:
   * If    . |- t1 <= cD1
   *   and . |- t2 <= cD2
   *   and FMV(cD1) intersect FMV(cD2) = {}
   *   (i.e. no modal variable occurring in type declarations in cD1
   *    also occurs in a type declaration of cD2)
   * then
   *       . |- t1,t2 <= cD1, cD2   and t = t1,t2
   *)
  let extend t1 t2 =
    let rec ext t2 = match t2 with
      | I.MShift 0     -> t1
      | I.MDot (ft, t) -> I.MDot (ft, ext t)
      (* other cases should be impossible *)
    in ext t2;;

  let rec checkMetaObj loc cD cM cTt = match  (cM, cTt) with
  | (MetaCtx (loc, cPsi), (MetaSchema  w, _)) ->
      LF.checkSchema loc cD cPsi (Schema.get_schema w)

<<<<<<< HEAD
  | (MetaObj (loc, phat, tM), (MetaTyp (tA, cPsi), t)) ->
      LF.check cD (C.cnormDCtx (cPsi, t)) (tM, S.LF.id) (C.cnormTyp (tA, t), S.LF.id)
  | (MetaObjAnn (loc, _cPhi, tM), (MetaTyp (tA, cPsi), t)) (* cPhi = cPsi *) ->
      LF.check cD (C.cnormDCtx (cPsi, t)) (tM, S.LF.id) (C.cnormTyp (tA, t), S.LF.id)
=======
  | (MetaObj (loc, phat, tM), (MetaTyp (tA, cPsi), t)) ->  
      LF.check cD (C.cnormDCtx (cPsi, t)) (tM, S.LF.id) (C.cnormTyp (tA, t), S.LF.id) 

  | (MetaObjAnn (loc, _cPhi, tM), (MetaTyp (tA, cPsi), t)) (* cPhi = cPsi *) ->  
      LF.check cD (C.cnormDCtx (cPsi, t)) (tM, S.LF.id) (C.cnormTyp (tA, t), S.LF.id)  

  | (MetaParam (loc, _phat, h), (MetaTyp (tA, cPsi), t)) ->  
      let tA' = LF.inferHead loc cD (C.cnormDCtx (cPsi, t)) h in 
      let tA  = C.cnormTyp (tA, t) in 
        if Whnf.convTyp (tA, Substitution.LF.id) (tA', Substitution.LF.id) then ()
>>>>>>> 7ede5984
;

    (* The case for parameter types should be handled separately, for better error messages -bp *)


and checkMetaSpine loc cD mS cKt  = match (mS, cKt) with
  | (MetaNil , (Ctype _ , _ )) -> ()
<<<<<<< HEAD
  | (MetaApp (mO, mS), (PiKind (_, (cdecl, _ ), cK) , t)) ->
      begin match cdecl with
        | I.CDecl (_psi, schema_cid, _ ) ->
            let MetaCtx (_, cPsi) = mO in
            let theta' = Ctxsub.csub_msub cPsi 1 t in
            let cK'   = Ctxsub.csub_ckind cD cPsi 1 cK in
              checkMetaObj loc cD mO (MetaSchema schema_cid , t);
              checkMetaSpine loc cD mS (cK', theta')
=======
  | (MetaApp (mO, mS), (PiKind (_, (cdecl, _ ), cK) , t)) -> 
      begin match cdecl with 
        | I.CDecl (_psi, schema_cid, _ ) -> 
            let MetaCtx (_, cPsi) = mO in 
            let theta' = I.MDot (I.CObj (cPsi), t) in
              checkMetaObj loc cD mO (MetaSchema schema_cid , t); 
              checkMetaSpine loc cD mS (cK, theta') 
>>>>>>> 7ede5984

        | I.MDecl (_u, tA, cPsi) ->
            let MetaObj (loc, psihat, tM) = mO in
              checkMetaObj loc cD mO (MetaTyp (tA, cPsi), t) ;
              checkMetaSpine loc cD mS (cK, I.MDot (I.MObj(psihat, tM), t))
    end


  let rec checkCDecl cD cdecl = match cdecl with
    | I.CDecl (_, schema_cid, _ ) ->
        begin try
          let _ = Schema.get_schema schema_cid in ()
        with _ -> raise (Error.Violation "Schema undefined")
        end
    | I.MDecl (_, tA, cPsi) ->
        LF.checkDCtx cD cPsi;
        LF.checkTyp  cD cPsi (tA, S.LF.id)
    | I.PDecl (_, tA, cPsi) ->
        LF.checkDCtx cD cPsi;
        LF.checkTyp  cD cPsi (tA, S.LF.id)


  let rec checkKind cD cK = match cK with
    | Ctype _ -> ()
    | PiKind (_, ((I.CDecl _ ) as cdecl, dep), cK) ->
        checkCDecl cD cdecl;
        checkKind (I.Dec(cD, cdecl)) cK
    | PiKind (_, (cdecl,dep), cK) ->
        checkCDecl cD cdecl;
        checkKind (I.Dec(cD, cdecl)) cK

  let rec checkTyp cD tau =  match tau with
    | TypBase (loc, c, mS) ->
        let cK = (CompTyp.get c).CompTyp.kind in
          checkMetaSpine loc cD mS (cK , C.m_id)

    | TypBox (_ , tA, cPsi) ->
        LF.checkDCtx cD cPsi;
        LF.checkTyp  cD cPsi (tA, S.LF.id)

    | TypSub (_ , cPhi, cPsi) ->
        LF.checkDCtx cD cPsi;
        LF.checkDCtx cD cPhi

    | TypArr (tau1, tau2) ->
        checkTyp cD tau1;
        checkTyp cD tau2

    | TypCross (tau1, tau2) ->
        checkTyp cD tau1;
        checkTyp cD tau2

    | TypCtxPi ((psi_name, schema_cid, dep ), tau) ->
        let dep' = match dep with Explicit -> I.No | Implicit -> I.Maybe in
        checkTyp (I.Dec (cD, I.CDecl (psi_name, schema_cid, dep'))) tau

    | TypPiBox ((cdecl, _), tau') ->
        dprint (fun () -> "[checkCompTyp] " ^
                  P.mctxToString cD ^ " |- " ^
                  P.compTypToString cD tau);
        checkCDecl cD cdecl;
        dprint (fun () -> "[checkCompTyp] " ^
                  P.mctxToString (I.Dec (cD, cdecl)) ^ " |- " ^
                  P.compTypToString (I.Dec (cD, cdecl)) tau');
        checkTyp (I.Dec (cD, cdecl)) tau'

    | TypBool -> ()

;;


  (* check cD cG e (tau, theta) = ()
   *
   * Invariant:
   *
   * If  ; cD ; cG |- e wf-exp
   * and ; cD |- theta <= cD'
   * and ; cD'|- tau <= c_typ
   * returns ()
   * if  ; cD ; cG |- e <= [|t|]tau
   *
   * otherwise exception Error is raised
   *)

  let rec checkW cD (cG : ctyp_decl I.ctx) e ttau = match (e, ttau) with
    | (Rec (_, f, e), (tau, t)) ->
        check cD (I.Dec (cG, CTypDecl (f, TypClo (tau,t)))) e ttau

    | (Fun (_, x, e), (TypArr (tau1, tau2), t)) ->
        check cD (I.Dec (cG, CTypDecl (x, TypClo(tau1, t)))) e (tau2, t)

    | (CtxFun (_, psi, e), (TypCtxPi ((_psi, schema, dep ), tau), t)) ->
        let dep' = match dep with Explicit -> I.No | Implicit -> I.Maybe in
        check (I.Dec(cD, I.CDecl(psi, schema, dep')))
          (C.cnormCtx (cG, I.MShift 1)) e (tau, C.mvar_dot1 t)

    | (MLam (_, u, e), (TypPiBox ((I.MDecl(_u, tA, cPsi), _), tau), t)) ->
        check (I.Dec(cD, I.MDecl(u, C.cnormTyp (tA, t), C.cnormDCtx (cPsi, t))))
          (C.cnormCtx (cG, I.MShift 1))   e (tau, C.mvar_dot1 t)

    | (MLam (_, u, e), (TypPiBox ((I.PDecl(_u, tA, cPsi), _), tau), t)) ->
        check (I.Dec(cD, I.PDecl(u, C.cnormTyp (tA, t), C.cnormDCtx (cPsi, t))))
          (C.cnormCtx (cG, I.MShift 1))   e (tau, C.mvar_dot1 t)

    | (MLam (_, u, e), (TypPiBox ((I.SDecl(_u, cPhi, cPsi), _), tau), t)) ->
        check (I.Dec(cD, I.SDecl(u, C.cnormDCtx (cPhi, t), C.cnormDCtx (cPsi, t))))
          (C.cnormCtx (cG, I.MShift 1))   e (tau, C.mvar_dot1 t)

    | (Pair (_, e1, e2), (TypCross (tau1, tau2), t)) ->
        check cD cG e1 (tau1, t);
        check cD cG e2 (tau2, t)

    | (Let (_, i, (x, e)), (tau, t)) ->
        let (tau', t') =  C.cwhnfCTyp (syn cD cG i) in
        let cG' = I.Dec (cG, CTypDecl (x, TypClo (tau', t'))) in
          check cD cG' e (tau,t)

    | (LetPair (_, i, (x, y, e)), (tau, t)) ->
        begin match C.cwhnfCTyp (syn cD cG i) with
          | (TypCross (tau1, tau2), t') ->
              let cG' = I.Dec (I.Dec (cG, CTypDecl (x, TypClo (tau1, t'))), CTypDecl (y, TypClo(tau2, t'))) in
                check cD cG' e (tau,t)
          | _ -> raise (Error.Violation "Case scrutinee not of boxed type")
        end

    | (Box (_, _phat, tM), (TypBox (_, tA, cPsi), t)) ->
        begin try
(*        Already done during cwhnfCTyp ... -bp
          let cPsi' = C.cnormDCtx (cPsi, t) in
          let tA'   = C.cnormTyp (tA, t) in
*)
            LF.check cD  cPsi (tM, S.LF.id) (tA, S.LF.id)
        with Whnf.FreeMVar (I.FMVar (u, _ )) ->
          raise (Error.Violation ("Free meta-variable " ^ (R.render_name u)))
        end

    | (SBox (loc , _phat, sigma), (TypSub (_, cPhi, cPsi), t)) ->
        begin try
            LF.checkSub loc cD  cPsi sigma cPhi
        with Whnf.FreeMVar (I.FMVar (u, _ )) ->
          raise (Error.Violation ("Free meta-variable " ^ (R.render_name u)))
        end

    | (Case (loc, prag, Ann (Box (_, phat, tR), TypBox (_, tA', cPsi')),
      branches), (tau, t)) ->
        let tau_s = TypBox (loc, Whnf.normTyp (tA', S.LF.id), Whnf.normDCtx cPsi') in
<<<<<<< HEAD
        let _  = LF.check cD  cPsi' (tR, S.LF.id) (tA', S.LF.id) in
        let cA = (Whnf.normTyp (tA', S.LF.id), Whnf.normDCtx cPsi') in
        let problem = Coverage.make loc prag Syntax.Int.LF.Empty cD branches cA in
=======
        let _  = LF.check cD  cPsi' (tR, S.LF.id) (tA', S.LF.id) in 
        let problem = Coverage.make loc prag cD branches tau_s in
>>>>>>> 7ede5984
          (* Coverage.stage problem; *)
          checkBranches (IndexObj (phat, tR)) cD cG branches tau_s (tau, t);
          Coverage.process problem

    | (Case (loc, prag, i, branches), (tau, t)) ->
        begin match C.cwhnfCTyp (syn cD cG i) with
          | (TypBox (loc, tA, cPsi),  t') ->
<<<<<<< HEAD
              let problem = Coverage.make loc prag Syntax.Int.LF.Empty cD branches (tA, cPsi) in
              (* Coverage.stage problem; *)
              let tau_s = TypBox (loc, C.cnormTyp (tA, t'), C.cnormDCtx (cPsi, t')) in
                checkBranches DataObj cD cG branches tau_s (tau,t);
                Coverage.process problem
          | (tau',t') ->
              checkBranches DataObj cD cG branches (C.cnormCTyp (tau', t')) (tau,t)
=======
              let tau_s = TypBox (loc, C.cnormTyp (tA, t'), C.cnormDCtx (cPsi, t')) in 
              let problem = Coverage.make loc prag cD branches tau_s in
              (* Coverage.stage problem; *)
                checkBranches DataObj cD cG branches tau_s (tau,t);
                Coverage.process problem
          | (tau',t') -> 
              let problem = Coverage.make loc prag cD branches (Whnf.cnormCTyp (tau',t')) in
              checkBranches DataObj cD cG branches (C.cnormCTyp (tau', t')) (tau,t);
                Coverage.process problem
>>>>>>> 7ede5984
        end

    | (Syn (loc, i), (tau, t)) ->
        let ttau' = (syn cD cG i) in
        if C.convCTyp (tau,t)  ttau' then
          ()
        else
          raise (Error (loc, MismatchChk (cD, cG, e, (tau,t), ttau')))

    | (If (loc, i, e1, e2), (tau,t)) ->
        begin match C.cwhnfCTyp (syn cD cG i) with
          | (TypBool , _ ) ->
              (check cD cG e1 (tau,t) ;
               check cD cG e1 (tau,t) )
          | tau_theta' -> raise (Error (loc, IfMismatch (cD, cG, tau_theta')))
        end

    | (Hole (_loc), (_tau, _t)) -> ()

  and check cD cG e (tau, t) =
    checkW cD cG e (C.cwhnfCTyp (tau, t));

  and syn cD cG e = match e with
    | Var x   -> (lookup cG x, C.m_id)
    | DataConst c ->
        ((CompConst.get c).CompConst.typ, C.m_id)

    | Const prog ->
        ((Comp.get prog).Comp.typ, C.m_id)

    | Apply (loc , e1, e2) ->
        begin match C.cwhnfCTyp (syn cD cG e1) with
          | (TypArr (tau2, tau), t) ->
              dprint (fun () -> "[SYN: APPLY ] synthesized type  " ^
                          P.compTypToString cD (Whnf.cnormCTyp (TypArr (tau2,
        tau), t) ));
              dprint (fun () -> ("[check: APPLY] argument has appropriate type " ^
                                       P.expChkToString cD cG e2));
              dprint (fun () -> "[check: APPLY] cG " ^ P.gctxToString cD cG );
              check cD cG e2 (tau2, t);
              (tau, t)
<<<<<<< HEAD
          | (tau, t) ->
              raise (Error (loc, Mismatch (cD, cG, e1, VariantArrow, (tau,t))))
=======
          | (tau, t) -> 
              raise (Error (loc, MismatchSyn (cD, cG, e1, VariantArrow, (tau,t))))
>>>>>>> 7ede5984
        end

    | CtxApp (loc, e, cPsi) ->
        begin match C.cwhnfCTyp (syn cD cG e) with
          | ((TypCtxPi ((_psi, w, _ ) , tau), t) as tt) ->
              let theta' = I.MDot (I.CObj (cPsi), t) in
              LF.checkSchema loc cD cPsi (Schema.get_schema w);
              (dprint (fun () -> "[check: syn] CtxApp : tau = " ^
                         P.compTypToString cD (Whnf.cnormCTyp tt) );
               dprint (fun () -> "[check: syn] cPsi = " ^ P.dctxToString cD cPsi );
               dprint (fun () -> "[check: syn] tau1 = " ^
<<<<<<< HEAD
                          P.compTypToString cD (Whnf.cnormCTyp (tau, theta') ))) ;
                 (tau, theta')
          | (tau, t) ->
              raise (Error (loc, Mismatch (cD, cG, e, VariantCtxPi, (tau,t))))
=======
                          P.compTypToString cD (Whnf.cnormCTyp (tau, theta') ))) ; 
                 (tau, theta') 
          | (tau, t) -> 
              raise (Error (loc, MismatchSyn (cD, cG, e, VariantCtxPi, (tau,t))))
>>>>>>> 7ede5984
        end
    | MApp (loc, e, (phat, cObj)) ->
        begin match (cObj, C.cwhnfCTyp (syn cD cG e)) with
          | (NormObj tM, (TypPiBox ((I.MDecl(_, tA, cPsi), _ ), tau), t)) ->
              LF.check cD (C.cnormDCtx (cPsi, t)) (tM, S.LF.id) (C.cnormTyp (tA, t), S.LF.id);
              (tau, I.MDot(I.MObj (phat, tM), t))

          | (NeutObj h, (TypPiBox ((I.PDecl(_, tA, cPsi), _ ), tau), t)) ->
              let _ =  dprint (fun () -> "[check: inferHead] cPsi = " ^
                                 P.dctxToString cD (C.cnormDCtx (cPsi,t) )) in
              let tB = LF.inferHead loc cD (C.cnormDCtx (cPsi,t)) h in
                if Whnf.convTyp (tB, S.LF.id) (C.cnormTyp (tA, t), S.LF.id) then
                  (tau, I.MDot(I.PObj (phat, h), t))
<<<<<<< HEAD
                else
                  raise (Error (loc, Mismatch (cD, cG, e, VariantPiBox, (tau,t))))

          | (_ , (tau, t)) ->
              raise (Error (loc, Mismatch (cD, cG, e, VariantPiBox, (tau,t))))
=======
                else 
                  raise (Error (loc, MismatchSyn (cD, cG, e, VariantPiBox, (tau,t))))

          | (_ , (tau, t)) -> 
              raise (Error (loc, MismatchSyn (cD, cG, e, VariantPiBox, (tau,t))))
>>>>>>> 7ede5984
        end

    | PairVal (loc, i1, i2) -> 
        let (tau1,t1) =  C.cwhnfCTyp (syn cD cG i1) in 
        let (tau2,t2) =  C.cwhnfCTyp (syn cD cG i2) in 
          (TypCross (TypClo (tau1, t1), TypClo (tau2,t2)), C.m_id)
           

    | Ann (e, tau) ->
        check cD cG e (tau, C.m_id);
        (tau, C.m_id)

    | Equal(loc, i1, i2) ->
         let ttau1 = syn cD cG i1 in
         let ttau2 = syn cD cG i2 in
           if Whnf.convCTyp ttau1 ttau2 then
             begin match (Whnf.cwhnfCTyp ttau1) with
               | (TypBox _ , _ ) ->  (TypBool, C.m_id)
               | (TypBool, _ )   ->  (TypBool, C.m_id)
               | _               ->  raise (Error (loc, EqTyp (cD, ttau1)))
             end

           else
             raise (Error(loc, EqMismatch (cD, ttau1, ttau2 )))

    | Boolean _  -> (TypBool, C.m_id)


  and checkPattern cD cG pat ttau = match pat with
    | PatEmpty (loc, cPsi) ->
        (match ttau with
          | (TypBox (_, tA, cPhi) , theta) ->
              let _ = dprint (fun () -> "[checkPattern] PatEmpty : \n cD = " ^
                                P.mctxToString cD ^
                                "context of expected  type " ^
                                P.dctxToString cD (Whnf.cnormDCtx (cPhi, theta))
                                ^ "\n context given " ^ P.dctxToString cD cPsi) in
              if C.convDCtx (Whnf.cnormDCtx (cPhi, theta)) cPsi then ()
              else
                raise (Error (loc, BoxMismatch (cD, I.Empty, ttau)))
          | _ -> raise (Error (loc, BoxMismatch (cD, I.Empty, ttau)))
        )

    | PatMetaObj (loc, mO) ->
        (match ttau with
          | (TypBox (_, tA, cPsi) , theta) ->
              checkMetaObj loc cD mO (MetaTyp (tA, cPsi), theta)
          | _ -> raise (Error (loc, BoxMismatch (cD, I.Empty, ttau)))
        )
<<<<<<< HEAD
    | pat ->
        let (loc, ttau') = synPattern cD cG pat in
=======
    | PatPair (loc, pat1, pat2) -> 
        (match ttau with 
           | (TypCross (tau1, tau2), theta) -> 
               checkPattern cD cG pat1 (tau1, theta);
               checkPattern cD cG pat2 (tau2, theta)
           | _ -> raise (Error (loc, PairMismatch (cD, cG, ttau))))

    | pat -> 
        let (loc, ttau') = synPattern cD cG pat in 
>>>>>>> 7ede5984
          if C.convCTyp ttau ttau' then ()
          else
            raise (Error (loc, PatIllTyped (cD, cG, pat, ttau, ttau')))

  and synPattern cD cG pat = match pat with
    | PatConst (loc, c, pat_spine) ->
        let tau = (CompConst.get c).CompConst.typ in
          (loc, synPatSpine cD cG pat_spine (tau , C.m_id))
    | PatVar (loc, k) -> (loc, (lookup cG k, C.m_id))
    | PatTrue loc -> (loc, (TypBool, C.m_id))
    | PatFalse loc -> (loc, (TypBool, C.m_id))
    | PatAnn (loc, pat, tau) ->
        checkPattern cD cG pat (tau, C.m_id);
        (loc, (tau, C.m_id))

  and synPatSpine cD cG pat_spine (tau, theta) = match pat_spine with
    | PatNil  -> (tau, theta)
    | PatApp (_loc, pat, pat_spine)  ->
<<<<<<< HEAD
        (match (tau, theta) with
           | (TypArr (tau1, tau2), theta) ->
               checkPattern cD cG pat (tau1, theta);
               synPatSpine cD cG pat_spine (tau2, theta)
           | (TypPiBox ((cdecl, _), tau), theta) ->
               let theta' = checkPatAgainstCDecl cD pat (cdecl, theta) in
                 synPatSpine cD cG pat_spine (tau, theta')
           | (TypCtxPi ((x, w, dep), tau), theta) ->
             let theta' =  checkPatAgainstCDecl cD pat (I.CDecl(x,w, I.No), theta) in
               synPatSpine cD cG pat_spine (tau, theta')
        )
=======
      begin match (tau, theta) with
        | (TypArr (tau1, tau2), theta) ->
          checkPattern cD cG pat (tau1, theta);
          synPatSpine cD cG pat_spine (tau2, theta)
        | (TypPiBox ((cdecl, _), tau), theta) ->
          let theta' = checkPatAgainstCDecl cD pat (cdecl, theta) in
          synPatSpine cD cG pat_spine (tau, theta')
        | (TypCtxPi ((x, w, dep), tau), theta) ->
          let theta' =  checkPatAgainstCDecl cD pat (I.CDecl(x,w, I.No), theta) in
          synPatSpine cD cG pat_spine (tau, theta')
      end
>>>>>>> 7ede5984

  and checkPatAgainstCDecl cD (PatMetaObj (loc, mO)) (cdecl, theta) = match cdecl with
    | I.MDecl (_, tA, cPsi) ->
        let _ = checkMetaObj loc cD mO (MetaTyp (tA, cPsi), theta) in
          (match mO with
            | MetaObj (_, phat, tM) ->  I.MDot(I.MObj(phat, tM), theta)
            | MetaObjAnn (_, cPsi, tM) -> I.MDot (I.MObj(Context.dctxToHat cPsi, tM), theta)
          )
<<<<<<< HEAD
    | I.CDecl (_, w, _ ) ->
        let _ = checkMetaObj loc cD mO (MetaSchema w, theta) in
          (match mO with
=======
    | I.PDecl (_, tA, cPsi) -> 
        let _ = checkMetaObj loc cD mO (MetaTyp (tA, cPsi), theta) in 
          (match mO with
            | MetaParam (_, phat, h) ->  I.MDot(I.PObj(phat, h), theta)
          )
    | I.CDecl (_, w, _ ) -> 
        let _ = checkMetaObj loc cD mO (MetaSchema w, theta) in 
          (match mO with 
>>>>>>> 7ede5984
            | MetaCtx (_, cPsi) -> I.MDot (I.CObj (cPsi) , theta)
          )
  and checkBranches caseTyp cD cG branches tAbox ttau =
    List.iter (fun branch -> checkBranch caseTyp cD cG branch tAbox ttau) branches

  and checkBranch _caseTyp cD cG branch tau_s (tau, t) =
    match branch with
      | EmptyBranch (loc, cD1', pat, t1) ->
          let _ = dprint (fun () -> "\nCheckBranch - Empty Pattern\n") in
          let _ = dprint (fun () -> "cD1 = " ^ P.mctxToString cD1') in
          let _ = dprint (fun () -> "cD = " ^ P.mctxToString cD) in
          let tau_p = Whnf.cnormCTyp (tau_s, t1) in
          let _     = LF.checkMSub  loc cD1' t1 cD in
            checkPattern cD1' I.Empty pat (tau_p, Whnf.m_id)

      | Branch (loc, cD1', _cG, PatMetaObj (loc', mO), t1, e1) ->
          let _ = dprint (fun () -> "\nCheckBranch with normal pattern\n") in
          let TypBox (_, (I.Atom(_, a, _) as tP) , cPsi) = tau_s in
          (* By invariant: cD1' |- t1 <= cD *)
<<<<<<< HEAD
          let tP1   = Whnf.cnormTyp (tP, t1) in
          let cPsi1 = Whnf.cnormDCtx (cPsi, t1) in
          let cG'   = Whnf.cnormCtx (cG, t1) in
=======
          let tP1   = Whnf.cnormTyp (tP, t1) in 
          let cPsi1 = Whnf.cnormDCtx (cPsi, t1) in 
          let cG'   = Whnf.cnormCtx (Whnf.normCtx cG, t1) in 
>>>>>>> 7ede5984
          let t''   = Whnf.mcomp t t1 in
          let tau'  = Whnf.cnormCTyp (tau, t'') in
          let _ = dprint (fun () -> "\nCheckBranch with pattern\n") in
          let _ = dprint (fun () -> "\nChecking refinement substitution\n") in
          let _     = LF.checkMSub loc cD1' t1 cD in
          let _ = dprint (fun () -> "\nChecking refinement substitution : DONE\n") in
          let _ = checkMetaObj loc cD1' mO  (MetaTyp (tP1, cPsi1), C.m_id) in
            check cD1' cG' e1 (tau', Whnf.m_id)

      | Branch (loc, cD1', cG1, pat, t1, e1) ->
          let tau_p = Whnf.cnormCTyp (tau_s, t1) in
          let cG'   = Whnf.cnormCtx (cG, t1) in
          let t''   = Whnf.mcomp t t1 in
          let tau'  = Whnf.cnormCTyp (tau, t'') in
          let _ = dprint (fun () -> "\nCheckBranch with pattern\n") in
          let _ = dprint (fun () -> "\nChecking refinement substitution\n") in
          let _     = LF.checkMSub loc  cD1' t1 cD in
          let _ = dprint (fun () -> "\nChecking refinement substitution : DONE\n") in
          let _ = checkPattern cD1' cG1 pat (tau_p, Whnf.m_id) in
            check cD1' (Context.append cG' cG1) e1 (tau', Whnf.m_id)


end
<<<<<<< HEAD



=======
  
>>>>>>> 7ede5984
module Sgn = struct

  let rec check_sgn_decls = function
    | [] -> ()

    | Syntax.Int.Sgn.Typ (_a, tK) :: decls ->
        let cD   = Syntax.Int.LF.Empty in
        let cPsi = Syntax.Int.LF.Null in
          LF.checkKind cD cPsi tK;
          check_sgn_decls decls

    | Syntax.Int.Sgn.Const (_c, tA) :: decls ->
        let cD   = Syntax.Int.LF.Empty in
        let cPsi = Syntax.Int.LF.Null in
          LF.checkTyp cD cPsi (tA, Substitution.LF.id);
          check_sgn_decls decls

    | Syntax.Int.Sgn.Schema (_w, schema) :: decls ->
        let cD   = Syntax.Int.LF.Empty in
        let cPsi = Syntax.Int.LF.Null in
          LF.checkSchema (Syntax.Loc.ghost) cD cPsi schema;
          check_sgn_decls decls

    | Syntax.Int.Sgn.Rec (f, tau, e) :: decls ->
        let cD = Syntax.Int.LF.Empty in
        let cG = Syntax.Int.LF.Empty in
          Comp.checkTyp cD tau;
          Comp.check cD cG e (tau, Whnf.m_id);
          check_sgn_decls decls

    | Syntax.Int.Sgn.Pragma (_a) :: decls ->
        check_sgn_decls decls

end<|MERGE_RESOLUTION|>--- conflicted
+++ resolved
@@ -58,18 +58,6 @@
       MismatchChk     of I.mctx * gctx * exp_chk * tclo * tclo
     | MismatchSyn     of I.mctx * gctx * exp_syn * typeVariant * tclo
     | PatIllTyped     of I.mctx * gctx * pattern * tclo * tclo
-<<<<<<< HEAD
-    | Mismatch        of I.mctx * gctx * exp_syn * typeVariant * tclo
-    | CtxFunMismatch  of I.mctx * gctx  * tclo
-    | FunMismatch     of I.mctx * gctx  * tclo
-    | MLamMismatch    of I.mctx * gctx  * tclo
-    | PairMismatch    of I.mctx * gctx  * tclo
-    | BoxMismatch     of I.mctx * gctx  * tclo
-    | SBoxMismatch    of I.mctx * gctx  * I.dctx  * I.dctx
-    | SynMismatch     of I.mctx * tclo (* expected *) * tclo (* inferred *)
-    | SubPattMismatch of (I.mctx * I.dctx * I.sub * I.dctx) *
-                         (I.mctx * I.dctx * I.dctx)
-=======
     | CtxFunMismatch  of I.mctx * gctx  * tclo 
     | FunMismatch     of I.mctx * gctx  * tclo 
     | MLamMismatch    of I.mctx * gctx  * tclo 
@@ -77,7 +65,6 @@
     | BoxMismatch     of I.mctx * gctx  * tclo 
     | SBoxMismatch    of I.mctx * gctx  * I.dctx  * I.dctx
     | SynMismatch     of I.mctx * tclo (* expected *) * tclo (* inferred *)
->>>>>>> 7ede5984
     | BoxCtxMismatch  of I.mctx * I.dctx * (I.psi_hat * I.normal)
     | PattMismatch    of (I.mctx * I.dctx * I.normal option * I.tclo) *
                          (I.mctx * I.dctx * I.tclo)
@@ -115,15 +102,8 @@
               "Expected" Format.pp_print_string (string_of_typeVariant variant)
               "Inferred type" (P.fmt_ppr_cmp_typ cD Pretty.std_lvl) (Whnf.cnormCTyp theta_tau);
             Format.fprintf ppf
-<<<<<<< HEAD
-              "ill-typed pattern\n  expected: %a\n  for pattern: %a\n  inferred:%a  "
-              (P.fmt_ppr_cmp_typ cD Pretty.std_lvl) (Whnf.cnormCTyp theta_tau)
-              (P.fmt_ppr_pat_obj cD cG Pretty.std_lvl) pat
-              (P.fmt_ppr_cmp_typ cD Pretty.std_lvl) (Whnf.cnormCTyp theta_tau')
-=======
               "In expression: %a@."
               (P.fmt_ppr_cmp_exp_syn cD cG Pretty.std_lvl) i
->>>>>>> 7ede5984
 
           | PatIllTyped (cD, cG, pat, theta_tau (* expected *),  theta_tau' (* inferred *)) ->
             Error.report_mismatch ppf
@@ -255,12 +235,6 @@
   | (MetaCtx (loc, cPsi), (MetaSchema  w, _)) ->
       LF.checkSchema loc cD cPsi (Schema.get_schema w)
 
-<<<<<<< HEAD
-  | (MetaObj (loc, phat, tM), (MetaTyp (tA, cPsi), t)) ->
-      LF.check cD (C.cnormDCtx (cPsi, t)) (tM, S.LF.id) (C.cnormTyp (tA, t), S.LF.id)
-  | (MetaObjAnn (loc, _cPhi, tM), (MetaTyp (tA, cPsi), t)) (* cPhi = cPsi *) ->
-      LF.check cD (C.cnormDCtx (cPsi, t)) (tM, S.LF.id) (C.cnormTyp (tA, t), S.LF.id)
-=======
   | (MetaObj (loc, phat, tM), (MetaTyp (tA, cPsi), t)) ->  
       LF.check cD (C.cnormDCtx (cPsi, t)) (tM, S.LF.id) (C.cnormTyp (tA, t), S.LF.id) 
 
@@ -271,7 +245,6 @@
       let tA' = LF.inferHead loc cD (C.cnormDCtx (cPsi, t)) h in 
       let tA  = C.cnormTyp (tA, t) in 
         if Whnf.convTyp (tA, Substitution.LF.id) (tA', Substitution.LF.id) then ()
->>>>>>> 7ede5984
 ;
 
     (* The case for parameter types should be handled separately, for better error messages -bp *)
@@ -279,16 +252,6 @@
 
 and checkMetaSpine loc cD mS cKt  = match (mS, cKt) with
   | (MetaNil , (Ctype _ , _ )) -> ()
-<<<<<<< HEAD
-  | (MetaApp (mO, mS), (PiKind (_, (cdecl, _ ), cK) , t)) ->
-      begin match cdecl with
-        | I.CDecl (_psi, schema_cid, _ ) ->
-            let MetaCtx (_, cPsi) = mO in
-            let theta' = Ctxsub.csub_msub cPsi 1 t in
-            let cK'   = Ctxsub.csub_ckind cD cPsi 1 cK in
-              checkMetaObj loc cD mO (MetaSchema schema_cid , t);
-              checkMetaSpine loc cD mS (cK', theta')
-=======
   | (MetaApp (mO, mS), (PiKind (_, (cdecl, _ ), cK) , t)) -> 
       begin match cdecl with 
         | I.CDecl (_psi, schema_cid, _ ) -> 
@@ -296,7 +259,6 @@
             let theta' = I.MDot (I.CObj (cPsi), t) in
               checkMetaObj loc cD mO (MetaSchema schema_cid , t); 
               checkMetaSpine loc cD mS (cK, theta') 
->>>>>>> 7ede5984
 
         | I.MDecl (_u, tA, cPsi) ->
             let MetaObj (loc, psihat, tM) = mO in
@@ -443,14 +405,8 @@
     | (Case (loc, prag, Ann (Box (_, phat, tR), TypBox (_, tA', cPsi')),
       branches), (tau, t)) ->
         let tau_s = TypBox (loc, Whnf.normTyp (tA', S.LF.id), Whnf.normDCtx cPsi') in
-<<<<<<< HEAD
-        let _  = LF.check cD  cPsi' (tR, S.LF.id) (tA', S.LF.id) in
-        let cA = (Whnf.normTyp (tA', S.LF.id), Whnf.normDCtx cPsi') in
-        let problem = Coverage.make loc prag Syntax.Int.LF.Empty cD branches cA in
-=======
         let _  = LF.check cD  cPsi' (tR, S.LF.id) (tA', S.LF.id) in 
         let problem = Coverage.make loc prag cD branches tau_s in
->>>>>>> 7ede5984
           (* Coverage.stage problem; *)
           checkBranches (IndexObj (phat, tR)) cD cG branches tau_s (tau, t);
           Coverage.process problem
@@ -458,15 +414,6 @@
     | (Case (loc, prag, i, branches), (tau, t)) ->
         begin match C.cwhnfCTyp (syn cD cG i) with
           | (TypBox (loc, tA, cPsi),  t') ->
-<<<<<<< HEAD
-              let problem = Coverage.make loc prag Syntax.Int.LF.Empty cD branches (tA, cPsi) in
-              (* Coverage.stage problem; *)
-              let tau_s = TypBox (loc, C.cnormTyp (tA, t'), C.cnormDCtx (cPsi, t')) in
-                checkBranches DataObj cD cG branches tau_s (tau,t);
-                Coverage.process problem
-          | (tau',t') ->
-              checkBranches DataObj cD cG branches (C.cnormCTyp (tau', t')) (tau,t)
-=======
               let tau_s = TypBox (loc, C.cnormTyp (tA, t'), C.cnormDCtx (cPsi, t')) in 
               let problem = Coverage.make loc prag cD branches tau_s in
               (* Coverage.stage problem; *)
@@ -476,7 +423,6 @@
               let problem = Coverage.make loc prag cD branches (Whnf.cnormCTyp (tau',t')) in
               checkBranches DataObj cD cG branches (C.cnormCTyp (tau', t')) (tau,t);
                 Coverage.process problem
->>>>>>> 7ede5984
         end
 
     | (Syn (loc, i), (tau, t)) ->
@@ -518,13 +464,8 @@
               dprint (fun () -> "[check: APPLY] cG " ^ P.gctxToString cD cG );
               check cD cG e2 (tau2, t);
               (tau, t)
-<<<<<<< HEAD
-          | (tau, t) ->
-              raise (Error (loc, Mismatch (cD, cG, e1, VariantArrow, (tau,t))))
-=======
           | (tau, t) -> 
               raise (Error (loc, MismatchSyn (cD, cG, e1, VariantArrow, (tau,t))))
->>>>>>> 7ede5984
         end
 
     | CtxApp (loc, e, cPsi) ->
@@ -536,17 +477,10 @@
                          P.compTypToString cD (Whnf.cnormCTyp tt) );
                dprint (fun () -> "[check: syn] cPsi = " ^ P.dctxToString cD cPsi );
                dprint (fun () -> "[check: syn] tau1 = " ^
-<<<<<<< HEAD
-                          P.compTypToString cD (Whnf.cnormCTyp (tau, theta') ))) ;
-                 (tau, theta')
-          | (tau, t) ->
-              raise (Error (loc, Mismatch (cD, cG, e, VariantCtxPi, (tau,t))))
-=======
                           P.compTypToString cD (Whnf.cnormCTyp (tau, theta') ))) ; 
                  (tau, theta') 
           | (tau, t) -> 
               raise (Error (loc, MismatchSyn (cD, cG, e, VariantCtxPi, (tau,t))))
->>>>>>> 7ede5984
         end
     | MApp (loc, e, (phat, cObj)) ->
         begin match (cObj, C.cwhnfCTyp (syn cD cG e)) with
@@ -560,19 +494,11 @@
               let tB = LF.inferHead loc cD (C.cnormDCtx (cPsi,t)) h in
                 if Whnf.convTyp (tB, S.LF.id) (C.cnormTyp (tA, t), S.LF.id) then
                   (tau, I.MDot(I.PObj (phat, h), t))
-<<<<<<< HEAD
-                else
-                  raise (Error (loc, Mismatch (cD, cG, e, VariantPiBox, (tau,t))))
-
-          | (_ , (tau, t)) ->
-              raise (Error (loc, Mismatch (cD, cG, e, VariantPiBox, (tau,t))))
-=======
                 else 
                   raise (Error (loc, MismatchSyn (cD, cG, e, VariantPiBox, (tau,t))))
 
           | (_ , (tau, t)) -> 
               raise (Error (loc, MismatchSyn (cD, cG, e, VariantPiBox, (tau,t))))
->>>>>>> 7ede5984
         end
 
     | PairVal (loc, i1, i2) -> 
@@ -622,10 +548,6 @@
               checkMetaObj loc cD mO (MetaTyp (tA, cPsi), theta)
           | _ -> raise (Error (loc, BoxMismatch (cD, I.Empty, ttau)))
         )
-<<<<<<< HEAD
-    | pat ->
-        let (loc, ttau') = synPattern cD cG pat in
-=======
     | PatPair (loc, pat1, pat2) -> 
         (match ttau with 
            | (TypCross (tau1, tau2), theta) -> 
@@ -635,7 +557,6 @@
 
     | pat -> 
         let (loc, ttau') = synPattern cD cG pat in 
->>>>>>> 7ede5984
           if C.convCTyp ttau ttau' then ()
           else
             raise (Error (loc, PatIllTyped (cD, cG, pat, ttau, ttau')))
@@ -654,19 +575,6 @@
   and synPatSpine cD cG pat_spine (tau, theta) = match pat_spine with
     | PatNil  -> (tau, theta)
     | PatApp (_loc, pat, pat_spine)  ->
-<<<<<<< HEAD
-        (match (tau, theta) with
-           | (TypArr (tau1, tau2), theta) ->
-               checkPattern cD cG pat (tau1, theta);
-               synPatSpine cD cG pat_spine (tau2, theta)
-           | (TypPiBox ((cdecl, _), tau), theta) ->
-               let theta' = checkPatAgainstCDecl cD pat (cdecl, theta) in
-                 synPatSpine cD cG pat_spine (tau, theta')
-           | (TypCtxPi ((x, w, dep), tau), theta) ->
-             let theta' =  checkPatAgainstCDecl cD pat (I.CDecl(x,w, I.No), theta) in
-               synPatSpine cD cG pat_spine (tau, theta')
-        )
-=======
       begin match (tau, theta) with
         | (TypArr (tau1, tau2), theta) ->
           checkPattern cD cG pat (tau1, theta);
@@ -678,7 +586,6 @@
           let theta' =  checkPatAgainstCDecl cD pat (I.CDecl(x,w, I.No), theta) in
           synPatSpine cD cG pat_spine (tau, theta')
       end
->>>>>>> 7ede5984
 
   and checkPatAgainstCDecl cD (PatMetaObj (loc, mO)) (cdecl, theta) = match cdecl with
     | I.MDecl (_, tA, cPsi) ->
@@ -687,11 +594,6 @@
             | MetaObj (_, phat, tM) ->  I.MDot(I.MObj(phat, tM), theta)
             | MetaObjAnn (_, cPsi, tM) -> I.MDot (I.MObj(Context.dctxToHat cPsi, tM), theta)
           )
-<<<<<<< HEAD
-    | I.CDecl (_, w, _ ) ->
-        let _ = checkMetaObj loc cD mO (MetaSchema w, theta) in
-          (match mO with
-=======
     | I.PDecl (_, tA, cPsi) -> 
         let _ = checkMetaObj loc cD mO (MetaTyp (tA, cPsi), theta) in 
           (match mO with
@@ -700,7 +602,6 @@
     | I.CDecl (_, w, _ ) -> 
         let _ = checkMetaObj loc cD mO (MetaSchema w, theta) in 
           (match mO with 
->>>>>>> 7ede5984
             | MetaCtx (_, cPsi) -> I.MDot (I.CObj (cPsi) , theta)
           )
   and checkBranches caseTyp cD cG branches tAbox ttau =
@@ -720,15 +621,9 @@
           let _ = dprint (fun () -> "\nCheckBranch with normal pattern\n") in
           let TypBox (_, (I.Atom(_, a, _) as tP) , cPsi) = tau_s in
           (* By invariant: cD1' |- t1 <= cD *)
-<<<<<<< HEAD
-          let tP1   = Whnf.cnormTyp (tP, t1) in
-          let cPsi1 = Whnf.cnormDCtx (cPsi, t1) in
-          let cG'   = Whnf.cnormCtx (cG, t1) in
-=======
           let tP1   = Whnf.cnormTyp (tP, t1) in 
           let cPsi1 = Whnf.cnormDCtx (cPsi, t1) in 
           let cG'   = Whnf.cnormCtx (Whnf.normCtx cG, t1) in 
->>>>>>> 7ede5984
           let t''   = Whnf.mcomp t t1 in
           let tau'  = Whnf.cnormCTyp (tau, t'') in
           let _ = dprint (fun () -> "\nCheckBranch with pattern\n") in
@@ -752,13 +647,7 @@
 
 
 end
-<<<<<<< HEAD
-
-
-
-=======
   
->>>>>>> 7ede5984
 module Sgn = struct
 
   let rec check_sgn_decls = function
