(* -*- coding: us-ascii; indent-tabs-mode: nil; -*- *)

(**
   @author Brigitte Pientka
*)

(** Syntax for the LF and Computation languages *)

open Id
open Pragma

module Loc : Camlp4.Sig.Loc with type t = Camlp4.PreCast.Loc.t = struct
  include Camlp4.PreCast.Loc

  (* Override camlp4's to_string implementation. *)
  let to_string loc =
    if is_ghost loc then "<unknown location>"
    else to_string loc
end

module Int = Synint
module Apx = Synapx
<<<<<<< HEAD
module Ext = Synext

=======
module Ext = Synext
>>>>>>> 3338aa91
<|MERGE_RESOLUTION|>--- conflicted
+++ resolved
@@ -20,9 +20,4 @@
 
 module Int = Synint
 module Apx = Synapx
-<<<<<<< HEAD
-module Ext = Synext
-
-=======
-module Ext = Synext
->>>>>>> 3338aa91
+module Ext = Synext