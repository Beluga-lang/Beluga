open Support

<<<<<<< HEAD
module F = Fun
module Loc = Location
=======
module F = Misc.Function
>>>>>>> 43dbf613

open Debug.Fmt

exception Violation of string
let violation msg =
  Debug.printf (fun p -> p.fmt "[violation] %s" msg);
  raise (Violation msg)

exception NotImplemented of Location.t option * string
let not_implemented loc msg = raise (NotImplemented (Some loc, msg))
let not_implemented' msg = raise (NotImplemented (None, msg))

type print_result = string

let error_format_buffer = Buffer.create 1024

let error_format = Format.formatter_of_buffer error_format_buffer

let register_printer f =
  Printexc.register_printer
    begin fun e ->
    try
      Some (f e)
    with
    | Match_failure _ -> None
    end

let register_printer' f = Printexc.register_printer f

let print f =
  (* Print to stderr any uncaught exception resulting from applying f
     to error_format. Such an exception would be thrown when in the
     middle of printing an exception! *)
  Printexc.print f error_format;
  Format.pp_print_newline error_format ();
  Format.pp_print_flush error_format ();
  let str = Buffer.contents error_format_buffer in
  Buffer.reset error_format_buffer;
  str

let register_printing_function
      (extract : exn -> 'a option)
      (fmt_ppr : Format.formatter -> 'a -> unit)
    : unit =
  let open F in
  register_printer'
    (Maybe.map (fun e -> print (fun ppf -> fmt_ppr ppf e)) ++ extract)

let register_located_printing_function
      (extract : exn -> (Location.t * 'a) option)
      (fmt_ppr : Format.formatter -> 'a -> unit)
    : unit =
  let f (loc, e) =
    print
      begin fun ppf ->
      Format.fprintf ppf "@[<v>%a:@,%a@]"
      Location.print loc
        fmt_ppr e
      end
  in
  let open F in
  register_printer' (Maybe.map f ++ extract)

let print_location loc =
  Format.fprintf error_format "%a:@," Location.print loc

let print_with_location loc f =
  print_location loc;
  print f

(* Since this printer is registered first, it will be executed only if
   all other printers fail. *)
let _ =
  Printexc.register_printer
    begin fun exc ->
    (* We unfortunately do not have direct access to the default
       printer that Printexc uses for exceptions, so we print the
       message we want as a side-effect and return None, which should
       in turn convince Printexc to resort to the default printer to
       actually print the exception. *)
    Format.fprintf Format.err_formatter
      "Uncaught exception.@ Please report this as a bug.@.";
    None
    end

let report_mismatch ppf title title_obj1 pp_obj1 obj1 title_obj2 pp_obj2 obj2 =
  Format.fprintf ppf "@[<v>%s@," title;
  Format.fprintf ppf
    "    @[<v>%s:@,  %a@,\
              %s:@,  %a@]@,@]"
    title_obj1 pp_obj1 obj1
    title_obj2 pp_obj2 obj2

(* The following is for coverage. Probably needs to be phased out. *)
let information = ref []

let resetInformation () =
  information := []

let getInformation () =
  match List.rev !information with
  | [] -> ""
  | information ->
     List.fold_left (fun acc s -> acc ^ "\n" ^ s) "" information ^ "\n"

let addInformation message =
  information := message :: !information

(** Register some basic printers. *)
let _ =
  register_printer
    begin fun (Sys_error msg) ->
    print
      begin fun ppf ->
      Format.fprintf ppf "System error: %s"
        msg
      end
    end;

  register_printer
    begin fun (Violation msg) ->
    print
      begin fun ppf ->
      Format.fprintf ppf "@[<v>Internal error (please report as a bug):@,@[%a@]@]"
        Format.pp_print_string msg
      end
    end;

  register_printer
    begin fun (NotImplemented (loc, msg)) ->
    print
      begin fun ppf ->
      Maybe.when_some loc print_location;
      Format.fprintf ppf "@[<v>Not implemented.@,@[%a@]@]"
        Format.pp_print_string msg
      end
    end<|MERGE_RESOLUTION|>--- conflicted
+++ resolved
@@ -1,11 +1,6 @@
 open Support
 
-<<<<<<< HEAD
 module F = Fun
-module Loc = Location
-=======
-module F = Misc.Function
->>>>>>> 43dbf613
 
 open Debug.Fmt
 
