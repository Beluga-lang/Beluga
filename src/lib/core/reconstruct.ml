--- conflicted
+++ resolved
@@ -555,12 +555,8 @@
   | ((I.SClo (tS, s), s'), sA) -> 
       recSpine cPsi (tS, LF.comp s s') sA sP
 
-<<<<<<< HEAD
-  (* other case: sS = SClo(tS',s') to be added -bp *)
-  | ((I.SClo (tS, s'), s), sA) ->
-      recSpine cPsi (tS, LF.comp s' s) sA sP
-=======
->>>>>>> 793ed092
+  | ((I.SClo (tS, s), s'), sA) ->
+      recSpine cPsi (tS, LF.comp s s') sA sP
 
 and recKSpine cPsi sS sK = match (sS, sK) with
   | ((I.Nil, _s), (I.Typ, _s')) ->
@@ -570,15 +566,9 @@
       recTerm   cPsi (tM, s') (tA,s);
       recKSpine cPsi (tS, s') (tK, I.Dot (I.Obj tM, s))
     )
-<<<<<<< HEAD
-
-  (* other case: sS = SClo(tS',s') to be added -bp *)
-  | ((I.SClo (tS, s'), s), sK) ->
-      recKSpine cPsi (tS, LF.comp s' s) sK
-=======
+
   | ((I.SClo(tS, s),  s'), sK) -> 
       recKSpine cPsi (tS, LF.comp s s') sK
->>>>>>> 793ed092
 
 and recSub cPsi s cPhi = match (s, cPhi) with
   | (I.Shift _n, _cPhi) ->
