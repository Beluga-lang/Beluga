--- conflicted
+++ resolved
@@ -145,23 +145,6 @@
 
 
 
-<<<<<<< HEAD
-let mdeclToMMVar cD0 n mtyp = match mtyp with
-  | ClTyp (MTyp tA, cPsi) ->
-    let u     = Whnf.newMMVar (Some n) (cD0, cPsi, tA)  in
-    let phat  = Context.dctxToHat cPsi in
-    ClObj (phat, MObj (Root (Syntax.Loc.ghost, MMVar ((u, Whnf.m_id), Substitution.LF.id), Nil)))
-  | ClTyp (STyp cPhi, cPsi) ->
-    let u     = Whnf.newMSVar (Some n) (cD0, cPsi, cPhi)  in
-    let phat  = Context.dctxToHat cPsi in
-    ClObj (phat, SObj (MSVar (0, ((u, Whnf.m_id), Substitution.LF.id))))
-  | ClTyp (PTyp tA, cPsi) ->
-    let p    = Whnf.newMPVar (Some n) (cD0, cPsi, tA)  in
-    let phat = dctxToHat cPsi in
-    ClObj (phat, PObj (MPVar ((p, Whnf.m_id), Substitution.LF.id)))
-  | CTyp sW ->
-    let cvar = Whnf.newCVar (Some n) cD0 sW in
-=======
 let mdeclToMMVar cD0 n mtyp dep = match mtyp with
   | ClTyp (MTyp tA, cPsi) ->
     let u     = Whnf.newMMVar (Some n) (cD0, cPsi, tA) dep  in
@@ -177,22 +160,14 @@
     ClObj (phat, PObj (MPVar ((p, Whnf.m_id), Substitution.LF.id)))
   | CTyp sW ->
     let cvar = Whnf.newCVar (Some n) cD0 sW dep in
->>>>>>> 6ff57a19
     CObj (CtxVar cvar)
 
 let rec mctxToMMSub cD0 cD = match cD with
   | Empty -> MShift (Context.length cD0)
-<<<<<<< HEAD
-  | Dec (cD', Decl(n, mtyp, _)) ->
-      let t     = mctxToMMSub cD0 cD' in
-      let mtyp' = Whnf.cnormMTyp (mtyp,t) in
-      MDot (mdeclToMMVar cD0 n mtyp' , t)
-=======
   | Dec (cD', Decl(n, mtyp, dep)) ->
       let t     = mctxToMMSub cD0 cD' in
       let mtyp' = Whnf.cnormMTyp (mtyp,t) in
       MDot (mdeclToMMVar cD0 n mtyp' dep, t)
->>>>>>> 6ff57a19
 
 let mctxToMSub cD = mctxToMMSub Empty cD
 ;; (* ocaml is unhappy without the ;; *)